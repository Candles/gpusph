# GPUSPH Makefile
#
# Notes:
# - When adding a target, comment it with "# target: name - desc" and help
#   will always be up-to-date
# - When adding an option, comment it with "# option: name - desc" and help
#   will always be up-to-date
# - When adding an overridable setting, document it with "# override: name - desc" and help
#   will always be up-to-date
# - Makefile is assumed to be GNU (see http://www.gnu.org/software/make/manual/)
# - Source C++ files have extension .cc (NOT .cpp)
# - C++ Headers have extension .h
# - CUDA C++ files have extension .cu
# - CUDA C++ headers have extension .cuh


# need for some substitutions
comma:=,
empty:=
space:=$(empty) $(empty)

# option: verbose - 0 quiet compiler, 1 ptx assembler, 2 all warnings
# option:           if verbose > 0, the configuration process will also produce additional messages
verbose ?= 0
verbose := $(verbose)

# traceconfig and showvardef macros
ifneq ($(verbose),0)
 traceconfig := $(info (config) $1 $2 $3 $4 $5 $6 $7 $8 $9)
 showvardef  := $1=$($1)
else
 traceconfig :=
 showvardef  := $($1)
endif

# When running a `make clean`, we do not want to generate the files that we are going to remove
# anyway. Let us do an early check on this case, by checking if MAKECMDGOALS is one of the clean targets.
# We only do this if a single target was specified
cleaning:=0
ifeq ($(words $(MAKECMDGOALS)),1)
 ifeq ($(findstring clean,$(MAKECMDGOALS)),clean)
  cleaning:=1
 endif
endif

# Cached configuration. All settings that should be persistent across compilation
# (until changed) should be stored here.
ifneq ($(cleaning),1)
sinclude Makefile.conf
endif

# Include, if present, a local Makefile.
# This can be used by the user to set additional include paths (see Makefile.local.template file)
# (INCPATH = ....)
# library search paths
# (LIBPATH = ...)
# libaries
# (LIBS = ...)
# and general flags
# CPPFLAGS, CXXFLAGS, CUFLAGS, LDFLAGS,
sinclude Makefile.local

# GPUSPH version
GPUSPH_VERSION := $(shell git describe --tags --dirty=+custom 2> /dev/null | sed -e 's/-\([0-9]\+\)/+\1/' -e 's/-g/-/' 2> /dev/null)

ifeq ($(GPUSPH_VERSION), $(empty))
 $(warning Unable to determine GPUSPH version)
 GPUSPH_VERSION=unknown-version
endif
export GPUSPH_VERSION

# Git info output
GIT_INFO_OUTPUT := $(shell git branch -vv)

# system information
platform := $(shell uname -s 2>/dev/null)
ifeq ($(platform),Linux)
 ifeq ($(shell uname -o 2>/dev/null),Android)
  platform:=Android
 endif
endif
platform_lcase := $(shell uname -s 2>/dev/null | tr '[:upper:]' '[:lower:]')
arch := $(shell uname -m)

# sed syntax differs a bit
ifeq ($(platform), Darwin)
 SED_COMMAND := sed -i "" -e
else # Linux
 SED_COMMAND := sed -i -e
endif


# TODO ideally, this could be used for cross-compilation too
# option: target_arch - if set, force compilation for the specific architecture
ifeq ($(target_arch), 32)
 arch := $(target_arch)
endif

# name of the top-level Makefile (this file)
MFILE_NAME := $(firstword $(MAKEFILE_LIST))
MAKEFILE := $(CURDIR)/$(MFILE_NAME)

DBG_SFX=_dbg
ifeq ($(DBG), 1)
 TARGET_SFX=$(DBG_SFX)
else
 TARGET_SFX=
endif

# directories: binary, objects, sources, expanded sources
DISTDIR = dist/$(platform_lcase)/$(arch)
DEPDIR = dep
OBJDIR = build
SRCDIR = src
EXPDIR = $(SRCDIR)/expanded
SCRIPTSDIR = scripts
DOCSDIR = docs
OPTSDIR = options
INFODIR = info

# target binary
exename = $(1)$(TARGET_SFX)
exe = $(DISTDIR)/$(call exename,$1)

dbgexename = $(1)$(DBG_SFX)
dbgexe = $(DISTDIR)/$(call dbgexename,$1)
nodbgexename = $(1)$(DBG_SFX)
nodbgexe = $(DISTDIR)/$(call nodbgexename,$1)

# binary to list compute capabilities of installed devices
LIST_CUDA_CC=$(SCRIPTSDIR)/list-cuda-cc


# --------------- File lists

# all files under $(SRCDIR), needed by tags files
ALLSRCFILES := $(shell find $(SRCDIR) -type f)

# .cc source files (CPU)
MPICXXFILES = $(SRCDIR)/NetworkManager.cc
ifeq ($(USE_HDF5),2)
 MPICXXFILES += $(SRCDIR)/HDF5SphReader.cc
endif

OUR_PROBLEM_DIRS=$(SRCDIR)/problems
USER_PROBLEM_DIRS=$(SRCDIR)/problems/user
PROBLEM_DIRS=$(OUR_PROBLEM_DIRS) $(USER_PROBLEM_DIRS)

SRCSUBS:=$(sort $(filter-out $(PROBLEM_DIRS),\
	$(filter %/,$(wildcard $(SRCDIR)/*/))))
SRCSUBS:=$(SRCSUBS:/=)
OBJSUBS:=$(sort $(patsubst $(SRCDIR)/%,$(OBJDIR)/%,$(SRCSUBS) $(PROBLEM_DIRS)))
DEPSUBS:=$(sort $(patsubst $(SRCDIR)/%,$(DEPDIR)/%,$(SRCSUBS) $(PROBLEM_DIRS)))

# list of problems
PROBLEM_LIST := $(filter-out GenericProblem, \
	$(foreach adir, $(PROBLEM_DIRS), \
	$(notdir $(basename $(wildcard $(adir)/*.h)))))

# list of problem executables, both debug and non-debug versions, for the clean target
PROBLEM_EXES := $(foreach p, $(PROBLEM_LIST),$(call dbgexe,$p) $(CURDIR)/$(call dbgexename,$p)) \
	       $(foreach p, $(PROBLEM_LIST),$(call nodbgexe,$p) $(CURDIR)/$(call nodbgexename,$p))

# use $(call problem_{cu,cc}_src,someproblem) to get the sources
# needed for that problem
problem_cu_src = $(foreach adir, $(PROBLEM_DIRS), $(filter \
		$(adir)/$(1).cu, \
		$(wildcard $(adir)/*)))
problem_cc_src = $(foreach adir, $(PROBLEM_DIRS), $(filter \
		$(adir)/$(1).cc, \
		$(wildcard $(adir)/*)))
problem_obj = $(patsubst $(SRCDIR)/%.cu,$(OBJDIR)/%.cu.o,$(call problem_cu_src,$1)) \
	      $(patsubst $(SRCDIR)/%.cc,$(OBJDIR)/%.cc.o,$(call problem_cc_src,$1))
problem_gen = $(OPTSDIR)/$(1).gen.cc
problem_gen_obj = $(OBJDIR)/$(1).gen.o

problem_objs = $(call problem_obj,$1) $(call problem_gen_obj,$1)

# list of .cc files, excluding MPI and problem sources
CCFILES = $(filter-out $(MPICXXFILES),\
	  $(foreach adir, $(filter-out $(PROBLEM_DIRS), $(SRCDIR) $(SRCSUBS)),\
	  $(wildcard $(adir)/*.cc)))

# list of .cu files: we only compile problems directly, all other
# CUDA files are included via the cudasimframework
CUFILES = $(foreach p,$(PROBLEM_LIST),$(call problem_cu_src,$p))

# list of problem-related CC files
PROBLEM_CCFILES = $(foreach p,$(PROBLEM_LIST),$(call problem_cc_src,$p))

# dependency files via filename replacement
CCDEPS = $(patsubst $(SRCDIR)/%.cc,$(DEPDIR)/%.cc.d,$(CCFILES) $(MPICXXFILES) $(PROBLEM_CCFILES))
CUDEPS = $(patsubst $(SRCDIR)/%.cu,$(DEPDIR)/%.cu.d,$(CUFILES))
GENDEPS = $(foreach p,$(PROBLEM_LIST),$(DEPDIR)/$(p).gen.d)

# headers
HEADERS = $(foreach adir, $(SRCDIR) $(SRCSUBS),$(wildcard $(adir)/*.h))

# object files via filename replacement
MPICXXOBJS = $(patsubst %.cc,$(OBJDIR)/%.cc.o,$(notdir $(MPICXXFILES)))
CCOBJS = $(patsubst $(SRCDIR)/%.cc,$(OBJDIR)/%.cc.o,$(CCFILES))
PROBLEM_CCOBJS = $(patsubst $(SRCDIR)/%.cc,$(OBJDIR)/%.cc.o,$(PROBLEM_CCFILES))
CUOBJS = $(patsubst $(SRCDIR)/%.cu,$(OBJDIR)/%.cu.o,$(CUFILES))
GENOBJS = $(foreach p,$(PROBLEM_LIST),$(call problem_gen_obj,$p))

OBJS = $(CCOBJS) $(MPICXXOBJS)

# data files needed by some problems
EXTRA_PROBLEM_FILES ?=
# TestTopo uses this DEM:
EXTRA_PROBLEM_FILES += half_wave0.1m.txt

# --------------- Locate and set up compilers and flags

SUPPORTED_BACKENDS := cuda cpu

# Find CUDA: this is the first thing we do, so that we can disable the cuda backend
# if CUDA is not found

# override: CUDA_INSTALL_PATH - where CUDA is installed (if backend=cuda)
# override:                     validity is checked by looking for bin/nvcc under it.
# override:                     nvcc is search for also in /usr/local/cuda and /usr
# override:                     as fallback
CUDA_INSTALL_PATH ?=

CUDA_SEARCH_PATH := $(CUDA_INSTALL_PATH) $(dir $(dir $(shell command -v nvcc))) /usr/local/cuda /usr

NVCC := $(firstword $(foreach p, $(CUDA_SEARCH_PATH),$(wildcard $(addsuffix /bin/nvcc,$p))))

ifeq ($(NVCC),$(empty))
 SUPPORTED_BACKENDS := $(filter-out cuda,$(SUPPORTED_BACKENDS))
 $(call traceconfig,nvcc not found in $(CUDA_SEARCH_PATH) — CUDA backend DISABLED)
else
 CUDA_INSTALL_PATH := $(abspath $(dir $(NVCC))../)
 $(call traceconfig,nvcc found — using CUDA from $(CUDA_INSTALL_PATH))
endif

# TODO we should support building both backends when possible
# option: backend - determines which backend to use to compile problems
# option:           cuda (default, if available): device code is compiled for CUDA
# option:           cpu (fallback if cuda not found): device code is compiled for CPU
COMPUTE_BACKEND ?= $(firstword $(SUPPORTED_BACKENDS))
BACKEND_SELECT_OPTFILE=$(OPTSDIR)/backend_select.opt
ifdef backend
 # downcase
 backend := $(shell printf '%s' '$(backend)' | tr '[:upper:]' '[:lower:]')
 ifneq ($(filter $(backend),$(SUPPORTED_BACKENDS)),$(backend))
  $(error Backend $(backend) not supported ($(SUPPORTED_BACKENDS)))
 endif
 ifneq ($(backend),$(COMPUTE_BACKEND))
  COMPUTE_BACKEND=$(backend)
  # force regeneration of BACKEND_SELECT_OPTFILE
  FORCE_MAKE_BACKEND=FORCE
 endif
endif
# for the BACKEND_SELECT_OPTFILE
COMPUTE_BACKEND_UPPERCASE := $(shell printf '%s' '$(COMPUTE_BACKEND)' | tr '[:lower:]' '[:upper:]')
# enable only the enabled backend
cuda.backend.enabled:=0
cpu.backend.enabled:=0
$(COMPUTE_BACKEND).backend.enabled:=1

# option: openmp - controls usage of OpenMP (currently only with CPU backend)
# option:         0 (default): device code is compiled without OpenMP support
# option:         1:           device code is compiled with OpenMP support
USE_OPENMP ?= 0
ifdef openmp
 ifneq ($(openmp),$(USE_OPENMP))
  USE_OPENMP=$(openmp)
  FORCE_MAKE_BACKEND=FORCE
 endif
endif

ifeq ($(USE_OPENMP),1)
 OPENMP_VERSION := $(shell printf ':_OPENMP' | $(CXX) -fopenmp -E -x c - 2> /dev/null | grep ^: | cut -f2- -d:)

 ifeq ($(OPENMP_VERSION),)
  $(warning unable to detect OpenMP version, OpenMP disabled)
  USE_OPENMP=0
  FORCE_MAKE_BACKEND=FORCE
 else
  CXXFLAGS_OPENMP= -fopenmp
 endif
endif

# option: clang - controls usage of clang instead of nvcc to compile the device code. Supported values:
# option:         0 (default): device code is compiled with nvcc
# option:         1:           device code is compiled with the default clang version
# option:         else:        device code is compiled with the specified clang version
# option:                      (e.g. clang=12 to compile with clang 12)
CLANG_CUDA ?= 0
CLANG_CUDA_VERSION ?=
CLANG_SELECT_OPTFILE=$(OPTSDIR)/clang_select.opt
ifdef clang
 OLD_CLANG_CUDA:=$(CLANG_CUDA)
 OLD_CLANG_CUDA_VERSION:=$(CLANG_CUDA_VERSION)
 ifeq ($(clang),0)
  CLANG_CUDA=0
  CLANG_CUDA_VERSION=
 else ifeq ($(clang),1)
  CLANG_CUDA=1
  CLANG_CUDA_VERSION:=$(shell echo __clang_major__ | clang++ -E - | grep -v \#)
  $(info Autodetected Clang version '$(CLANG_CUDA_VERSION)')
 else
  CLANG_CUDA=1
  CLANG_CUDA_VERSION=$(clang)
 endif
 ifneq ($(CLANG_CUDA)/$(CLANG_CUDA_VERSION),$(OLD_CLANG_CUDA)/$(OLD_CLANG_CUDA_VERSION))
  # force regeneration of CLANG_SELECT_OPTFILE
  $(shell rm -f $(CLANG_SELECT_OPTFILE))
 endif
endif

# We keep track of the nvcc major version, which is stored in clang_select
CUDA_MAJOR ?= 0
OLD_CUDA_MAJOR:=$(CUDA_MAJOR)

ifeq ($(cuda.backend.enabled),1)
 # We check the validity of the path by looking for bin/nvcc under it.
 # if not found, we look into /usr, and finally abort

 # At least on Debian, when CUDA is installed via distro packages, Clang
 # needs to be directed at /usr/lib/cuda instead
 ifeq ($(CUDA_INSTALL_PATH),/usr)
  CLANG_CUDA_PATH = /usr/lib/cuda
 endif

 CLANG_CUDA_PATH ?= $(CUDA_INSTALL_PATH)

 # nvcc info
 NVCC_VER := $(shell $(NVCC) --version | grep release | cut -f2 -d, | cut -f3 -d' ')
 versions_tmp := $(subst ., ,$(NVCC_VER))
 CUDA_MAJOR := $(firstword  $(versions_tmp))
 CUDA_MINOR := $(lastword   $(versions_tmp))

 ifneq ($(CUDA_MAJOR),$(OLD_CUDA_MAJOR))
  # force regeneration of CLANG_SELECT_OPTFILE
  $(shell rm -f $(CLANG_SELECT_OPTFILE))
 endif
endif

# CUXX will be our compiler for .cu files
ifeq ($(CLANG_CUDA),1)
 CXX=clang++-$(CLANG_CUDA_VERSION)
 CUXX=$(CXX)
 ifeq ($(cuda.backend.enabled),1)
  CUXX += --cuda-path=$(CLANG_CUDA_PATH)
  NO_CUDA_ARCH_VERSION_CHECK=--no-cuda-version-check
 else ifeq ($(cpu.backend.enabled),1)
  CUXX += -x c++
 endif
else ifeq ($(cpu.backend.enabled),1)
 CUXX=$(CXX) -x c++
else ifeq ($(cuda.backend.enabled),1)
 # We only support CUDA 7 onwards, error out if this is an earlier version
 # NOTE: the test is reversed because test returns 0 for true (shell-like)
 OLD_CUDA := $(shell test $(CUDA_MAJOR) -ge 7; echo $$?)

 # Some libraries shipped CUDA 11 require C++14, so we want to know if
 # the CUDA version is at least 11
 # NOTE: the test is reversed because test returns 0 for true (shell-like)
 CUDA_11 := $(shell test $(CUDA_MAJOR) -lt 11 ; echo $$?)

 ifeq ($(OLD_CUDA),1)
  $(error CUDA version too old)
 endif

 # Make sure nvcc uses the same host compile that we use for the host
 # code.
 # Note that this requires the compiler to be supported by nvcc.
 CUXX=$(NVCC) -ccbin=$(CXX)

 NO_CUDA_ARCH_VERSION_CHECK=-Wno-deprecated-gpu-targets
else
 $(error Unimplemented backend?)
endif

ifeq ($(cuda.backend.enabled),1)
 LIST_CUDA_CC_FLAGS=$(NO_CUDA_ARCH_VERSION_CHECK) -lcudart
endif

# if we have the cuda backend and we're not using Clang, we're using nvcc for device code
# this is useful in several checks further down
ifeq ($(cuda.backend.enabled)/$(CLANG_CUDA),1/0)
 cuxx.is.nvcc=1
else
 cuxx.is.nvcc=0
endif

# disable OPENMP if using NVCC
ifeq ($(cuxx.is.nvcc)/$(USE_OPENMP),1/1)
 $(warning OpenMP disabled due to NVCC usage)
 USE_OPENMP=0
 CXXFLAGS_OPENMP=
endif

# --- Compiler END

# --- Option management

# Get the include path(s) used by default by our compiler
CXX_SYSTEM_INCLUDE_PATH := $(abspath $(shell echo | $(CXX) -x c++ -E -Wp,-v - 2>&1 | grep '^ ' | grep -v ' (framework directory)'))

# files to store last compile options: dbg, compute, fastmath, MPI usage, Chrono, linearization preference, Catalyst
# (note: CLANG_SELECT_OPTFILE and BACKEND_SELECT_OPTFILE were defined ahead-of-time because it's needed early at compiler-definition time)
DBG_SELECT_OPTFILE=$(OPTSDIR)/dbg_select.opt
COMPUTE_SELECT_OPTFILE=$(OPTSDIR)/compute_select.opt
FASTMATH_SELECT_OPTFILE=$(OPTSDIR)/fastmath_select.opt
FASTDEM_SELECT_OPTFILE=$(OPTSDIR)/fastdem_select.opt
MPI_SELECT_OPTFILE=$(OPTSDIR)/mpi_select.opt
HDF5_SELECT_OPTFILE=$(OPTSDIR)/hdf5_select.opt
CHRONO_SELECT_OPTFILE=$(OPTSDIR)/chrono_select.opt
LINEARIZATION_SELECT_OPTFILE=$(OPTSDIR)/linearization_select.opt
CATALYST_SELECT_OPTFILE=$(OPTSDIR)/catalyst_select.opt

# Autogenerated files
AUTOGEN_SRC=$(SRCDIR)/parse-debugflags.h $(SRCDIR)/describe-debugflags.h

# these are not really options, but they follow the same mechanism
GPUSPH_VERSION_OPTFILE=$(OPTSDIR)/gpusph_version.opt
MAKE_SHOW_TXT=$(INFODIR)/show.txt
MAKE_SHOW_TMP=$(INFODIR)/show.tmp
MAKE_SHOW_OPTFILE=$(OPTSDIR)/make_show.opt
GIT_INFO_OPTFILE=$(OPTSDIR)/git_info.opt

# Optfile that influence the device code
DEVCODE_OPTFILES = \
	  $(BACKEND_SELECT_OPTFILE) \
	  $(CLANG_SELECT_OPTFILE) \
	  $(DBG_SELECT_OPTFILE) \
	  $(COMPUTE_SELECT_OPTFILE) \
	  $(FASTMATH_SELECT_OPTFILE) \
	  $(FASTDEM_SELECT_OPTFILE) \
	  $(LINEARIZATION_SELECT_OPTFILE) \

# Actual optfiles, that define specific options
ACTUAL_OPTFILES= \
	  $(DEVCODE_OPTFILES) \
	  $(MPI_SELECT_OPTFILE) \
	  $(HDF5_SELECT_OPTFILE) \
	  $(CHRONO_SELECT_OPTFILE) \
	  $(CATALYST_SELECT_OPTFILE)

# Pseudo-optfiles, documenting GPUSPH version and build environment
PSEUDO_OPTFILES= \
	  $(GPUSPH_VERSION_OPTFILE) \
	  $(MAKE_SHOW_OPTFILE) \
	  $(GIT_INFO_OPTFILE)

# Both of them
OPTFILES=$(ACTUAL_OPTFILES) $(PSEUDO_OPTFILES)

# Let make know that .opt and .i dependencies are to be looked for in $(OPTSDIR)
vpath %.opt $(OPTSDIR)

# update GPUSPH_VERSION_OPTFILE if git version changed
LAST_GPUSPH_VERSION=$(shell test -e $(GPUSPH_VERSION_OPTFILE) && \
	grep "\#define GPUSPH_VERSION" $(GPUSPH_VERSION_OPTFILE) | cut -f2 -d\")

ifneq ($(LAST_GPUSPH_VERSION),$(GPUSPH_VERSION))
 $(shell test -e $(GPUSPH_VERSION_OPTFILE) && \
   $(SED_COMMAND) 's/$(LAST_GPUSPH_VERSION)/$(GPUSPH_VERSION)/' $(GPUSPH_VERSION_OPTFILE) )
endif

# Selection of last built problem (rebuilt by `make` without
# further specification
LAST_BUILT_PROBLEM ?= DamBreak3D
REQUESTED_PROBLEMS := $(filter $(PROBLEM_LIST),$(MAKECMDGOALS))
CURRENT_LAST := $(lastword DamBreak3D $(LAST_BUILT_PROBLEM) $(REQUESTED_PROBLEMS))
ifneq ($(CURRENT_LAST),$(LAST_BUILT_PROBLEM))
 LAST_BUILT_PROBLEM:=$(CURRENT_LAST)
 $(shell test -e Makefile.conf && \
  $(SED_COMMAND) '/LAST_BUILT_PROBLEM/c\LAST_BUILT_PROBLEM=$(LAST_BUILT_PROBLEM)' Makefile.conf)
endif

# A tricky dependency chain: if the user specified a problem to be built,
# we want to also rebuild GPUSPH to link to it, so $(LAST_BUILT_PROBLEM)
# must depend on GPUSPH. However, if the user did _not_ specify a problem,
# then we want GPUSPH to depend on $(LAST_BUILT_PROBLEM)
ifneq ($(REQUESTED_PROBLEMS),$(empty))
 # problem was specified, it should depend on GPUSPH
 PROBLEM_GPUSPH_DEP=GPUSPH
 GPUSPH_PROBLEM_DEP=
else
 PROBLEM_GPUSPH_DEP=
 GPUSPH_PROBLEM_DEP=$(LAST_BUILT_PROBLEM)
endif
#$(info => $(PROBLEM_GPUSPH_DEP) <= $(GPUSPH_PROBLEM_DEP))

# option: dbg - 0 no debugging, 1 enable debugging
# does dbg differ from last?
ifdef dbg
 ifneq ($(DBG), $(dbg))
  ifeq ($(dbg),1)
   _SRC=undef
   _REP=define
  else
   _SRC=define
   _REP=undef
  endif
  $(shell test -e $(DBG_SELECT_OPTFILE) && \
   $(SED_COMMAND) 's/$(_SRC)/$(_REP)/' $(DBG_SELECT_OPTFILE) )
  DBG=$(dbg)
 endif
endif

# option: compute - 11, 12, 13, 20, 21, 30, 35, etc: compute capability to compile for (default: autodetect)
# does compute differ from last?
ifdef compute
 # does it differ from last?
 ifneq ($(COMPUTE),$(compute))
  $(shell test -e $(COMPUTE_SELECT_OPTFILE) && \
   $(SED_COMMAND) 's/$(COMPUTE)/$(compute)/' $(COMPUTE_SELECT_OPTFILE) )
  # user choice
  COMPUTE=$(compute)
 endif
endif

# option: fastmath - Enable or disable fastmath. Default: 0 (disabled)
ifdef fastmath
 # does it differ from last?
 ifneq ($(FASTMATH),$(fastmath))
  $(shell test -e $(FASTMATH_SELECT_OPTFILE) && \
   $(SED_COMMAND) 's/FASTMATH $(FASTMATH)/FASTMATH $(fastmath)/' $(FASTMATH_SELECT_OPTFILE) )
  # user choice
  FASTMATH=$(fastmath)
 endif
else
 FASTMATH ?= 0
endif

# option: fastdem - Enable or disable fastdem. Default: 0 (disabled)
ifdef fastdem
 # does it differ from last?
 ifneq ($(FASTDEM),$(fastdem))
  $(shell test -e $(FASTDEM_SELECT_OPTFILE) && \
   $(SED_COMMAND) 's/FASTDEM $(FASTDEM)/FASTDEM $(fastdem)/' $(FASTDEM_SELECT_OPTFILE) )
  # user choice
  FASTDEM=$(fastdem)
 endif
else
 FASTDEM ?= 0
endif

# option: mpi - 0 do not use MPI (no multi-node support), 1 use MPI (enable multi-node support). Default: autodetect
ifdef mpi
 # does it differ from last?
 ifneq ($(USE_MPI),$(mpi))
  $(shell test -e $(MPI_SELECT_OPTFILE) && \
   $(SED_COMMAND) 's/$(USE_MPI)/$(mpi)/' $(MPI_SELECT_OPTFILE) )
  # user choice
  USE_MPI=$(mpi)
 endif
endif

# override: MPICXX - the MPI compiler
MPICXX ?= $(shell command -v mpicxx)
MPICXX := $(MPICXX)

ifeq ($(MPICXX),)
 ifeq ($(USE_MPI),1)
  $(error MPI use requested, but no MPI compiler was found, aborting)
 else
  ifeq ($(USE_MPI),)
   $(info MPI compiler not found, multi-node will NOT be supported)
   USE_MPI = 0
  endif
 endif
else
 # autodetect the MPI version
 MPI_VERSION := $(shell printf '\043include <mpi.h>\nstandard/MPI_VERSION/MPI_SUBVERSION' | $(MPICXX) -E -x c - 2> /dev/null | grep '^standard/' | cut -d/ -f2- | tr '/' '.')

 # if we have USE_MPI, but MPI_VERSION is empty, abort because it means we couldn't successfully get the
 # MPI version from mpi.h (e.g. because the development headers were not installed)
 # Note that if MPI version is defined, it will have a dot inside, so $(USE_MPI)$(MPI_VERSION) cannot be
 # equal to the string 1 in that case, so the following condition is only for USE_MPI=1 and MPI_VERSION empty
 ifeq ($(USE_MPI)$(MPI_VERSION),1)
  $(error MPI use requested, but the MPI version could not be determined, aborting)
 endif

 ifeq ($(USE_MPI),)
  USE_MPI = 1
 endif
endif

ifeq ($(USE_MPI),0)
 # MPICXXOBJS will be compiled with the standard compiler
 MPICXX=$(CXX)
endif

ifeq ($(cuxx.is.nvcc),0)
 # backend=cpu or CLANG_CUDA
 LINKER ?= OMPI_CXX="$(CXX)" MPICH_CXX="$(CXX)" $(MPICXX)
else ifeq ($(USE_MPI),0)
 # We have to link with NVCC because otherwise thrust has issues on Mac OSX.
 LINKER ?= $(CUXX)
else
 # Also try to detect implementation-specific version.
 # OpenMPI exposes the version via individual numeric macros
 OMPI_VERSION := $(shell printf '\043include <mpi.h>\nversion/OMPI_MAJOR_VERSION/OMPI_MINOR_VERSION/OMPI_RELEASE_VERSION' | $(MPICXX) -E -x c - 2> /dev/null | grep '^version/' | grep -v 'OMPI_' | cut -d/ -f2- | tr '/' '.')
 # MPICH exposes a version string macro
 MPICH_VERSION := $(shell printf '\043include <mpi.h>\nversion/MPICH_VERSION' | $(MPICXX) -E -x c - 2> /dev/null | grep '^version/' | grep -v 'MPICH_' | cut -d\" -f2 )
 # MVAPICH2 exposes its own version string (MVAPICH 1.x apparently does not)
 MVAPICH_VERSION := $(shell printf '\043include <mpi.h>\nversion/MVAPICH2_VERSION' | $(MPICXX) -E -x c - 2> /dev/null | grep '^version/' | grep -v 'MVAPICH2_' | cut -d\" -f2 )

 MPI_VERSION :=$(MPI_VERSION)$(if $(OMPI_VERSION),$(space)(OpenMPI $(OMPI_VERSION)))
 MPI_VERSION :=$(MPI_VERSION)$(if $(MPICH_VERSION),$(space)(MPICH $(MPICH_VERSION)))
 MPI_VERSION :=$(MPI_VERSION)$(if $(MVAPICH_VERSION),$(space)(MVAPICH $(MVAPICH_VERSION)))

 # We have to link with NVCC because otherwise thrust has issues on Mac OSX,
 # but we also need to link with MPICXX, so we would like to use:
 #LINKER ?= $(filter-out -ccbin=%,$(NVCC)) -ccbin=$(MPICXX)
 # which fails on recent Mac OSX because then NVCC thinks we're compiling with the GNU
 # compiler, and thus passes the -dumpspecs option to it, which fails because Mac OSX
 # is actually using clang in the end. ‘Gotta love them heuristics’, as Kevin puts it.
 # The solution is to _still_ use NVCC with -ccbin=$(CXX) as linker, but add the
 # options required by MPICXX at link time:

 ## TODO FIXME this is a horrible hack, there should be a better way to handle this nvcc+mpicxx mess
 # We use -show because it's supported by all implementations (otherwise we'd have to detect
 # if our compiler uses --showme:link or -link_info):
 MPISHOWFLAGS := $(shell $(MPICXX) -show)
 # But then we have to remove the compiler name from the proposed command line:
 MPISHOWFLAGS := $(filter-out $(firstword $(MPISHOWFLAGS)),$(MPISHOWFLAGS))

 # mpicxx might pass to the compiler options which nvcc might not understand
 # (e.g. -pthread), so we need to pass mpicxx options through --compiler-options,
 # but that means that we cannot pass options which contains commas in them,
 # since commas are already used to separate the parameters in --compiler-options.
 # We can't do sophisticated pattern-matching (e.g. filtering on strings _containing_
 # a comma), so for the time being we just filter out the flags that we _know_
 # will contain commas (i.e. -Wl,stuff,stuff,stuff).
 # To make things even more complicated, nvcc does not accept -Wl, so we need
 # to replace -Wl with --linker-options.
 # The other options will be gathered into the --compiler-options passed at nvcc
 # at link time.
 MPILDFLAGS = $(subst -Wl$(comma),--linker-options$(space),$(filter -Wl%,$(MPISHOWFLAGS))) $(filter -L%,$(MPISHOWFLAGS)) $(filter -l%,$(MPISHOWFLAGS))
 MPICXXFLAGS = $(filter-out -L%,$(filter-out -l%,$(filter-out -Wl%,$(MPISHOWFLAGS))))

 LINKER ?= $(CUXX) --compiler-options $(subst $(space),$(comma),$(strip $(MPICXXFLAGS))) $(MPILDFLAGS)

 # (the solution is not perfect as it still generates some warnings, but at least it rolls)

endif

# END of MPICXX mess

# override: HDF5_CPP - preprocessor flags to find/use HDF5
HDF5_CPP ?= $(shell pkg-config --cflags-only-I hdf5 2> /dev/null)
# override: HDF5_CXX - compiler flags to use HDF5
HDF5_CXX ?= $(shell pkg-config --cflags-only-other hdf5 2> /dev/null)
# override: HDF5_LD - LD flags to use HDF5
HDF5_LD ?= $(shell pkg-config --libs hdf5 2> /dev/null || echo -lhdf5)

HDF5_CPP := $(HDF5_CPP)
HDF5_CXX := $(HDF5_CXX)
HDF5_LD  := $(HDF5_LD)

# option: hdf5 - 0 do not use HDF5, 1 use HDF5, 2 use HDF5 and HDF5 requires MPI. Default: autodetect
ifdef hdf5
 # does it differ from last?
 ifneq ($(USE_HDF5),$(hdf5))
  $(shell test -e $(HDF5_SELECT_OPTFILE) && \
   $(SED_COMMAND) 's/$(USE_HDF5)/$(hdf5)/' $(HDF5_SELECT_OPTFILE) )
  # user choice
  USE_HDF5=$(hdf5)
 endif
else
 # Check if we can link to the HDF5 library, and disable HDF5 otherwise.
 # On some configurations, HDF5 requires MPI, so we check HDF5 twice,
 # once with CXX and once with MPICXX.
 # During the CXX test we return -1 in case of failure to differentiate from
 # a case such as 'make hdf5=0 ; make', in which case we want to skip also
 # the MPICXX test.
 # We use a for loop in the shell to echo each line because users might have
 # different interactive shells that do (or do not) interpret a \n escape,
 # so the only portable way seems to echo each line separately,
 # and grouping the echos in { } doesn't seem to work from a Makefile
 # shell invocation
 USE_HDF5 ?= $(shell for line in '\043include <hdf5.h>' 'main(){}' ; do echo $$line ; done | $(CXX) -xc++ $(INCPATH) $(LIBPATH) $(HDF5_CPP) $(HDF5_CXX) $(HDF5_LD) -o /dev/null - 2> /dev/null && echo 1 || echo -1)
 ifeq ($(USE_HDF5),-1)
  USE_HDF5 := $(shell for line in '\043include <hdf5.h>' 'main(){}' ; do echo $$line ; done | $(MPICXX) -xc++ $(INCPATH) $(LIBPATH) $(HDF5_CPP) $(HDF5_CXX) $(HDF5_LD) -o /dev/null - 2> /dev/null && echo 2 || echo 0)
  ifeq ($(USE_HDF5),0)
   $(info HDF5 library not found, HDF5 input will NOT be supported)
  endif
 endif
endif

# option: chrono - 0 do not use Chrono (no floating objects support), 1 use Chrono (enable floating object support). Default: 0
ifdef chrono
 # does it differ from last?
 ifneq ($(USE_CHRONO),$(chrono))
  $(shell test -e $(CHRONO_SELECT_OPTFILE) && \
   $(SED_COMMAND) 's/$(USE_CHRONO)/$(chrono)/' $(CHRONO_SELECT_OPTFILE) )
  # user choice
  USE_CHRONO=$(chrono)
 endif
else
 USE_CHRONO ?= 0
endif

# option: linearization - something like xyz or yzx to indicate the order
# option:                 of coordinates when linearizing cell indices,
# option:                 from fastest to slowest growing coordinate
ifdef linearization
 ifneq ($(LINEARIZATION),$(linearization))
  LINEARIZATION=$(linearization)
  FORCE_MAKE_LINEARIZATION=FORCE
 endif
else
 ifndef LINEARIZATION
  FORCE_MAKE_LINEARIZATION=FORCE
  LINEARIZATION=yzx
 endif
endif
# split the linearization string into individual characters, space-separated
LINEARIZATION_WORDS:=$(shell echo $(LINEARIZATION) | sed 's/./\0 /g')

# option: cpu_block_size - block size (used as OpenMP chunk size) for the CPU backend
ifdef cpu_block_size
 ifneq ($(CPU_BLOCK_SIZE),$(cpu_block_size))
  CPU_BLOCK_SIZE=$(cpu_block_size)
  FORCE_MAKE_BACKEND=FORCE
 endif
else
 ifndef CPU_BLOCK_SIZE
  CPU_BLOCK_SIZE=16
  FORCE_MAKE_BACKEND=FORCE
 endif
endif

# option: catalyst - 0 do not use Catalyst (disable co-processing visualization support), 1 use Catalyst (enable co-processing visualization support). Default: 0
ifdef catalyst
 # does it differ from last?
 ifneq ($(USE_CATALYST),$(catalyst))
  $(shell test -e $(CATALYST_SELECT_OPTFILE) && \
   $(SED_COMMAND) 's/$(USE_CATALYST)/$(catalyst)/' $(CATALYST_SELECT_OPTFILE) )
  # user choice
  USE_CATALYST=$(catalyst)
 endif
else
 USE_CATALYST ?= 0
endif

# If Catalyst is disabled - exclude adaptors and display writer from the list of .cc files
ifeq ($(USE_CATALYST),0)
 CCFILES := $(filter-out $(wildcard $(SRCDIR)/adaptors/*.cc),\
  $(filter-out $(SRCDIR)/writers/DisplayWriter.cc,\
  $(CCFILES)))
endif

# --- Includes and library section start ---

LIB_PATH_SFX =

# override: TARGET_ARCH - set the target architecture
# override:               defaults to -m64 for 64-bit machines
# override:                           -m32 for 32-bit machines
ifeq ($(findstring 64,$(arch)), 64)
 TARGET_ARCH ?= -m64
 # on Linux, toolkit libraries are under /lib64 for 64-bit
 ifeq ($(platform), Linux)
  LIB_PATH_SFX = 64
 endif
else # i386 or i686
 TARGET_ARCH ?= -m32
endif

# override: INCPATH - paths for include files
# override:           add entries in the form: -I/some/path
INCPATH ?=
# override: LIBPATH - paths for library searches
# override:           add entries in the form: -L/some/path
LIBPATH ?=
# override: LIBS - additional libraries
# override:        add entries in the form: -lsomelib
LIBS ?=

# override: LDFLAGS - flags passed to the linker
LDFLAGS ?=

# override: LDLIBS - libraries to link against
LDLIBS ?=

# Most of these settings are platform independent

# INCPATH
# make GPUSph.cc find problem_select.opt, and problem_select.opt find the problem header
INCPATH += -I$(SRCDIR) \
	   $(foreach adir,$(SRCSUBS),-I$(adir)) \
	   $(foreach adir,$(PROBLEM_DIRS),-I$(adir)) \
	   -I$(OPTSDIR)

# access the CUDA include files from the C++ compiler too, but mark their path as a system include path
# so that they can be skipped when generating dependencies. This must only be done for the host compiler,
# because otherwise some nvcc version will complain about kernels not being allowed in system files
# while compiling some thrust functions.
# Note that we do this only if the include path is not already in the system
# include path. This is particularly important in the case where CUDA_INCLUDE_PATH
# is /usr/include, since otherwise GCC 6 (and later) will fail to find standard
# includes such as stdint.h
CUDA_INCLUDE_PATH := $(abspath $(CUDA_INSTALL_PATH)/include)
ifneq ($(CUDA_INCLUDE_PATH),$(filter $(CUDA_INCLUDE_PATH),$(CXX_SYSTEM_INCLUDE_PATH)))
 CC_INCPATH += -I $(CUDA_INCLUDE_PATH)
endif

# LIBPATH
LIBPATH += -L/usr/local/lib

# On Darwin, make sure we link with the GNU C++ standard library
# TODO make sure this is still needed
ifeq ($(platform), Darwin)
 LIBS += -lstdc++
endif


# CUDA libaries
CUDA_LIBRARY_PATH=$(CUDA_INSTALL_PATH)/lib$(LIB_PATH_SFX)
LIBPATH += -L$(CUDA_LIBRARY_PATH)
ifeq ($(cuxx.is.nvcc),1)
 LDFLAGS += --linker-options -rpath,$(CUDA_LIBRARY_PATH)
else
 LDFLAGS += -Wl,-rpath -Wl,$(CUDA_LIBRARY_PATH)
endif

# link to the CUDA runtime library
ifeq ($(cuda.backend.enabled),1)
 LIBS += -lcudart
endif


ifneq ($(USE_HDF5),0)
 # link to HDF5 for input reading
 LIBS += $(HDF5_LD)
endif

ifeq ($(USE_CATALYST),1)
 # link to Catalyst
 LIBS += $(CATALYST_LD)
endif

# pthread needed for the UDP writer
LIBS += -lpthread

# Realtime Extensions library (for clock_gettime) (not on Mac)
ifneq ($(platform), Darwin)
 LIBS += -lrt
endif

# override: CHRONO_PATH         - where Chrono is installed
# override:                       defaults to /usr/local/, may be set to
# override:                       the build directory of Chrono
CHRONO_PATH ?= /usr/local
# override: CHRONO_INCLUDE_PATH - where Chrono include are installed
# override:                       if unset, auto-detection will be attempted
# override:                       from $(CHRONO_PATH) adding either include/ or src/
# override: CHRONO_LIB_PATH     - where Chrono lib is installed
# override:                       if unset, auto-detection will be attempted
# override:                       from $(CHRONO_PATH) adding lib64/

CHRONO_INCLUDE_PATH ?=
CHRONO_LIB_PATH ?=

ifneq ($(USE_CHRONO),0)
<<<<<<< HEAD
 ifeq ($(CHRONO_INCLUDE_PATH),$(empty))
  # If CHRONO_INCLUDE_PATH is not set, look for chrono/core/ChChrono.h
  # under $(CHRONO_PATH)/include and $(CHRONO_PATH)/src in sequence,
  # and then build the include path by getting the up-up-up-dir
  CHRONO_INCLUDE_PATH := $(realpath $(dir $(or \
   $(wildcard $(CHRONO_PATH)/include/chrono/core/ChChrono.h), \
   $(wildcard $(CHRONO_PATH)/src/chrono/core/ChChrono.h), \
   $(error Could not find Chrono include files, please set CHRONO_PATH or CHRONO_INCLUDE_PATH) \
  ))/../../)
 else
  # otherwise, check that the user-specified path is correct
  ifeq ($(wildcard $(CHRONO_INCLUDE_PATH)/chrono/core/ChChrono.h),$(empty))
   $(error CHRONO_INCLUDE_PATH is set incorrectly, chrono/core/ChChrono.h not found)
  endif
 endif

 ifeq ($(CHRONO_LIB_PATH),$(empty))
  # If CHRONO_LIB_PATH is not set, look for libChronoEngine.*
  # under $(CHRONO_PATH)/lib64 and then build the include path by getting the up-dir
  CHRONO_LIB_PATH := $(dir $(or \
   $(wildcard $(CHRONO_PATH)/lib64/libChronoEngine.so) \
   $(wildcard $(CHRONO_PATH)/build/lib64/libChronoEngine.so) \
   $(wildcard $(CHRONO_PATH)/lib/libChronoEngine.so) \
   $(wildcard $(CHRONO_PATH)/build/lib/libChronoEngine.so), \
   $(error Could not find Chrono include files, please set CHRONO_PATH or CHRONO_LIB_PATH) \
   ))
 else
  # otherwise, check that the user-specified path is correct
  ifeq ($(wildcard $(CHRONO_LIB_PATH)/libChronoEngine.*),$(empty))
   $(error CHRONO_LIB_PATH is set incorrectly, libChronoEngine not found)
  endif
 endif

 # When using Chrono from the build directory, chrono/ChConfig.h is under the build dir,
 # otherwise it's under the include directory
 CHRONO_CONFIG_PATH := $(realpath $(dir $(or \
    $(wildcard $(CHRONO_INCLUDE_PATH)/chrono/ChConfig.h), \
    $(wildcard $(CHRONO_PATH)/build/chrono/ChConfig.h), \
    $(error Could not find Chrono configuration header. Include path: $(CHRONO_INCLUDE_PATH), Chrono path: $(CHRONO_PATH)) \
 ))/../)

 ifneq ($(CHRONO_CONFIG_PATH),/usr/include)
  INCPATH += -isystem $(CHRONO_CONFIG_PATH)
 endif

 ifneq ($(CHRONO_INCLUDE_PATH),/usr/include)
  INCPATH += -isystem $(CHRONO_INCLUDE_PATH)
 endif

 # This is needed because on some versions of Chrono, headers include each other without the chrono/ prefix 8-/
 INCPATH += -isystem $(CHRONO_INCLUDE_PATH)/chrono

 INCPATH += -isystem $(CHRONO_INCLUDE_PATH)/chrono/collision/bullet

 LIBPATH += -L$(CHRONO_LIB_PATH)
 LIBS += -lChronoEngine
 ifeq ($(cuxx.is.nvcc),1)
  LDFLAGS += --linker-options -rpath,$(CHRONO_LIB_PATH)
 else
  LDFLAGS += -Wl,-rpath -Wl,$(CHRONO_LIB_PATH)
 endif
=======
	ifeq ($(CHRONO_INCLUDE_PATH),$(empty))
		# If CHRONO_INCLUDE_PATH is not set, look for chrono/core/ChChrono.h
		# under $(CHRONO_PATH)/include and $(CHRONO_PATH)/src in sequence,
		# and then build the include path by getting the up-up-up-dir
		CHRONO_INCLUDE_PATH := $(realpath $(dir $(or \
			$(wildcard $(CHRONO_PATH)/include/chrono/core/ChChrono.h), \
			$(wildcard $(CHRONO_PATH)/src/chrono/core/ChChrono.h), \
			$(error Could not find Chrono include files, please set CHRONO_PATH or CHRONO_INCLUDE_PATH) \
		))/../../)
	else
		# otherwise, check that the user-specified path is correct
		ifeq ($(wildcard $(CHRONO_INCLUDE_PATH)/chrono/core/ChChrono.h),$(empty))
			TMP := $(error CHRONO_INCLUDE_PATH is set incorrectly, chrono/core/ChChrono.h not found)
		endif
	endif

	ifeq ($(CHRONO_LIB_PATH),$(empty))
		# If CHRONO_LIB_PATH is not set, look for libChronoEngine.*
		# under $(CHRONO_PATH)/lib or $(CHRONO_PATH)/lib64 and then build the include path by getting the up-dir
		CHRONO_LIB_PATH := $(dir $(or \
			$(wildcard $(CHRONO_PATH)/lib64/libChronoEngine.so) \
			$(wildcard $(CHRONO_PATH)/build/lib64/libChronoEngine.so) \
			$(wildcard $(CHRONO_PATH)/lib/libChronoEngine.so) \
			$(wildcard $(CHRONO_PATH)/build/lib/libChronoEngine.so), \
			$(error Could not find Chrono include files, please set CHRONO_PATH or CHRONO_LIB_PATH) \
			))
	else
		# otherwise, check that the user-specified path is correct
		ifeq ($(wildcard $(CHRONO_LIB_PATH)/libChronoEngine.*),$(empty))
			TMP := $(error CHRONO_LIB_PATH is set incorrectly, libChronoEngine not found)
		endif
	endif

	# When using Chrono from the build directory, chrono/ChConfig.h is under the build dir,
	# otherwise it's under the include directory
	CHRONO_CONFIG_PATH=$(realpath $(dir $(or \
	   $(wildcard $(CHRONO_INCLUDE_PATH)/chrono/ChConfig.h), \
	   $(wildcard $(CHRONO_PATH)/build/chrono/ChConfig.h), \
	   $(error Could not find Chrono configuration header. Include path: $(CHRONO_INCLUDE_PATH), Chrono path: $(CHRONO_PATH)) \
	))/../)

	ifneq ($(CHRONO_CONFIG_PATH),/usr/include)
		INCPATH += -isystem $(CHRONO_CONFIG_PATH)
	endif

	ifneq ($(CHRONO_INCLUDE_PATH),/usr/include)
		INCPATH += -isystem $(CHRONO_INCLUDE_PATH)
	endif

	# This is needed because on some versions of Chrono, headers include each other without the chrono/ prefix 8-/
	INCPATH += -isystem $(CHRONO_INCLUDE_PATH)/chrono

	INCPATH += -isystem $(CHRONO_INCLUDE_PATH)/chrono/collision/bullet

	LIBPATH += -L$(CHRONO_LIB_PATH)
	LIBS += -lChronoEngine
	#LIBS += -lChronoEngine_mkl
	ifeq ($(CLANG_CUDA),1)
		LDFLAGS += -rpath $(CHRONO_LIB_PATH)
	else
		LDFLAGS += --linker-options -rpath,$(CHRONO_LIB_PATH)
	endif
>>>>>>> c80e64a5
endif
LDFLAGS += $(LIBPATH)

LDLIBS += $(CXXFLAGS_OPENMP) $(LIBS)

# -- Includes and library section end ---

# -------------------------- CFLAGS section -------------------------- #
# We have three sets of flags:
# CPPFLAGS are preprocessor flags; they are common to both compilers
# CXXFLAGS are flags passed to the C++ when compiling C++ files (either directly,
#     for .cc files, or via nvcc, for .cu files), and when linking
# CUFLAGS are flags passed to the CUDA compiler when compiling CUDA files

# override: CPPFLAGS - preprocessor flags
CPPFLAGS ?=
# override: CXXFLAGS - C++ host compiler options
CXXFLAGS ?=
# override: CUFLAGS - nvcc compiler options
CUFLAGS  ?=

# Let the code know if we're using Clang to compile the CUDA device code too
CPPFLAGS += -DCLANG_CUDA=$(CLANG_CUDA)
ifeq ($(CLANG_CUDA),1)
 CPPFLAGS += -DDISABLE_ALL_TEXTURES=1
endif

# First of all, put the include paths into the CPPFLAGS
CPPFLAGS += $(INCPATH)


# We use type limits and constants (e.g. UINT64_MAX), which are defined
# in C99 but not in C++ versions before C++11, so on (very) old compilers
# (e.g. gcc 4.1) they will not be available. The workaround for this
# is to define the __STDC_LIMIT_MACROS and __STDC_CONSTANT_MACROS.
# Put their definition in the command line to ensure it precedes any
# (direct or indirect) inclusion of stdint.h
CPPFLAGS += -D__STDC_CONSTANT_MACROS -D__STDC_LIMIT_MACROS
# Likewise, for some reasons some versions g++ (such as g++-5 on Ubuntu)
# don't include functions such as isnan under std when including <cmath>
CPPFLAGS += -D_GLIBCXX_USE_C99_MATH

# Define USE_HDF5 according to the availability of the HDF5 library
CPPFLAGS += -DUSE_HDF5=$(USE_HDF5)
ifneq ($(USE_HDF5),0)
 CPPFLAGS += $(HDF5_CPP)
endif

# We set __COMPUTE__ on the host to match that automatically defined
# by the compiler on the device. Since this might be done before COMPUTE
# is actually defined, substitute 0 in that case
ifeq ($(COMPUTE),)
 CPPFLAGS += -D__COMPUTE__=0
else
 CPPFLAGS += -D__COMPUTE__=$(COMPUTE)
endif

# Disable the shared-memory info stream on Android, since the OS
# doesn't support POSIX shared memory
ifeq ($(platform),Android)
 CPPFLAGS += -DSHM_INFO_STREAM=0
else
 CPPFLAGS += -DSHM_INFO_STREAM=1
endif

# CXXFLAGS start with the target architecture
CXXFLAGS += $(TARGET_ARCH)

ifeq ($(cpu.backend.enabled),1)
 ifneq ($(platform),Android) # Clang in Termux does not support march=native
  CXXFLAGS += -march=native
 endif
endif

# We also force C++11 (or higher) mode, since we are now relying on C++11 features
# If we are using CUDA 11 or higher, the standard will be C++14, as required by
# Thrust and CUB. We also use C++14 for the CPU backend.
# The user can always override the C++ version required by adding it to the
# CXXFLAGS in Makefile.local
ifeq ($(findstring -std=c++,$(CXXFLAGS)),-std=c++)
 $(info Using user-selected C++ standard $(filter -std=c++%,$(CXXFLAGS)))
else ifeq ($(CUDA_11)$(cpu.backend.enabled),00)
 CXXFLAGS += -std=c++11 # not CUDA 11, not CPU backend
else
 CXXFLAGS += -std=c++14
endif

# HDF5 might require specific flags
ifneq ($(USE_HDF5),0)
 CXXFLAGS += $(HDF5_CXX)
endif

# Catalyst might require specific flags
ifeq ($(USE_CATALYST),1)
 CXXFLAGS += $(CATALYST_CXX)
endif

# nvcc-specific flags

# compute capability specification, if defined
ifneq ($(COMPUTE),)
 ifeq ($(CLANG_CUDA),1)
  CU_ARCH_SPEC += --cuda-gpu-arch=sm_$(COMPUTE)
 else
  CU_ARCH_SPEC += -arch=sm_$(COMPUTE)
 endif
endif

ifeq ($(cuda.backend.enabled),1)
 CUFLAGS += $(CU_ARCH_SPEC)
 LDFLAGS += $(CU_ARCH_SPEC)

 # Clang does not support --generate-line-info
 ifneq ($(CLANG_CUDA),1)
  # generate line info
  # TODO this should only be done in debug mode
  CUFLAGS += --generate-line-info
 endif

 ifeq ($(FASTMATH),1)
  ifeq ($(CLANG_CUDA),1)
   CUFLAGS += -ffast-math
  else
   CUFLAGS += --use_fast_math
  endif
 endif
endif


# Note: -D_DEBUG_ is defined in $(DBG_SELECT_OPTFILE); however, to avoid adding an
# include to every source, the _DEBUG_ macro is actually passed on the compiler command line
ifeq ($(dbg), 1)
 CPPFLAGS += -D_DEBUG_
 CXXFLAGS += -g
 ifeq ($(cuda.backend.enabled),1)
  CUFLAGS  += -G
 endif
else
 CXXFLAGS += -O3
endif

# if verbose is 1 or 2, add --ptx-as-options=-v to CUFLAGS,
# but only if using nvcc.
# verbose is 1 or 2 if filtering 1 2 with verbose returns verbose,
ifeq ($(filter $(verbose),1 2)/$(cuxx.is.nvcc),$(verbose)/1)
 CUFLAGS += --ptxas-options=-v
endif

# this is compiler-independent:
ifeq ($(verbose), 2)
 CXXFLAGS += -Wall
endif

# Enable host profile with gprof. Pipeline to profile:
# enable -pg, make, run, gprof ./GPUSPH gmon.out > results.txt
# http://gcc.gnu.org/onlinedocs/gcc/Debugging-Options.html#index-pg-621
# CXXFLAGS += -pg
# LDFLAGS += -pg

# Finally, add CXXFLAGS to CUFLAGS, except for -std, which gets moved outside
ifeq ($(cuxx.is.nvcc),1)
 CUFLAGS += $(filter -std=%,$(CXXFLAGS)) --compiler-options \
            $(subst $(space),$(comma),$(strip $(filter-out -std=%,$(CXXFLAGS))))
else
 # CLANG_CUDA or non-CUDA backend
 CUFLAGS += $(CXXFLAGS_OPENMP) $(CXXFLAGS)
endif

# CFLAGS notes
# * Architecture (sm_XX and compute_XX):
#    sm_10 - NOT supported: we need atomics
#    sm_11 - Compute Capability 1.1: "old" cards, no double
#    sm_12 - Compute Capability 1.2: G92... cards (e.g. GTX280), hw double
#    sm_20 - Compute Capability 2.0: Fermi generation cards (e.g. GTX480), hw double
#    Note: choosing only one architecture may speed up compilation up to 200%
#    e.g.: for forces.o on a Vaio laptop, it takes 4m for one arch, 8m for boh
# * To compile for two archs use a syntax like:
#    -gencode arch=compute_12,code=sm_12 -gencode arch=compute_20,code=sm_20
# * -O3 may not be supported by nvcc (check)
# * To add options only for the C compiler, add them after --compiler-options.
# * -fno-strict-aliasing: see http://goo.gl/cIkzG
# * For Mac: it is mac-specific (but not required) to add:
#    CFLAGS += -D__APPLE__ -D__MACH__

# ------------------------ CFLAGS section end ---------------------- #

# Snapshot date: date of last commit (if possible), or current date
snap_date := $(shell git log -1 --format='%cd' --date=iso 2> /dev/null | cut -f1,4 -d' ' | tr ' ' '-' || date +%Y-%m-%d)
# snapshot tarball filename
SNAPSHOT_FILE = ./GPUSPH-$(GPUSPH_VERSION)-$(snap_date).tgz

# show_stage is the macro to show the current stage being issued. We disable this altogether when
# there is a VARNAME-definition among the targets
ifeq ($(findstring -definition,$(MAKECMDGOALS)),-definition)
 show_stage=$(empty)
 show_stage_nl=$(empty)
# option: plain - 0 fancy line-recycling stage announce, 1 plain multi-line stage announce
else ifeq ($(plain), 1)
 show_stage   =@printf "[$(1)] $(2)\n"
 show_stage_nl=$(show_stage)
else
 show_stage   =@printf "\r                                                                  \r[$(1)] $(2)"
 show_stage_nl=@printf "\r                                                                  \r[$(1)] $(2)\n"
endif

# when listing problems, we don't want debug info to show anywhere
ifeq ($(MAKECMDGOALS), list-problems)
 show_stage=@
 show_stage_nl=@
endif

# option: echo - 0 silent, 1 show commands
ifeq ($(echo), 1)
 CMDECHO :=
else
 CMDECHO := @
endif
export CMDECHO

.PHONY: all run showobjs show snapshot expand deps docs test help
.PHONY: clean cpuclean gpuclean cookiesclean computeclean docsclean confclean genclean depsclean
.PHONY: dev-guide user-guide
.PHONY: FORCE

# target: GPUSPH - A symlink to the last built problem, or the default problem (DamBreak3D)
GPUSPH: $(GPUSPH_PROBLEM_DEP) Makefile.conf
	$(call show_stage_nl,SYM,$@)
	$(CMDECHO)ln -sf $(LAST_BUILT_PROBLEM) $(CURDIR)/$@

# Support for legacy/classic 'all' target
all: GPUSPH

# For each problem, we define the following target chain:
# * the PROBLEM.gen.cc generator, from the template and the optsdir
# * the binary in dist, from all the object files
# * the symlink in the root directory, from the binary in dist
#   this is a FORCEd target, so symlinking always happens, even when
#   the target is fresh
define problem_deps
$(call problem_gen,$1): $(SRCDIR)/problem_gen.tpl | $(OPTSDIR)
	$(call show_stage,GEN,$$(@F))
	$(CMDECHO)sed -e 's/PROBLEM/$1/g' $$< > $$@
$(call exe,$1): $(call problem_objs,$1) $(OBJS) | $(DISTDIR)
	$(call show_stage_nl,LINK,$$@)
	$(CMDECHO)$(LINKER) -o $$@ $$^ $(LDFLAGS) $(LDLIBS)
$1: $(call exe,$1)
	@echo
	@echo "Compiled with problem $$@, $(COMPUTE_BACKEND_UPPERCASE) backend"
	@[ $(FASTMATH) -eq 1 ] && echo "Compiled with fastmath" || echo "Compiled without fastmath"
	$(call show_stage_nl,SYM,$$@)
	$(CMDECHO)ln -sf $$< $(CURDIR)/$(call exename,$$@) && echo "Success"
endef

$(LAST_BUILT_PROBLEM): $(PROBLEM_GPUSPH_DEP)

# target: <problem_name> - Compile the given problem
$(foreach p,$(PROBLEM_LIST),$(eval $(call problem_deps,$p)))

# internal targets to (re)create the "selected option headers" if they're missing

# Backend select
$(BACKEND_SELECT_OPTFILE): $(FORCE_MAKE_BACKEND) | $(OPTSDIR)
	@echo "/* Selected backend */" > $@
	@echo '// COMPUTE_BACKEND=$(COMPUTE_BACKEND)' >> $@
	@echo '#define COMPUTE_BACKEND "$(COMPUTE_BACKEND_UPPERCASE)"' >> $@
	@echo '#define CUDA_BACKEND_ENABLED $(cuda.backend.enabled)' >> $@
	@echo '#define CPU_BACKEND_ENABLED $(cpu.backend.enabled)' >> $@
	@echo '#define USE_OPENMP $(USE_OPENMP)' >> $@
	@echo '#define CPU_BLOCK_SIZE $(CPU_BLOCK_SIZE)' >> $@
# Clang select. We also include the detected CUDA_MAJOR version since it will be displayed
# as --version output
$(CLANG_SELECT_OPTFILE): | $(OPTSDIR)
	@echo "/* Clang vs nvcc device compilation */" > $@
	@echo '#define CLANG_CUDA $(CLANG_CUDA)' >> $@
	@echo '#define CLANG_CUDA_VERSION $(CLANG_CUDA_VERSION)' >> $@
	@echo '#define CUDA_MAJOR $(CUDA_MAJOR)' >> $@
$(DBG_SELECT_OPTFILE): | $(OPTSDIR)
	@echo "/* Define if debug option is on. */" \
		> $(DBG_SELECT_OPTFILE)
	@if test "$(dbg)" = "1" ; then echo "#define _DEBUG_" >> $(DBG_SELECT_OPTFILE); \
	else echo "#undef _DEBUG_" >> $(DBG_SELECT_OPTFILE); fi
$(COMPUTE_SELECT_OPTFILE): $(LIST_CUDA_CC) | $(OPTSDIR)
	@echo "/* Define the compute capability GPU code was compiled for. */" \
		> $(COMPUTE_SELECT_OPTFILE)
	$(call show_stage_nl,SCRIPTS,compute detection)
	@$(SCRIPTSDIR)/define-cuda-cc.sh $(COMPUTE) >> $(COMPUTE_SELECT_OPTFILE)
$(FASTMATH_SELECT_OPTFILE): | $(OPTSDIR)
	@echo "/* Determines if fastmath is enabled for GPU code. */" \
		> $@
	@echo "#define FASTMATH $(FASTMATH)" >> $@
$(FASTDEM_SELECT_OPTFILE): | $(OPTSDIR)
	@echo "/* Determines if fastmath is enabled for GPU code. */" \
		> $@
	@echo "#define FASTDEM $(FASTDEM)" >> $@
$(MPI_SELECT_OPTFILE): | $(OPTSDIR)
	@echo "/* Determines if we are using MPI (for multi-node) or not. */" \
		> $@
	@echo "#define USE_MPI $(USE_MPI)" >> $@
$(HDF5_SELECT_OPTFILE): | $(OPTSDIR)
	@echo "/* Determines if we are using HDF5 or not. */" \
		> $@
	@echo "#define USE_HDF5 $(USE_HDF5)" >> $@
$(CHRONO_SELECT_OPTFILE): | $(OPTSDIR)
	@echo "/* Determines if Chrono is enabled. */" \
		> $@
	@echo "#define USE_CHRONO $(USE_CHRONO)" >> $@
$(LINEARIZATION_SELECT_OPTFILE): $(FORCE_MAKE_LINEARIZATION) | $(OPTSDIR)
	@echo "/* Linearization order */" > $@
	@echo "#define LINEARIZATION \"$(LINEARIZATION)\"" >> $@
	@echo "#define COORD1 $(word 1, $(LINEARIZATION_WORDS))" >> $@
	@echo "#define COORD2 $(word 2, $(LINEARIZATION_WORDS))" >> $@
	@echo "#define COORD3 $(word 3, $(LINEARIZATION_WORDS))" >> $@

$(GPUSPH_VERSION_OPTFILE): | $(OPTSDIR)
	@echo "/* git version of GPUSPH. */" \
		> $@
	@echo "#define GPUSPH_VERSION \"$(GPUSPH_VERSION)\"" >> $@

$(CATALYST_SELECT_OPTFILE): | $(OPTSDIR)
	@echo "/* Determines if we are using Catalyst or not. */" \
		> $@
	@echo "#define USE_CATALYST $(USE_CATALYST)" >> $@

# TODO proper escaping for special characters in the GIT_INFO_OUTPUT
$(GIT_INFO_OPTFILE): | $(OPTSDIR)
	@echo "/* git branch --v. */" > $@
	@echo -n "#define GIT_INFO_OUTPUT \"" >> $@
	@echo -n "$(GIT_INFO_OUTPUT)" >> $@
	@echo "\"" >> $@

# TODO proper escaping for special characters in the MAKE_SHOW_TXT
# Presently we only handle EOL and double-quotes
$(MAKE_SHOW_OPTFILE): $(MAKE_SHOW_TXT) | $(OPTSDIR)
	@echo "/* make show of GPUSPH. */" > $@
	@echo -n "#define MAKE_SHOW_OUTPUT \"" >> $@
	@sed -e 's/"/\\"/' -e 's/$$/\\n\\/' $(MAKE_SHOW_TXT) >> $@
	@echo "\"" >> $@

$(OBJS): $(DBG_SELECT_OPTFILE)

# Autogenerated files
$(SRCDIR)/parse-debugflags.h: $(SCRIPTSDIR)/parse-debugflags.awk $(SRCDIR)/debugflags.def
	$(CMDECHO)awk -f $^ > $@

$(SRCDIR)/describe-debugflags.h: $(SCRIPTSDIR)/describe-debugflags.awk $(SRCDIR)/debugflags.def
	$(CMDECHO)awk -f $^ > $@

# compile CPU objects and generate dependencies
# we use here a trick discussed at
# http://make.mad-scientist.net/papers/advanced-auto-dependency-generation/#depdelete
# The idea is that to avoid restarting make when the .d files change,
# and to avoid issues with deleted dependency files, the .d files themselves
# have an empty rule, and they are generated when the object files are generated.
# However, we do not use the "generate dependencies while compiling” feature of GCC.

# We _do_ hack the dependency files so that all dependencies are added to an empty rule,
# that ensures that make doesn't bother us about missing dependencies when one is added or removed.
# Note that for some reason Clang doubles the output, so we we need to dedup them.
# We achieve this by loading the file into x using an awk trick that doesn't print an already-printed line.
define redupdep
@x="$$(awk '!seen[$$0]++' $1)" ; printf '%s\n\n:%s:\n' "$$x" "$$x" | sed 's/^:[^:]*: //' > $1
endef

CXX_DEPGEN_FLAGS=-MG -MM -MT $@
ifeq ($(cuxx.is.nvcc),1)
 CU_DEPGEN_FLAGS=--compiler-options $(subst $(space),$(comma),$(CXX_DEPGEN_FLAGS))
else
 CU_DEPGEN_FLAGS=$(CXX_DEPGEN_FLAGS)
endif

# The -MM flag is used to not include system includes.
# The -MG flag is used to add missing includes (useful to depend on the .opt files).
# The -MT flag is used to define the object file.
$(CCOBJS) $(PROBLEM_CCOBJS): $(OBJDIR)/%.cc.o: $(SRCDIR)/%.cc $(DEPDIR)/%.cc.d | $(OBJSUBS)
	$(call show_stage,CC,$(@F))
	$(CMDECHO)$(CXX) $(CC_INCPATH) $(CPPFLAGS) $(CXXFLAGS) $(CXX_DEPGEN_FLAGS) $< > $(word 2,$^)
	$(call redupdep,$(word 2,$^))
	$(CMDECHO)$(CXX) $(CC_INCPATH) $(CPPFLAGS) $(CXXFLAGS) -c -o $@ $<
$(GENOBJS): $(OBJDIR)/%.gen.o: $(OPTSDIR)/%.gen.cc $(DEPDIR)/%.gen.d | $(OBJSUBS)
	$(call show_stage,CC,$(@F))
	$(CMDECHO)$(CXX) $(CC_INCPATH) $(CPPFLAGS) $(CXXFLAGS) $(CXX_DEPGEN_FLAGS) $< > $(word 2,$^)
	$(call redupdep,$(word 2,$^))
	$(CMDECHO)$(CXX) $(CC_INCPATH) $(CPPFLAGS) $(CXXFLAGS) -c -o $@ $<
$(MPICXXOBJS): $(OBJDIR)/%.cc.o: $(SRCDIR)/%.cc $(DEPDIR)/%.cc.d | $(OBJSUBS)
	$(call show_stage,MPI,$(@F))
	$(CMDECHO)OMPI_CXX="$(CXX)" MPICH_CXX="$(CXX)" \
		$(MPICXX) $(CC_INCPATH) $(CPPFLAGS) $(CXXFLAGS) $(CXX_DEPGEN_FLAGS) $< > $(word 2,$^)
	$(call redupdep,$(word 2,$^))
	$(CMDECHO)OMPI_CXX="$(CXX)" MPICH_CXX="$(CXX)" \
		$(MPICXX) $(CC_INCPATH) $(CPPFLAGS) $(CXXFLAGS) -c -o $@ $<

# compile GPU objects
$(CUOBJS): $(OBJDIR)/%.cu.o: $(SRCDIR)/%.cu $(DEPDIR)/%.cu.d $(DEVCODE_OPTFILES) | $(OBJSUBS)
	$(call show_stage,CU,$(@F))
	$(CMDECHO)$(CUXX) $(CPPFLAGS) $(CUFLAGS) -E $< $(CU_DEPGEN_FLAGS) > $(word 2,$^)
	$(call redupdep,$(word 2,$^))
	$(CMDECHO)$(CUXX) $(CPPFLAGS) $(CUFLAGS) -c -o $@ $<

# deps: empty rule, but require the directories and optfiles to be present
$(CCDEPS): | $(DEPSUBS) $(OPTFILES) $(AUTOGEN_SRC) ;
$(DEPDIR)/%.gen.d: | $(DEPSUBS) $(OPTFILES) ;
$(CUDEPS): | $(DEPSUBS) $(OPTFILES) ;

# compile program to list compute capabilities of installed devices.
# Filter out all architecture specification flags (-arch=sm_*), since they
# can cause the compiler to error out when the architecture is not supported
# (for example too recent architectures on older compilers, or obsolete architectures
# not supported in the most recent version of the SDK)
$(LIST_CUDA_CC): $(LIST_CUDA_CC).cc $(BACKEND_SELECT_OPTFILE)
	$(call show_stage,SCRIPTS,$(@F))
	$(CMDECHO)$(CUXX) $(CPPFLAGS) $(LIST_CUDA_CC_FLAGS) $(filter-out $(CU_ARCH_SPEC),$(CUFLAGS)) -o $@ $< $(filter-out $(CU_ARCH_SPEC),$(LDFLAGS))

# create distdir
$(DISTDIR):
	$(CMDECHO)mkdir -p $(DISTDIR)

# create objdir and subs
$(OBJDIR) $(OBJSUBS):
	$(CMDECHO)mkdir -p $(OBJDIR) $(OBJSUBS)

# create optsdir
$(OPTSDIR):
	$(CMDECHO)mkdir -p $(OPTSDIR)

# create infodir
$(INFODIR):
	$(CMDECHO)mkdir -p $(INFODIR)

# target: clean - Clean everything but last compile choices
# clean: cpuobjs, gpuobjs, deps makefiles, targets, target symlinks
clean: genclean depsclean
	$(CMDECHO)$(RM) -f $(PROBLEM_EXES) GPUSPH
	$(CMDECHO)find $(CURDIR) -maxdepth 1 -lname $(DISTDIR)/\* -delete

# target: cpuclean - Clean CPU stuff
cpuclean:
	$(RM) $(CCOBJS) $(MPICXXOBJS) $(CCDEPS)

# target: gpuclean - Clean GPU stuff
gpuclean: computeclean
	$(RM) $(CUOBJS) $(CUDEPS)

# target: computeclean - Clean compute capability selection stuff
computeclean:
	$(RM) $(LIST_CUDA_CC) $(COMPUTE_SELECT_OPTFILE)
	if [ -e Makefile.conf ] ; then $(SED_COMMAND) '/COMPUTE=/d' Makefile.conf ; fi

# target: cookiesclean - Clean last dbg, problem, compute and fastmath choices,
# target:                forcing .*_select.opt files to be regenerated (use if they're messed up)
cookiesclean:
	$(RM) -r $(OPTFILES) $(OPTSDIR) $(INFODIR)

# target: genclean - Clean all problem generators
genclean:
	$(RM) $(OBJDIR)/*.gen.o $(OPTSDIR)/*.gen.cc

# target: confclean - Clean all configuration options: like cookiesclean, but also purges Makefile.conf
confclean: cookiesclean computeclean
	$(RM) -f Makefile.conf

# target: depsclean - Clean all dependencies
depsclean:
	$(RM) -rf $(DEPDIR)

# target: showobjs - List detected sources and target objects
showobjs:
	@echo "> CCFILES: $(CCFILES)"
	@echo " --- "
	@echo "> MPICXXFILES: $(MPICXXFILES)"
	@echo " --- "
	@echo "> CUFILES: $(CUFILES)"
	@echo " --- "
	@echo "> PROBLEM_CCFILES: $(PROBLEM_CCFILES)"
	@echo " --- "
	@echo "> CCOBJS: $(CCOBJS)"
	@echo " --- "
	@echo "> MPICXXOBJS: $(MPICXXOBJS)"
	@echo " --- "
	@echo "> CUOBJS: $(CUOBJS)"
	@echo " --- "
	@echo "> PROBLEM_CCOBJS: $(PROBLEM_CCOBJS)"
	@echo " --- "
	@echo "> OBJS: $(OBJS)"

# target: show - Show platform info and compiling options
show: $(MAKE_SHOW_TXT)
	@cat $(MAKE_SHOW_TXT)

# To avoid infinite recursions in dependencies, we create the show output
# as a separate temporary file, and overwrite the current one if different
$(MAKE_SHOW_TXT): $(MAKE_SHOW_TMP)
	@cmp -s $< $@ 2> /dev/null || cp $< $@ ; $(RM) $<

# For optional fields, use the convention [ false condition ] || echo ...
# since it's more compact than [ true condition ] && echo ... >> $@ || true

$(MAKE_SHOW_TMP): | $(INFODIR)
	$(call show_stage,CONF,make show)
	@echo "GPUSPH version:  $(GPUSPH_VERSION)"							 > $@
	@echo "Platform:        $(platform)"								>> $@
	@echo "Architecture:    $(arch)"									>> $@
	@echo "Current dir:     $(CURDIR)"									>> $@
	@echo "This Makefile:   $(MAKEFILE)"								>> $@
	@echo "Used Makefiles:  $(MAKEFILE_LIST)"							>> $@
	@echo "Problem:         $(PROBLEM)"									>> $@
	@echo "Linearization:   $(LINEARIZATION)"							>> $@
#	@echo "   last:         $(LAST_PROBLEM)"							>> $@
	@echo "Snapshot file:   $(SNAPSHOT_FILE)"							>> $@
	@echo "Last problem:    $(LAST_BUILT_PROBLEM)"						>> $@
	@echo "Sources dir:     $(SRCDIR) $(SRCSUBS)"						>> $@
	@echo "Options dir:     $(OPTSDIR)"									>> $@
	@echo "Objects dir:     $(OBJDIR) $(OBJSUBS)"						>> $@
	@echo "Scripts dir:     $(SCRIPTSDIR)"								>> $@
	@echo "Docs dir:        $(DOCSDIR)"									>> $@
	@echo "Doxygen conf:    $(DOXYCONF)"								>> $@
	@echo "Verbose:         $(verbose)"									>> $@
	@echo "Debug:           $(DBG)"										>> $@
	@echo "Backend:         $(COMPUTE_BACKEND)"							>> $@
	@echo "CXX:             $(CXX)"										>> $@
	@echo "CXX version:     $(shell $(CXX) --version | head -1)"		>> $@
	@echo "MPICXX:          $(MPICXX)"									>> $@
	@[ 0 = $(cuda.backend.enabled) ] || \
	 echo "nvcc:            $(NVCC)"									>> $@
	@[ 0 = $(cuda.backend.enabled) ] || \
	 echo "nvcc version:    $(NVCC_VER)"								>> $@
	@echo "CUXX:            $(CUXX)"									>> $@
	@echo "LINKER:          $(LINKER)"									>> $@
	@[ 0 = $(cuda.backend.enabled) ] || \
	 echo "Compute cap.:    $(COMPUTE)"									>> $@
	@echo "Fastmath:        $(FASTMATH)"								>> $@
	@echo "Fast DEM:        $(FASTDEM)"									>> $@
	@echo "USE_OPENMP:      $(USE_OPENMP)"								>> $@
	@[ 0 = $(USE_OPENMP) ] || \
	 echo "    OPENMP version: $(OPENMP_VERSION)"						>> $@
	@echo "USE_MPI:         $(USE_MPI)"									>> $@
	@[ 0 = $(USE_MPI) ] || \
	 echo "    MPI version: $(MPI_VERSION)"								>> $@
	@echo "USE_HDF5:        $(USE_HDF5)"								>> $@
	@echo "USE_CHRONO:      $(USE_CHRONO)"								>> $@
	@echo "USE_CATALYST:    $(USE_CATALYST)"							>> $@
	@echo "default paths:   $(CXX_SYSTEM_INCLUDE_PATH)"					>> $@
	@echo "INCPATH:         $(INCPATH)"									>> $@
	@echo "LIBPATH:         $(LIBPATH)"									>> $@
	@echo "LIBS:            $(LIBS)"									>> $@
	@echo "LDFLAGS:         $(LDFLAGS)"									>> $@
	@echo "CPPFLAGS:        $(CPPFLAGS)"								>> $@
	@echo "CXXFLAGS:        $(CXXFLAGS)"								>> $@
	@echo "CUFLAGS:         $(CUFLAGS)"									>> $@
#	@echo "Suffixes:        $(SUFFIXES)"								>> $@

# target: snapshot - Make a snapshot of current sourcecode in $(SNAPSHOT_FILE)
# it seems tar option --totals doesn't work
# use $(shell date +%F_%T) to include date and time in filename
snapshot: $(SNAPSHOT_FILE)
	$(CMDECHO)echo "Created $(SNAPSHOT_FILE)"

# One possibility to add the source files: $(SRCDIR)/*.{cc,h} $(SRCDIR)/*.{cc,h,cu,cuh,def}
# However, Makefile does not support this bash-like expansion, so we take a shortcut.
$(SNAPSHOT_FILE):  ./$(MFILE_NAME) $(EXTRA_PROBLEM_FILES) $(DOXYCONF) $(SRCDIR)/ $(SCRIPTSDIR)/
	$(CMDECHO)tar czf $@ $^

# target: expand - Expand euler* and forces* GPU code in $(EXPDIR)
# it is safe to say we don't actually need this
expand:
	$(CMDECHO)mkdir -p $(EXPDIR)
	$(CMDECHO)$(NVCC) $(CPPFLAGS) $(CUFLAGS) -E \
		$(SRCDIR)/euler.cu -o $(EXPDIR)/euler.expand.cc && \
	$(NVCC) $(CPPFLAGS) $(CUFLAGS) -E \
		$(SRCDIR)/euler_kernel.cu -o $(EXPDIR)/euler_kernel.expand.cc && \
	$(NVCC) $(CPPFLAGS) $(CUFLAGS) -E \
		$(SRCDIR)/forces.cu -o $(EXPDIR)/forces.expand.cc && \
	$(NVCC) $(CPPFLAGS) $(CUFLAGS) -E \
		$(SRCDIR)/forces_kernel.cu -o $(EXPDIR)/forces_kernel.expand.cc && \
	echo "euler* and forces* expanded in $(EXPDIR)."

# target: deps - Update dependencies in $(MAKEFILE)
deps: $(CCDEPS) $(CUDEPS) ;

$(DEPDIR) $(DEPSUBS):
	$(CMDECHO)mkdir -p $@

# We want all of the OPTFILES to be built before anything else, which we achieve by
# making Makefile.conf depend on them.
Makefile.conf: $(ACTUAL_OPTFILES)
	$(call show_stage,CONF,$@)
	$(CMDECHO)# Create Makefile.conf with standard disclaimer
	$(CMDECHO)echo '# This is an autogenerated configuration file. Please DO NOT edit it manually' > $@
	$(CMDECHO)echo '# Run make with the appropriate option to change a configured value' >> $@
	$(CMDECHO)echo '# Use `make help-options` to see a list of available options' >> $@
	$(CMDECHO)echo '# Use `make confclean` to reset your configuration' >> $@
	$(CMDECHO)# recover value of COMPUTE_BACKEND
	$(CMDECHO)grep "// COMPUTE_BACKEND=" $(BACKEND_SELECT_OPTFILE) | cut -f2 -d ' ' >> $@
	$(CMDECHO)# recover value of USE_OPENMP
	$(CMDECHO)grep "\#define USE_OPENMP" $(BACKEND_SELECT_OPTFILE) | cut -f2-3 -d ' ' | tr ' ' '=' >> $@
	$(CMDECHO)# recover value of CPU_BLOCK_SIZE
	$(CMDECHO)grep "\#define CPU_BLOCK_SIZE" $(BACKEND_SELECT_OPTFILE) | cut -f2-3 -d ' ' | tr ' ' '=' >> $@
	$(CMDECHO)# recover value of CLANG_CUDA and CLANG_CUDA_VERSION
	$(CMDECHO)grep "\#define " $(CLANG_SELECT_OPTFILE) | cut -f2-3 -d ' ' | tr ' ' '=' >> $@
	$(CMDECHO)# recover value of LAST_BUILT_PROBLEM
	$(CMDECHO)echo 'LAST_BUILT_PROBLEM=$(LAST_BUILT_PROBLEM)' >> $@
	$(CMDECHO)# recover value of _DEBUG_ from OPTFILES
	$(CMDECHO)echo "DBG=$$(grep '\#define _DEBUG_' $(DBG_SELECT_OPTFILE) | wc -l)" >> $@
	$(CMDECHO)# recover value of COMPUTE from OPTFILES
	$(CMDECHO)grep "\#define COMPUTE" $(COMPUTE_SELECT_OPTFILE) | cut -f2-3 -d ' ' | tr ' ' '=' >> $@
	$(CMDECHO)# recover value of FASTMATH from OPTFILES
	$(CMDECHO)grep "\#define FASTMATH" $(FASTMATH_SELECT_OPTFILE) | cut -f2-3 -d ' ' | tr ' ' '=' >> $@
	$(CMDECHO)# recover value of FASTDEM from OPTFILES
	$(CMDECHO)grep "\#define FASTDEM" $(FASTDEM_SELECT_OPTFILE) | cut -f2-3 -d ' ' | tr ' ' '=' >> $@
	$(CMDECHO)# recover value of USE_MPI from OPTFILES
	$(CMDECHO)grep "\#define USE_MPI" $(MPI_SELECT_OPTFILE) | cut -f2-3 -d ' ' | tr ' ' '=' >> $@
	$(CMDECHO)# recover value of USE_HDF5 from OPTFILES
	$(CMDECHO)grep "\#define USE_HDF5" $(HDF5_SELECT_OPTFILE) | cut -f2-3 -d ' ' | tr ' ' '=' >> $@
	$(CMDECHO)# recover value of USE_CHRONO from OPTFILES
	$(CMDECHO)grep "\#define USE_CHRONO" $(CHRONO_SELECT_OPTFILE) | cut -f2-3 -d ' ' | tr ' ' '=' >> $@
	$(CMDECHO)# recover value of LINEARIZATION from OPTFILES
	$(CMDECHO)grep "\#define LINEARIZATION" $(LINEARIZATION_SELECT_OPTFILE) | cut -f2-3 -d ' ' | tr ' ' '=' | tr -d '"'>> $@
	$(CMDECHO)# recover value of USE_CATALYST from OPTFILES
	$(CMDECHO)grep "\#define USE_CATALYST" $(CATALYST_SELECT_OPTFILE) | cut -f2-3 -d ' ' | tr ' ' '=' >> $@

# TODO docs should also build the user-guide, but since we don't ship images
# this can't be normally done, so let's not include this for the time being.
#
# target: docs - Generate the developers' guide
docs: dev-guide

# target: dev-guide - Generate the developers' guide
dev-guide:
	@echo "Generating developer documentation..."
	$(CMDECHO) $(MAKE) -C $(DOCSDIR)/$@

# target: user-guide - Generate the user's manuals
user-guide:
	@echo "Generating user documentation..."
	$(CMDECHO) $(MAKE) -C $(DOCSDIR)/$@

# target: docsclean - Remove $(DOCSDIR)
docsclean:
	$(CMDECHO)rm -rf $(DOCSDIR)/dev-guide/html/ $(DOCSDIR)/user-guide/gpusph-manual.pdf

# target: tags - Create TAGS file
tags: TAGS cscope.out
TAGS: $(ALLSRCFILES)
	$(CMDECHO)ctags-exuberant -R -h=.h.cuh.inc --langmap=c++:.cc.cuh.cu.def.h.inc src/ options/ scripts/
cscope.out: $(ALLSRCFILES)
	$(CMDECHO)command -v cscope > /dev/null && cscope -b -k $(patsubst %,-I%,$(CXX_SYSTEM_INCLUDE_PATH)) $(subst -isystem$(space),-I,$(INCPATH)) -R -ssrc/ -soptions/ || touch cscope.out


# target: test - Run GPUSPH with WaveTank. Compile it if needed
test: $(LAST_BUILT_PROBLEM)
	$(CMDECHO)$(CURDIR)/$(LAST_BUILT_PROBLEM)
	@echo Do "$(SCRIPTSDIR)/rmtests" to remove all tests

# target: compile-problems - Test that all problems compile
compile-problems: $(PROBLEM_LIST)

# target: list-problems - List available problems
list-problems:
	$(CMDECHO)echo $(PROBLEM_LIST) | sed 's/ /\n/g' | sort

# target: help - Display help
help:
	@echo "Type"
	@echo
	@echo "  $$ make help-targets"
	@echo
	@echo "for a description of all callable targets,"
	@echo
	@echo "  $$ make help-options"
	@echo
	@echo "for a description of available options."
	@echo
	@echo "  $$ make help-overrides"
	@echo
	@echo "for a description of possible options."

# target: help-targets - Display callable targets
help-targets:
	@echo "Available targets:"
	@grep -e "^# target:" $(MAKEFILE) | sed 's/^# target: /    /' # | sed 's/ - /\t/'

# target: help-options - Display available options
help-options:
	@echo "Options:"
	@grep -e "^# option:" $(MAKEFILE) | sed 's/^# option: /    /' # | sed 's/ - /\t/'
	@echo "(usage: make option=value)"

# target: help-overrides - Document available overrides
help-overrides:
	@echo "Default settings for these can be overridden/extended"
	@echo "by creating a Makefile.local that sets them:"
	@grep -e "^# override:" $(MAKEFILE) | sed 's/^# override: /    /' # | sed 's/ - /\t/'

# target: VARNAME-definition - show the definition of the given variable
#                              if verbose > 0, the output is VARNAME=$(VARNAME),
#                              otherwise it will just be $(VARNAME)
%-definition:
	@echo "$(call showvardef,${@:-definition=})"

# FORCE target: add it to the dependency f another target to force-rebuild it
# Used e.g. by the LINEARIZATION_SELECT_OPTFILE to remake it when the linearization
# changes (note that we use this mechanism instead of the sed commands used in
# other circumstances because it's more complex to rebuild
FORCE:

# "sinclude" instead of "include" tells make not to print errors if files are missing.
# This is necessary because during the first processing of the makefile, make complains
# before creating them.
ifneq ($(cleaning),1)
sinclude $(CCDEPS)
sinclude $(CUDEPS)
sinclude $(GENDEPS)
endif
<|MERGE_RESOLUTION|>--- conflicted
+++ resolved
@@ -862,7 +862,6 @@
 CHRONO_LIB_PATH ?=
 
 ifneq ($(USE_CHRONO),0)
-<<<<<<< HEAD
  ifeq ($(CHRONO_INCLUDE_PATH),$(empty))
   # If CHRONO_INCLUDE_PATH is not set, look for chrono/core/ChChrono.h
   # under $(CHRONO_PATH)/include and $(CHRONO_PATH)/src in sequence,
@@ -881,7 +880,7 @@
 
  ifeq ($(CHRONO_LIB_PATH),$(empty))
   # If CHRONO_LIB_PATH is not set, look for libChronoEngine.*
-  # under $(CHRONO_PATH)/lib64 and then build the include path by getting the up-dir
+  # under $(CHRONO_PATH)/lib or $(CHRONO_PATH)/lib64 and then build the include path by getting the up-dir
   CHRONO_LIB_PATH := $(dir $(or \
    $(wildcard $(CHRONO_PATH)/lib64/libChronoEngine.so) \
    $(wildcard $(CHRONO_PATH)/build/lib64/libChronoEngine.so) \
@@ -924,70 +923,6 @@
  else
   LDFLAGS += -Wl,-rpath -Wl,$(CHRONO_LIB_PATH)
  endif
-=======
-	ifeq ($(CHRONO_INCLUDE_PATH),$(empty))
-		# If CHRONO_INCLUDE_PATH is not set, look for chrono/core/ChChrono.h
-		# under $(CHRONO_PATH)/include and $(CHRONO_PATH)/src in sequence,
-		# and then build the include path by getting the up-up-up-dir
-		CHRONO_INCLUDE_PATH := $(realpath $(dir $(or \
-			$(wildcard $(CHRONO_PATH)/include/chrono/core/ChChrono.h), \
-			$(wildcard $(CHRONO_PATH)/src/chrono/core/ChChrono.h), \
-			$(error Could not find Chrono include files, please set CHRONO_PATH or CHRONO_INCLUDE_PATH) \
-		))/../../)
-	else
-		# otherwise, check that the user-specified path is correct
-		ifeq ($(wildcard $(CHRONO_INCLUDE_PATH)/chrono/core/ChChrono.h),$(empty))
-			TMP := $(error CHRONO_INCLUDE_PATH is set incorrectly, chrono/core/ChChrono.h not found)
-		endif
-	endif
-
-	ifeq ($(CHRONO_LIB_PATH),$(empty))
-		# If CHRONO_LIB_PATH is not set, look for libChronoEngine.*
-		# under $(CHRONO_PATH)/lib or $(CHRONO_PATH)/lib64 and then build the include path by getting the up-dir
-		CHRONO_LIB_PATH := $(dir $(or \
-			$(wildcard $(CHRONO_PATH)/lib64/libChronoEngine.so) \
-			$(wildcard $(CHRONO_PATH)/build/lib64/libChronoEngine.so) \
-			$(wildcard $(CHRONO_PATH)/lib/libChronoEngine.so) \
-			$(wildcard $(CHRONO_PATH)/build/lib/libChronoEngine.so), \
-			$(error Could not find Chrono include files, please set CHRONO_PATH or CHRONO_LIB_PATH) \
-			))
-	else
-		# otherwise, check that the user-specified path is correct
-		ifeq ($(wildcard $(CHRONO_LIB_PATH)/libChronoEngine.*),$(empty))
-			TMP := $(error CHRONO_LIB_PATH is set incorrectly, libChronoEngine not found)
-		endif
-	endif
-
-	# When using Chrono from the build directory, chrono/ChConfig.h is under the build dir,
-	# otherwise it's under the include directory
-	CHRONO_CONFIG_PATH=$(realpath $(dir $(or \
-	   $(wildcard $(CHRONO_INCLUDE_PATH)/chrono/ChConfig.h), \
-	   $(wildcard $(CHRONO_PATH)/build/chrono/ChConfig.h), \
-	   $(error Could not find Chrono configuration header. Include path: $(CHRONO_INCLUDE_PATH), Chrono path: $(CHRONO_PATH)) \
-	))/../)
-
-	ifneq ($(CHRONO_CONFIG_PATH),/usr/include)
-		INCPATH += -isystem $(CHRONO_CONFIG_PATH)
-	endif
-
-	ifneq ($(CHRONO_INCLUDE_PATH),/usr/include)
-		INCPATH += -isystem $(CHRONO_INCLUDE_PATH)
-	endif
-
-	# This is needed because on some versions of Chrono, headers include each other without the chrono/ prefix 8-/
-	INCPATH += -isystem $(CHRONO_INCLUDE_PATH)/chrono
-
-	INCPATH += -isystem $(CHRONO_INCLUDE_PATH)/chrono/collision/bullet
-
-	LIBPATH += -L$(CHRONO_LIB_PATH)
-	LIBS += -lChronoEngine
-	#LIBS += -lChronoEngine_mkl
-	ifeq ($(CLANG_CUDA),1)
-		LDFLAGS += -rpath $(CHRONO_LIB_PATH)
-	else
-		LDFLAGS += --linker-options -rpath,$(CHRONO_LIB_PATH)
-	endif
->>>>>>> c80e64a5
 endif
 LDFLAGS += $(LIBPATH)
 
