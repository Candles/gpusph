--- conflicted
+++ resolved
@@ -420,43 +420,6 @@
 	CMDECHO := @
 endif
 
-<<<<<<< HEAD
-=======
-# some platform-dependent configurations
-ifeq ($(platform), Linux)
-	# we need linking to SDKs for lGLEW
-	INCPATH=-I $(CUDA_INSTALL_PATH)/include -I $(CUDA_SDK_PATH)/shared/inc -I $(HDF5_DIR)/include
-	LIBPATH=-L /usr/local/lib -L $(CUDA_SDK_PATH)shared/lib/linux -L $(CUDA_SDK_PATH)lib -L $(CUDA_SDK_PATH)/C/common/lib/linux/ -L $(HDF5_DIR)/lib
-	LIBS=-lstdc++ -lcudart -lGL -lGLU -lglut -lGLEW$(GLEW_ARCH_SFX) -lhdf5
-	LFLAGS=
-# 	CC=nvcc
-# 	CXX=$(CC)
-# 	LINKER=$(CXX)
-else ifeq ($(platform), Darwin)
-	INCPATH=-I $(CUDA_SDK_PATH)/common/inc/
-	LIBPATH=-L/System/Library/Frameworks/OpenGL.framework/Libraries -L$(CUDA_SDK_PATH)/common/lib/darwin/ -L$(CUDA_INSTALL_PATH)/lib/
-	LIBS=-lGL -lGLU $(CUDA_SDK_PATH)/common/lib/darwin/libGLEW.a -lcudart
-	# Netbeans g++ flags: "-fPic -m32 -arch i386 -framework GLUT"
-	LFLAGS=$(_CFLAGS_ARCH) -Xlinker -framework -Xlinker GLUT -Xlinker -rpath -Xlinker $(CUDA_INSTALL_PATH)/lib
-	CC=$(NVCC)
-	CXX=$(NVCC)
-	LINKER=$(NVCC)
-else
-	$(warning architecture $(arch) not supported by this makefile)
-endif
-
-# make GPUSph.cc find problem_select.opt, and problem_select.opt find the problem header
-INCPATH+= -I$(SRCDIR) -I$(OPTSDIR)
-
-# option: verbose - 0 quiet compiler, 1 ptx assembler, 2 all warnings
-ifeq ($(verbose), 1)
-	CFLAGS += --ptxas-options=-v
-else ifeq ($(verbose), 2)
-	CFLAGS += --ptxas-options=-v
-	CFLAGS += --compiler-options=-Wall
-endif
-
->>>>>>> db580281
 .PHONY: all showobjs show snapshot expand deps docs test help
 .PHONY: clean cpuclean gpuclean docsclean
 
@@ -499,16 +462,9 @@
 	$(CMDECHO)$(CXX) $(CPPFLAGS) $(CXXFLAGS) -c -o $@ $<
 
 # compile GPU objects
-<<<<<<< HEAD
 $(CUOBJS): $(OBJDIR)/%.o: $(SRCDIR)/%.cu $(COMPUTE_SELECT_OPTFILE) $(FASTMATH_SELECT_OPTFILE) | $(OBJDIR)
 	$(call show_stage,CU,$(@F))
 	$(CMDECHO)$(NVCC) $(CPPFLAGS) $(CUFLAGS) -c -o $@ $<
-=======
-$(CUOBJS): $(OBJDIR)/%.o: $(SRCDIR)/%.cu $(COMPUTE_SELECT_OPTFILE) | $(OBJDIR)
-	$(CMDECHO)$(CARRIAGE_RETURN) && \
-	printf "[CU] $(@F)\n" && \
-	$(CXX) $(CFLAGS) $(INCPATH) -c -o $@ $<
->>>>>>> db580281
 
 # create distdir
 $(DISTDIR):
