/*  Copyright 2012-2013 Alexis Herault, Giuseppe Bilotta, Robert A. Dalrymple, Eugenio Rustico, Ciro Del Negro

    Istituto Nazionale di Geofisica e Vulcanologia
        Sezione di Catania, Catania, Italy

    Università di Catania, Catania, Italy

    Johns Hopkins University, Baltimore, MD

    This file is part of GPUSPH.

    GPUSPH is free software: you can redistribute it and/or modify
    it under the terms of the GNU General Public License as published by
    the Free Software Foundation, either version 3 of the License, or
    (at your option) any later version.

    GPUSPH is distributed in the hope that it will be useful,
    but WITHOUT ANY WARRANTY; without even the implied warranty of
    MERCHANTABILITY or FITNESS FOR A PARTICULAR PURPOSE.  See the
    GNU General Public License for more details.

    You should have received a copy of the GNU General Public License
    along with GPUSPH.  If not, see <http://www.gnu.org/licenses/>.
*/

// ostringstream
#include <sstream>
// FLT_MAX
#include <cfloat>

#include "GPUWorker.h"
#include "Problem.h"

#include "cudabuffer.h"

// round_up
#include "utils.h"

// UINT_MAX
#include "limits.h"

GPUWorker::GPUWorker(GlobalData* _gdata, devcount_t _deviceIndex) :
	gdata(_gdata),
	neibsEngine(gdata->simframework->getNeibsEngine()),
	viscEngine(gdata->simframework->getViscEngine()),
	forcesEngine(gdata->simframework->getForcesEngine()),
	integrationEngine(gdata->simframework->getIntegrationEngine()),
	bcEngine(gdata->simframework->getBCEngine()),
	filterEngines(gdata->simframework->getFilterEngines()),
	postProcEngines(gdata->simframework->getPostProcEngines()),
	m_simframework(gdata->simframework),
	m_dCellStart(NULL),
	m_dCellEnd(NULL),
	m_dRbForces(NULL),
	m_dRbNum(NULL),
	m_hCompactDeviceMap(NULL),
	m_dCompactDeviceMap(NULL),
	m_dSegmentStart(NULL),
	m_dIOwaterdepth(NULL),
	m_dNewNumParticles(NULL),
	m_asyncH2DCopiesStream(0),
	m_asyncD2HCopiesStream(0),
	m_asyncPeerCopiesStream(0),
	m_halfForcesEvent(0)
{
	m_deviceIndex = _deviceIndex;
	m_cudaDeviceNumber = gdata->device[m_deviceIndex];

	m_globalDeviceIdx = GlobalData::GLOBAL_DEVICE_ID(gdata->mpi_rank, _deviceIndex);

	printf("Thread 0x%zx global device id: %d (%d)\n", pthread_self(), m_globalDeviceIdx, gdata->totDevices);

	// we know that GPUWorker is initialized when Problem was already
	m_simparams = gdata->problem->simparams();
	m_physparams = gdata->problem->physparams();

	// we also know Problem::fillparts() has already been called
	m_numInternalParticles = m_numParticles = gdata->s_hPartsPerDevice[m_deviceIndex];

	m_particleRangeBegin = 0;
	m_particleRangeEnd = m_numInternalParticles;

	m_numAllocatedParticles = 0;
	m_nGridCells = gdata->nGridCells;

	m_hostMemory = m_deviceMemory = 0;

	// set to true to force host staging even if peer access is set successfully
	m_disableP2Ptranfers = false;
	m_hPeerTransferBuffer = NULL;
	m_hPeerTransferBufferSize = 0;

	// used if GPUDirect is disabled
	m_hNetworkTransferBuffer = NULL;
	m_hNetworkTransferBufferSize = 0;

	m_dCompactDeviceMap = NULL;
	m_hCompactDeviceMap = NULL;
	m_dSegmentStart = NULL;

	m_forcesKernelTotalNumBlocks = 0;

	m_dBuffers.setAllocPolicy(gdata->simframework->getAllocPolicy());

	m_dBuffers.addBuffer<CUDABuffer, BUFFER_POS>();
	m_dBuffers.addBuffer<CUDABuffer, BUFFER_VEL>();
	m_dBuffers.addBuffer<CUDABuffer, BUFFER_INFO>();
	m_dBuffers.addBuffer<CUDABuffer, BUFFER_FORCES>();
	m_dBuffers.addBuffer<CUDABuffer, BUFFER_CONTUPD>();

	m_dBuffers.addBuffer<CUDABuffer, BUFFER_HASH>();
	m_dBuffers.addBuffer<CUDABuffer, BUFFER_PARTINDEX>();
	m_dBuffers.addBuffer<CUDABuffer, BUFFER_NEIBSLIST>(-1); // neib list is initialized to all bits set

	if (m_simparams->simflags & ENABLE_XSPH)
		m_dBuffers.addBuffer<CUDABuffer, BUFFER_XSPH>();

	if (m_simparams->visctype == SPSVISC)
		m_dBuffers.addBuffer<CUDABuffer, BUFFER_TAU>();

	if (m_simframework->hasPostProcessOption(SURFACE_DETECTION, BUFFER_NORMALS))
		m_dBuffers.addBuffer<CUDABuffer, BUFFER_NORMALS>();
	if (m_simframework->hasPostProcessEngine(VORTICITY))
		m_dBuffers.addBuffer<CUDABuffer, BUFFER_VORTICITY>();

	if (m_simparams->simflags & ENABLE_DTADAPT) {
		m_dBuffers.addBuffer<CUDABuffer, BUFFER_CFL>();
		if (m_simparams->simflags & ENABLE_DENSITY_SUM)
			m_dBuffers.addBuffer<CUDABuffer, BUFFER_CFL_DS>();
		m_dBuffers.addBuffer<CUDABuffer, BUFFER_CFL_TEMP>();
		if (m_simparams->visctype == KEPSVISC)
			m_dBuffers.addBuffer<CUDABuffer, BUFFER_CFL_KEPS>();
	}

	if (m_simparams->boundarytype == SA_BOUNDARY) {
		m_dBuffers.addBuffer<CUDABuffer, BUFFER_GRADGAMMA>();
		m_dBuffers.addBuffer<CUDABuffer, BUFFER_BOUNDELEMENTS>();
		m_dBuffers.addBuffer<CUDABuffer, BUFFER_VERTICES>();
		m_dBuffers.addBuffer<CUDABuffer, BUFFER_VERTPOS>();
	}

	if (m_simparams->visctype == KEPSVISC) {
		m_dBuffers.addBuffer<CUDABuffer, BUFFER_TKE>();
		m_dBuffers.addBuffer<CUDABuffer, BUFFER_EPSILON>();
		m_dBuffers.addBuffer<CUDABuffer, BUFFER_TURBVISC>();
		m_dBuffers.addBuffer<CUDABuffer, BUFFER_DKDE>();
	}

	if (m_simparams->visctype == SPSVISC) {
		m_dBuffers.addBuffer<CUDABuffer, BUFFER_SPS_TURBVISC>();
	}

	if (m_simparams->boundarytype == SA_BOUNDARY &&
		(m_simparams->simflags & ENABLE_INLET_OUTLET || m_simparams->visctype == KEPSVISC))
		m_dBuffers.addBuffer<CUDABuffer, BUFFER_EULERVEL>();

	if (m_simparams->sph_formulation == SPH_GRENIER) {
		m_dBuffers.addBuffer<CUDABuffer, BUFFER_VOLUME>();
		m_dBuffers.addBuffer<CUDABuffer, BUFFER_SIGMA>();
	}

	if (m_simframework->hasPostProcessEngine(CALC_PRIVATE))
		m_dBuffers.addBuffer<CUDABuffer, BUFFER_PRIVATE>();

	if (m_simparams->simflags & ENABLE_INTERNAL_ENERGY) {
		m_dBuffers.addBuffer<CUDABuffer, BUFFER_INTERNAL_ENERGY>();
		m_dBuffers.addBuffer<CUDABuffer, BUFFER_INTERNAL_ENERGY_UPD>();
	}

}

GPUWorker::~GPUWorker() {
	// Free everything and pthread terminate
	// should check whether the pthread is still running and force its termination?
}

// Return the number of particles currently being handled (internal and r.o.)
uint GPUWorker::getNumParticles()
{
	return m_numParticles;
}

// Return the number of allocated particles
uint GPUWorker::getNumAllocatedParticles()
{
	return m_numAllocatedParticles;
}

uint GPUWorker::getNumInternalParticles() {
	return m_numInternalParticles;
}

// Return the maximum number of particles the worker can handled (allocated)
uint GPUWorker::getMaxParticles()
{
	return m_numAllocatedParticles;
}

// Compute the bytes required for each particle.
size_t GPUWorker::computeMemoryPerParticle()
{
	size_t tot = 0;

	std::set<flag_t>::const_iterator it = m_dBuffers.get_keys().begin();
	const std::set<flag_t>::const_iterator stop = m_dBuffers.get_keys().end();
	while (it != stop) {
		flag_t key = *it;
		size_t contrib = m_dBuffers.get_memory_occupation(key, 1);
		if (key == BUFFER_NEIBSLIST)
			contrib *= m_simparams->maxneibsnum;
		// TODO compute a sensible estimate for the CFL contribution,
		// which is currently heavily overestimated
		else if (key == BUFFERS_CFL)
			contrib /= 4;
		// particle index occupancy is double to account for memory allocated
		// by thrust::sort TODO refine
		else if (key == BUFFER_PARTINDEX)
			contrib *= 2;

		tot += contrib;
#if _DEBUG_
		//printf("with %s: %zu\n", buf->second->get_buffer_name(), tot);
		// TODO: FIXME buf not declared
#endif
		++it;
	}

	// TODO
	//float4*		m_dRbForces;
	//float4*		m_dRbTorques;
	//uint*		m_dRbNum;

	// round up to next multiple of 4
	tot = round_up<size_t>(tot, 4);
	if (m_deviceIndex == 0)
		printf("Estimated memory consumption: %zuB/particle\n", tot);
	return tot;
}

// Compute the bytes required for each cell.
// NOTE: this should be update for each new device array!
size_t GPUWorker::computeMemoryPerCell()
{
	size_t tot = 0;
	tot += sizeof(m_dCellStart[0]);
	tot += sizeof(m_dCellEnd[0]);
	if (MULTI_DEVICE)
		tot += sizeof(m_dCompactDeviceMap[0]);
	return tot;
}

// Compute the maximum number of particles we can allocate according to the available device memory
void GPUWorker::computeAndSetAllocableParticles()
{
	size_t totMemory, memPerCells, freeMemory, safetyMargin;
	cudaMemGetInfo(&freeMemory, &totMemory);
	// TODO configurable
	#define TWOTO32 (float) (1<<20)
	printf("Device idx %u: free memory %u MiB, total memory %u MiB\n", m_cudaDeviceNumber,
			(uint)(((float)freeMemory)/TWOTO32), (uint)(((float)totMemory)/TWOTO32));
	safetyMargin = totMemory/32; // 16MB on a 512MB GPU, 64MB on a 2GB GPU
	// compute how much memory is required for the cells array
	memPerCells = (size_t)gdata->nGridCells * computeMemoryPerCell();

	if (freeMemory < 16 + safetyMargin){
		fprintf(stderr, "FATAL: not enough free device memory for safety margin (%u MiB) \n", (uint)((float) (16 + safetyMargin)/TWOTO32));
		exit(1);
	}
	#undef TWOTO32
	// TODO what are segments ?
	// Why subtract 16B of mem when we are taking MiB od safety margin ?
	freeMemory -= 16; // segments
	freeMemory -= safetyMargin;

	if (memPerCells > freeMemory) {
		fprintf(stderr, "FATAL: not enough free device memory to allocate %s cells\n", gdata->addSeparators(gdata->nGridCells).c_str());
		exit(1);
	}

	freeMemory -= memPerCells;

	uint numAllocableParticles = (freeMemory / computeMemoryPerParticle());

	if (numAllocableParticles < gdata->allocatedParticles)
		printf("NOTE: device %u can allocate %u particles, while the whole simulation might require %u\n",
			m_deviceIndex, numAllocableParticles, gdata->allocatedParticles);

	// allocate at most the number of particles required for the whole simulation
	m_numAllocatedParticles = std::min( numAllocableParticles, gdata->allocatedParticles );

	if (m_numAllocatedParticles < m_numParticles) {
		fprintf(stderr, "FATAL: thread %u needs %u particles, but we can only store %u in %s available of %s total with %s safety margin\n",
			m_deviceIndex, m_numParticles, m_numAllocatedParticles,
			gdata->memString(freeMemory).c_str(), gdata->memString(totMemory).c_str(),
			gdata->memString(safetyMargin).c_str());
		exit(1);
	}
}

// Cut all particles that are not internal.
// Assuming segments have already been filled and downloaded to the shared array.
// NOTE: here it would be logical to reset the cellStarts of the cells being cropped
// out. However, this would be quite inefficient. We leave them inconsistent for a
// few time and we will update them when importing peer cells.
void GPUWorker::dropExternalParticles()
{
	m_particleRangeEnd =  m_numParticles = m_numInternalParticles;
	gdata->s_dSegmentsStart[m_deviceIndex][CELLTYPE_OUTER_EDGE_CELL] = EMPTY_SEGMENT;
	gdata->s_dSegmentsStart[m_deviceIndex][CELLTYPE_OUTER_CELL] = EMPTY_SEGMENT;
}

// Start an async inter-device transfer. This will be actually P2P if device can access peer memory
// (actually, since it is currently used only to import data from other devices, the dstDevice could be omitted or implicit)
void GPUWorker::peerAsyncTransfer(void* dst, int dstDevice, const void* src, int srcDevice, size_t count)
{
	if (m_disableP2Ptranfers) {
		// reallocate if necessary
		if (count > m_hPeerTransferBufferSize)
			resizePeerTransferBuffer(count);
		// transfer Dsrc -> H -> Ddst
		CUDA_SAFE_CALL_NOSYNC( cudaMemcpyAsync(m_hPeerTransferBuffer, src, count, cudaMemcpyDeviceToHost, m_asyncPeerCopiesStream) );
		CUDA_SAFE_CALL_NOSYNC( cudaMemcpyAsync(dst, m_hPeerTransferBuffer, count, cudaMemcpyHostToDevice, m_asyncPeerCopiesStream) );
	} else
		CUDA_SAFE_CALL_NOSYNC( cudaMemcpyPeerAsync(	dst, dstDevice, src, srcDevice, count, m_asyncPeerCopiesStream ) );
}

// Uploads cellStart and cellEnd from the shared arrays to the device memory.
// Parameters: fromCell is inclusive, toCell is exclusive
// NOTE/TODO: using async copies although gdata->s_dCellStarts[][] is not pinned yet
void GPUWorker::asyncCellIndicesUpload(uint fromCell, uint toCell)
{
	uint numCells = toCell - fromCell;
	CUDA_SAFE_CALL_NOSYNC(cudaMemcpyAsync(	(m_dCellStart + fromCell),
										(gdata->s_dCellStarts[m_deviceIndex] + fromCell),
										sizeof(uint) * numCells, cudaMemcpyHostToDevice, m_asyncH2DCopiesStream));
	CUDA_SAFE_CALL_NOSYNC(cudaMemcpyAsync(	(m_dCellEnd + fromCell),
										(gdata->s_dCellEnds[m_deviceIndex] + fromCell),
										sizeof(uint) * numCells, cudaMemcpyHostToDevice, m_asyncH2DCopiesStream));
}

// wrapper for NetworkManage send/receive methods
void GPUWorker::networkTransfer(uchar peer_gdix, TransferDirection direction, void* _ptr, size_t _size, uint bid)
{
	// reallocate host buffer if necessary
	if (!gdata->clOptions->gpudirect && _size > m_hNetworkTransferBufferSize)
		resizeNetworkTransferBuffer(_size);

	if (direction == SND) {
		if (!gdata->clOptions->gpudirect) {
			// device -> host buffer, possibly async with forces kernel
			CUDA_SAFE_CALL_NOSYNC( cudaMemcpyAsync(m_hNetworkTransferBuffer, _ptr, _size,
				cudaMemcpyDeviceToHost, m_asyncD2HCopiesStream) );
			// wait for the data transfer to complete
			cudaStreamSynchronize(m_asyncD2HCopiesStream);
			// host buffer -> network
			gdata->networkManager->sendBuffer(m_globalDeviceIdx, peer_gdix, _size, m_hNetworkTransferBuffer);
		} else {
			// GPUDirect: device -> network
			if (gdata->clOptions->asyncNetworkTransfers)
				gdata->networkManager->sendBufferAsync(m_globalDeviceIdx, peer_gdix, _size, _ptr, bid);
			else
				gdata->networkManager->sendBuffer(m_globalDeviceIdx, peer_gdix, _size, _ptr);
		}
	} else {
		if (!gdata->clOptions->gpudirect) {
			// network -> host buffer
			gdata->networkManager->receiveBuffer(peer_gdix, m_globalDeviceIdx, _size, m_hNetworkTransferBuffer);
			// host buffer -> device, possibly async with forces kernel
			CUDA_SAFE_CALL_NOSYNC( cudaMemcpyAsync(_ptr, m_hNetworkTransferBuffer, _size,
				cudaMemcpyHostToDevice, m_asyncH2DCopiesStream) );
			// wait for the data transfer to complete (actually next iteration could requre no sync, but safer to do)
			cudaStreamSynchronize(m_asyncH2DCopiesStream);
		} else {
			// GPUDirect: network -> device
			if (gdata->clOptions->asyncNetworkTransfers)
				gdata->networkManager->receiveBufferAsync(peer_gdix, m_globalDeviceIdx, _size, _ptr, bid);
			else
				gdata->networkManager->receiveBuffer(peer_gdix, m_globalDeviceIdx, _size, _ptr);
		}
	}
}

// Compute list of bursts. Currently computes both scopes
void GPUWorker::computeCellBursts()
{
	// Unlike importing from other devices in the same process, here we need one burst for each potential neighbor device
	// and for each direction. The following can be considered a list of pointers to open bursts in the m_bursts vector.
	// When a pointer is negative, there is no open bursts with the specified peer:direction pair.
	int burst_vector_index[MAX_DEVICES_PER_CLUSTER][2];

	uint network_bursts = 0;
	uint node_bursts = 0;

	// Auxiliary macros. Use with parentheses when possible
#define BURST_IS_EMPTY(peer, direction) \
	(burst_vector_index[peer][direction] == -1)
	// closing a burst means dropping the associated pointer index
#define CLOSE_BURST(peer, direction) \
	burst_vector_index[peer][direction] = -1;

	// initialize bursts pointers
	for (uint n = 0; n < MAX_DEVICES_PER_CLUSTER; n++)
		for (uint direction = SND; direction <= RCV; direction++)
			burst_vector_index[n][direction] = -1;

	// empty list of bursts
	m_bursts.clear();

	// iterate on all cells
	for (uint lin_curr_cell = 0; lin_curr_cell < m_nGridCells; lin_curr_cell++) {

		// We want to send the current cell to the neighbor processes only once, but multiple neib cells could
		// belong the the same process. Therefore we keep a list of recipient gidx who already received the
		// current cell. We will also use this list as a "recipient list", esp. to check which bursts need to
		// be closed. The list is reset for every cell, before iterating the neighbors.
		bool neighboring_device[MAX_DEVICES_PER_CLUSTER];

		// reset the lists of recipient neighbors
		for (uint d = 0; d < MAX_DEVICES_PER_CLUSTER; d++)
			neighboring_device[d] = false;

		// NOTE: we must not skip cells that are non-edge for self
		//if (m_hCompactDeviceMap[cell] == CELLTYPE_INNER_CELL_SHIFTED) return;
		//if (m_hCompactDeviceMap[cell] == CELLTYPE_OUTER_CELL_SHIFTED) return;

		// we need the 3D coords as well
		const int3 coords_curr_cell = gdata->reverseGridHashHost(lin_curr_cell);

		// find the owner
		const devcount_t curr_cell_gidx = gdata->s_hDeviceMap[lin_curr_cell];
		const devcount_t curr_cell_rank = gdata->RANK( curr_cell_gidx );

		// redundant correctness check
		if ( curr_cell_rank >= gdata->mpi_nodes ) {
			printf("FATAL: cell %u seems to belong to rank %u, but max is %u; probable memory corruption\n", lin_curr_cell, curr_cell_rank, gdata->mpi_nodes - 1);
			gdata->quit_request = true;
			return;
		}

		// is it mine?
		const bool curr_mine = (curr_cell_gidx == m_globalDeviceIdx);

		// if cell is not edging at all, it should be skipped without breaking any burst
		// (at all = between any pair of devices, unrelated to any_mine)
		bool edging = false;

		// iterate on neighbors
		for (int dz = -1; dz <= 1; dz++)
			for (int dy = -1; dy <= 1; dy++)
				for (int dx = -1; dx <= 1; dx++) {

					// skip self (also implicit with dev id check, later)
					if (dx == 0 && dy == 0 && dz == 0) continue;

					// neighbor cell coords
					int ncx = coords_curr_cell.x + dx;
					int ncy = coords_curr_cell.y + dy;
					int ncz = coords_curr_cell.z + dz;

					// warp cell coordinates if any periodicity is enabled
					periodicityWarp(ncx, ncy, ncz);

					// ensure we are inside the domain
					if ( !isCellInsideProblemDomain(ncx, ncy, ncz) ) continue;

					// NOTE: we could skip empty cells if all the nodes in the network knew the content of all the cells.
					// Instead, each process only knows the empty cells of its workers, so empty cells still break bursts
					// as if they weren't empty. One could check the performances with broadcasting all-to-all the empty
					// cells (possibly in bursts).

					// now compute the linearized hash of the neib cell and other properties
					const uint lin_neib_cell = gdata->calcGridHashHost(ncx, ncy, ncz);
					const uchar neib_cell_gidx = gdata->s_hDeviceMap[lin_neib_cell];
					const uchar neib_cell_rank = gdata->RANK( neib_cell_gidx );

					// is this neib mine?
					const bool neib_mine = (neib_cell_gidx == m_globalDeviceIdx);
					// is any of the two mine? if not, I will only manage closed bursts
					const bool any_mine = (curr_mine || neib_mine);

					// skip pairs belonging to the same device
					if (curr_cell_gidx == neib_cell_gidx) continue;

					// if we are here, at least one neib cell belongs to a different device
					edging = true;

					// did we already treat the pair current_cell:neib_node? (i.e. previously, due to another neib cell)
					if (neighboring_device[ neib_cell_gidx ]) continue;

					// mark the pair current_cell:neib_node as treated (aka: include the device in the recipient "list")
					neighboring_device[ neib_cell_gidx ] = true;

					// sending or receiving?
					const TransferDirection transfer_direction = ( curr_mine ? SND : RCV );

					// simple peer copy or mpi transfer?
					const TransferScope transfer_scope = (curr_cell_rank == neib_cell_rank ? NODE_SCOPE : NETWORK_SCOPE);

					// devices fetch peers' memory with any intervention from the sender (aka: only RCV bursts in same node)
					if (transfer_scope == NODE_SCOPE && transfer_direction == SND)
						continue;

					// the "other" device is the device owning the cell (curr or neib) which is not mine
					const devcount_t other_device_gidx = (curr_cell_gidx == m_globalDeviceIdx ? neib_cell_gidx : curr_cell_gidx);

					if (any_mine) {

						// if existing burst is non-empty, was not closed till now, so it is compatible: extend it
						if (! BURST_IS_EMPTY(other_device_gidx,transfer_direction)) {

							// cell index is higher than the last enqueued; it is edging as well; no other cell
							// interrupted the burst until now. So cell is consecutive with previous in both
							// the sending the the receiving device
							m_bursts[ burst_vector_index[other_device_gidx][transfer_direction] ].cells.push_back(lin_curr_cell);

						} else {
							// if we are here, either the burst was empty or not compatible. In both cases, create a new one
							CellList list;
							list.push_back(lin_curr_cell);

							CellBurst burst = {
								list,
								other_device_gidx,
								transfer_direction,
								transfer_scope,
								0, 0, 0
							};

							// store (overwrite, if was non-empty) its forthcoming index
							burst_vector_index[other_device_gidx][transfer_direction] = m_bursts.size();
							// append it
							m_bursts.push_back(burst);
							// NOTE: we should not keep the structure and append it to vector later, or bursts
							// could result in a sorting which can cause a deadlock (e.g. all devices try to
							// send before receiving)

							// update counters
							if (transfer_scope == NODE_SCOPE)
								node_bursts++;
							else
								network_bursts++;

							// to disable bursts, we close every burst as soon as it was created
							//CLOSE_BURST(other_device_gidx, transfer_direction)
						}
					}

					/* NOTES on burst breaking conditions
					 *
					 * A cell which needs to be sent from a node N1, device D1 to a node N2, device D2 will break:
					 * 1. All bursts in any node with recipient D2 (except of course the current from D1): that is because
					 *    burst are imported as series of consecutive cells and would be broken by current.
					 * 2. All bursts originating from D1 to any recipient that is not among the neighbors of the cell:
					 *    any device which is not neighboring the current cell will not expect to receive it.
					 * The former will be true while cellStart and cellEnd are computed immediately upon reception of the
					 * size of the cell. One could instead compute them only after having received all the cell sizes, thus
					 * compacting more bursts and also optimizing out empty cells.
					 * Condition nr. 1 is checked here while nr. 2 is checked immediately after the iteration on neighbor
					 * cells.
					 */

					// Checking condition nr. 1 (see comment before)
					if (!any_mine) {
						// I am not the sender nor the recipient; close all bursts SND to the receiver
						if (!BURST_IS_EMPTY(neib_cell_gidx,SND)) {
							CLOSE_BURST(neib_cell_gidx,SND)
						}
					} else
					if (neib_mine) {
						// I am the recipient device: close all other RCV bursts
						for (uint n = 0; n < MAX_DEVICES_PER_CLUSTER; n++)
							if (n != curr_cell_gidx && !BURST_IS_EMPTY(n,RCV)) {
								CLOSE_BURST(n,RCV)
							}
					}

				} // iterate on neibs of current cells

		// There was no neib cell (i.e. it was an internal cell for every device), so skip burst-breaking conditionals.
		// NOTE: comment the following line to allow bursts only along linearization (e.g. with Y-split and XYZ linearization,
		// only one burst will be used with the following line active; several, aka one per Y line, will be used with the
		// following commented). This can useful only for debugging or profiling purposes
		if (!edging) continue;

		// Checking condition nr. 2 (see comment before)
		for (uint n = 0; n < MAX_DEVICES_PER_CLUSTER; n++) {
			// I am the sender; let's close all bursts directed to devices which are not recipients of curr cell
			if (curr_mine && !neighboring_device[n] && !BURST_IS_EMPTY(n,SND)) {
				CLOSE_BURST(n,SND)
			}
			// I am not among the recipients and I have an open burst from curr; let's close it
			if (!neighboring_device[m_globalDeviceIdx] && !BURST_IS_EMPTY(curr_cell_gidx,RCV)) {
				CLOSE_BURST(curr_cell_gidx,RCV)
			}
		}

	} // iterate on cells

	// We need min (#network_bursts * 4) messages (since we send multiple buffers for
	// each burst). Multiplying by 8 is just safer
	gdata->networkManager->setNumRequests(network_bursts * 8);

	printf("D%u: data transfers compacted in %u bursts [%u node + %u network]\n",
		m_deviceIndex, (uint)m_bursts.size(), node_bursts, network_bursts);
	/*
	for (uint i = 0; i < m_bursts.size(); i++) {
		printf(" D %u Burst %u: %u cells, peer %u, dir %s, scope %s\n", m_deviceIndex,
			i, m_bursts[i].cells.size(), m_bursts[i].peer_gidx,
			(m_bursts[i].direction == SND ? "SND" : "RCV"),
			(m_bursts[i].scope == NODE_SCOPE ? "NODE" : "NETWORK") );
	}
	// */
#undef BURST_IS_EMPTY
#undef CLOSE_BURST
}

// iterate on the list and send/receive/read cell sizes
void GPUWorker::transferBurstsSizes()
{
	// first received cell marks the beginning of the cell range to upload
	bool receivedOneCell = false;
	uint minLinearCellIdx = 0;
	uint maxLinearCellIdx = 0;
	// Alternatively, we could initialize the minimum to gdata->nGridCells and the maximum to 0, and
	// check the min/max against them. However, in case we receive no cells at all, we want that
	// 1. max > min 2. 0 cells are uploaded

	// iterate on all bursts
	for (uint i = 0; i < m_bursts.size(); i++) {

		// first non-empty cell in this burst marks the beginning of its particle range
		bool receivedOneNonEmptyCellInBurst = false;

		// reset particle range
		m_bursts[i].selfFirstParticle = m_bursts[i].peerFirstParticle = 0;
		m_bursts[i].numParticles = 0;

		// iterate over the cells of the burst
		for (uint j = 0; j < m_bursts[i].cells.size(); j++) {
			uint lin_cell = m_bursts[i].cells[j];

			uint numPartsInCell = 0;
			uchar peerDeviceIndex = gdata->DEVICE(m_bursts[i].peer_gidx);

			// if direction is SND, scope can only be NETWORK
			if (m_bursts[i].direction == SND) {

				// compute cell size
				if (gdata->s_dCellStarts[m_deviceIndex][lin_cell] != EMPTY_CELL)
					numPartsInCell = gdata->s_dCellEnds[m_deviceIndex][lin_cell] - gdata->s_dCellStarts[m_deviceIndex][lin_cell];
				// send cell size
				gdata->networkManager->sendUint(m_globalDeviceIdx, m_bursts[i].peer_gidx, &numPartsInCell);

			} else {

				// If the direction is RCV, the scope can be NODE or NETWORK. In the former case, read the
				// cell content from the shared cellStarts; in the latter, receive if from the node
				if (m_bursts[i].scope == NETWORK_SCOPE)
					gdata->networkManager->receiveUint(m_bursts[i].peer_gidx, m_globalDeviceIdx, &numPartsInCell);
				else {
					if (gdata->s_dCellStarts[peerDeviceIndex][lin_cell] != EMPTY_CELL)
						numPartsInCell = gdata->s_dCellEnds[peerDeviceIndex][lin_cell] -
							gdata->s_dCellStarts[peerDeviceIndex][lin_cell];
				}

				// append the cell
				if (numPartsInCell > 0) {

					// set cell start and end
					gdata->s_dCellStarts[m_deviceIndex][lin_cell] = m_numParticles;
					gdata->s_dCellEnds[m_deviceIndex][lin_cell] = m_numParticles + numPartsInCell;

					// update outer edge segment, in case it was empty
					if (gdata->s_dSegmentsStart[m_deviceIndex][CELLTYPE_OUTER_EDGE_CELL] == EMPTY_SEGMENT)
						gdata->s_dSegmentsStart[m_deviceIndex][CELLTYPE_OUTER_EDGE_CELL] = m_numParticles;

					// update numParticles
					m_numParticles += numPartsInCell;

				} else
					// just set the cell as empty
					gdata->s_dCellStarts[m_deviceIndex][lin_cell] = EMPTY_CELL;

				// Update indices of cell range to be uploaded to device. We only care about RCV cells
				if (!receivedOneCell) {
					minLinearCellIdx = lin_cell;
					receivedOneCell = true;
				}
				// since lin_cell is increasing, the max is always updated
				maxLinearCellIdx = lin_cell;

			} // direction is RCV

			// Update indices of particle ranges (SND and RCV), which will be used for burst transfers
			if (numPartsInCell > 0) {
				if (!receivedOneNonEmptyCellInBurst) {
					m_bursts[i].selfFirstParticle = gdata->s_dCellStarts[m_deviceIndex][lin_cell];
					if (m_bursts[i].scope == NODE_SCOPE)
						m_bursts[i].peerFirstParticle = gdata->s_dCellStarts[peerDeviceIndex][lin_cell];
					receivedOneNonEmptyCellInBurst = true;
				}
				m_bursts[i].numParticles += numPartsInCell;
#if 0 // DBG
				printf(" BURST %u, incr. parts from %u to %u (+%u) because of cell %u\n", i,
						   m_bursts[i].numParticles - numPartsInCell, m_bursts[i].numParticles,
							numPartsInCell, lin_cell );
#endif
			}

		} // iterate on cells of the current burst
	} // iterate on bursts

	// update device cellStarts/Ends, if any cell needs update
	if (receivedOneCell)
		// maxLinearCellIdx is inclusive while asyncCellIndicesUpload() takes exclusive max
		asyncCellIndicesUpload(minLinearCellIdx, maxLinearCellIdx + 1);

	/*
	for (uint i = 0; i < m_bursts.size(); i++) {
		printf(" D %u Burst %u: %u cells, peer %u, dir %s, scope %s, range %u-%u, peer start %u, (tot %u parts)\n", m_deviceIndex,
				i, m_bursts[i].cells.size(), m_bursts[i].peer_gidx,
				(m_bursts[i].direction == SND ? "SND" : "RCV"),
				(m_bursts[i].scope == NETWORK_SCOPE ? "NETWORK" : "NODE"),
				m_bursts[i].selfFirstParticle, m_bursts[i].selfFirstParticle + m_bursts[i].numParticles,
				m_bursts[i].peerFirstParticle, m_bursts[i].numParticles
			);
	}
	// */
}

// Iterate on the list and send/receive bursts of particles across different nodes
void GPUWorker::transferBursts()
{
	// The buffer list that we want to access depends on the double-buffer selection.
	// The MultiBufferList::iterator works like a BufferList* , with the
	// advantage that we can get the index of the BufferList by subtracting the
	// iterator returned by getting the first BufferList
	MultiBufferList::iterator buflist = getBufferListByCommandFlags(gdata->commandFlags);

	// actual index of the buffer list in the multibufferlist (used to get the same
	// buffer list from the peer)
	const size_t buflist_idx = buflist - m_dBuffers.getBufferList(0);

	// Sanity check: if any of the buffers to transfer is double-buffered, then
	// which of the copies needs to be transferred _must_ have been specified
	const flag_t need_dbl_buffer_specified = gdata->allocPolicy->get_multi_buffered(gdata->commandFlags);
	// was it specified?
	const bool dbl_buffer_specified = ( (gdata->commandFlags & DBLBUFFER_READ ) || (gdata->commandFlags & DBLBUFFER_WRITE) );

	// burst id counter, needed to correctly pair asynchronous network messages
	uint bid[MAX_DEVICES_PER_CLUSTER];
	for (uint n = 0; n < MAX_DEVICES_PER_CLUSTER; n++)
		bid[n] = 0;

	// Iterate on scope type, so that intra-node transfers are performed first.
	// Decrement instead of incrementing to transfer MPI first.
	for (uint current_scope_i = NODE_SCOPE; current_scope_i <= NETWORK_SCOPE; current_scope_i++) {
		TransferScope current_scope = (TransferScope)current_scope_i;

		// iterate on all bursts
		for (uint i = 0; i < m_bursts.size(); i++) {

			// transfer bursts of one scope at a time
			if (m_bursts[i].scope != current_scope) continue;

			// transfer the data if burst is not empty
			if (m_bursts[i].numParticles == 0) continue;

			/*
			printf("IT %u D %u burst %u #parts %u dir %s (%u -> %u) scope %s\n",
				gdata->iterations, m_deviceIndex, i, m_bursts[i].numParticles,
				(m_bursts[i].direction == SND ? "SND" : "RCV"),
				(m_bursts[i].direction == SND ? m_globalDeviceIdx : m_bursts[i].peer_gidx),
				(m_bursts[i].direction == SND ? m_bursts[i].peer_gidx : m_globalDeviceIdx),
				(m_bursts[i].scope == NODE_SCOPE ? "NODE" : "NETWORK") );
			// */

			// iterate over all defined buffers and see which were requested
			// NOTE: std::map, from which BufferList is derived, is an _ordered_ container,
			// with the ordering set by the key, in our case the unsigned integer type flag_t,
			// so we have guarantee that the map will always be traversed in the same order
			// (unless stuff is inserted/deleted, which shouldn't happen at program runtime)
			BufferList::iterator bufset = buflist->begin();
			const BufferList::iterator stop = buflist->end();
			for ( ; bufset != stop ; ++bufset) {
				flag_t bufkey = bufset->first;
				if (!(gdata->commandFlags & bufkey))
					continue; // skip unwanted buffers

				AbstractBuffer *buf = bufset->second;

				// TODO it would be better to have this check done in a doCommand() sanitizer
				if ((bufkey & need_dbl_buffer_specified) && !dbl_buffer_specified) {
					std::stringstream err_msg;
					err_msg << "Import request for double-buffered " << buf->get_buffer_name()
						<< " array without a specification of which buffer to use.";
						throw std::runtime_error(err_msg.str());
				}

				const unsigned int _size = m_bursts[i].numParticles * buf->get_element_size();

				// retrieve peer's indices, if intra-node
				const AbstractBuffer *peerbuf = NULL;
				uint peerCudaDevNum = 0;
				if (m_bursts[i].scope == NODE_SCOPE) {
					uchar peerDevIdx = gdata->DEVICE(m_bursts[i].peer_gidx);
					peerCudaDevNum = gdata->device[peerDevIdx];
					peerbuf = gdata->GPUWORKERS[peerDevIdx]->getBuffer(buflist_idx, bufkey);
				}

				// send all the arrays of which this buffer is composed
				for (uint ai = 0; ai < buf->get_array_count(); ++ai) {
					void *ptr = buf->get_offset_buffer(ai, m_bursts[i].selfFirstParticle);
					if (m_bursts[i].scope == NODE_SCOPE) {
						// node scope: just read it
						const void *peerptr = peerbuf->get_offset_buffer(ai, m_bursts[i].peerFirstParticle);
						peerAsyncTransfer(ptr, m_cudaDeviceNumber, peerptr, peerCudaDevNum, _size);
					} else {
						// network scope: SND or RCV
						networkTransfer(m_bursts[i].peer_gidx, m_bursts[i].direction, ptr, _size, bid[m_bursts[i].peer_gidx]++);
					}
				}

			} // for each buffer type

		} // iterate on bursts

	} // iterate on scopes

	// waits for network async transfers to complete
	if (MULTI_NODE)
		gdata->networkManager->waitAsyncTransfers();
}


// Import the external edge cells of other devices to the self device arrays. Can append the cells at the end of the current
// list of particles (APPEND_EXTERNAL) or just update the already appended ones (UPDATE_EXTERNAL), according to the current
// GlobalData::nextCommand. When appending, also update cellStarts (device and host), cellEnds (device and host) and segments
// (host only). The arrays to be imported must be specified in the command flags. If double buffered arrays are included, it
// is mandatory to specify also the buffer to be used (read or write). This information is ignored for non-buffered ones (e.g.
// forces).
// The data is transferred in bursts of consecutive cells when possible. Intra-node transfers are D2D if peer access is enabled,
// staged on host otherwise. Network transfers use the NetworkManager (MPI-based).
void GPUWorker::importExternalCells()
{
	if (gdata->nextCommand == APPEND_EXTERNAL)
		transferBurstsSizes();
	if ( (gdata->nextCommand == APPEND_EXTERNAL) || (gdata->nextCommand == UPDATE_EXTERNAL) )
		transferBursts();

	// cudaMemcpyPeerAsync() is asynchronous with the host. If striping is disabled, we want to synchronize
	// for the completion of the transfers. Otherwise, FORCES_COMPLETE will synchronize everything
	if (!gdata->clOptions->striping && MULTI_GPU)
		cudaDeviceSynchronize();

	// here will sync the MPI transfers when (if) we'll switch to non-blocking calls
	// if (!gdata->striping && MULTI_NODE)...
}

// All the allocators assume that gdata is updated with the number of particles (done by problem->fillparts).
// Later this will be changed since each thread does not need to allocate the global number of particles.
size_t GPUWorker::allocateHostBuffers() {
	// common sizes
	const size_t uintCellsSize = sizeof(uint) * m_nGridCells;

	size_t allocated = 0;

	if (MULTI_DEVICE) {
		m_hCompactDeviceMap = new uint[m_nGridCells];
		memset(m_hCompactDeviceMap, 0, uintCellsSize);
		allocated += uintCellsSize;

		// allocate a 1Mb transferBuffer if peer copies are disabled
		if (m_disableP2Ptranfers)
			resizePeerTransferBuffer(1024 * 1024);

		// ditto for network transfers
		if (!gdata->clOptions->gpudirect)
			resizeNetworkTransferBuffer(1024 * 1024);
	}

	m_hostMemory += allocated;
	return allocated;
}

size_t GPUWorker::allocateDeviceBuffers() {
	// common sizes
	// compute common sizes (in bytes)

	const size_t uintCellsSize = sizeof(uint) * m_nGridCells;
	const size_t segmentsSize = sizeof(uint) * 4; // 4 = types of cells

	size_t allocated = 0;

	// used to set up the number of elements in CFL arrays,
	// will only actually be used if adaptive timestepping is enabled

	const uint fmaxElements = forcesEngine->getFmaxElements(m_numAllocatedParticles);
	const uint tempCflEls = forcesEngine->getFmaxTempElements(fmaxElements);
	std::set<flag_t>::const_iterator iter = m_dBuffers.get_keys().begin();
	std::set<flag_t>::const_iterator stop = m_dBuffers.get_keys().end();
	while (iter != stop) {
		const flag_t key = *iter;
		// number of elements to allocate
		// most have m_numAllocatedParticles. Exceptions follow
		size_t nels = m_numAllocatedParticles;

		if (key == BUFFER_NEIBSLIST)
			nels *= m_simparams->maxneibsnum; // number of particles times max neibs num
		else if (key == BUFFER_CFL_TEMP)
			nels = tempCflEls;
		else if (key == BUFFERS_CFL) // other CFL buffers
			nels = fmaxElements;

		allocated += m_dBuffers.alloc(key, nels);
		++iter;
	}

	CUDA_SAFE_CALL(cudaMalloc(&m_dCellStart, uintCellsSize));
	allocated += uintCellsSize;

	CUDA_SAFE_CALL(cudaMalloc(&m_dCellEnd, uintCellsSize));
	allocated += uintCellsSize;

	if (MULTI_DEVICE) {
		// TODO: an array of uchar would suffice
		CUDA_SAFE_CALL(cudaMalloc(&m_dCompactDeviceMap, uintCellsSize));
		// initialize anyway for single-GPU simulations
		CUDA_SAFE_CALL(cudaMemset(m_dCompactDeviceMap, 0, uintCellsSize));
		allocated += uintCellsSize;

		// alloc segment only if not single_device
		CUDA_SAFE_CALL(cudaMalloc(&m_dSegmentStart, segmentsSize));
		CUDA_SAFE_CALL(cudaMemset(m_dSegmentStart, 0, segmentsSize));
		allocated += segmentsSize;
	}

	// water depth at open boundaries
	if (m_simparams->simflags & (ENABLE_INLET_OUTLET | ENABLE_WATER_DEPTH)) {
		CUDA_SAFE_CALL(cudaMalloc((void**)&m_dIOwaterdepth, m_simparams->numOpenBoundaries*sizeof(uint)));
		allocated += m_simparams->numOpenBoundaries*sizeof(uint);
	}

	// newNumParticles for inlets
	CUDA_SAFE_CALL(cudaMalloc((void**)&m_dNewNumParticles, sizeof(uint)));
	allocated += sizeof(uint);

	if (m_simparams->numforcesbodies) {
		m_numForcesBodiesParticles = gdata->problem->get_forces_bodies_numparts();
		printf("number of forces rigid bodies particles = %d\n", m_numForcesBodiesParticles);

		int objParticlesFloat4Size = m_numForcesBodiesParticles*sizeof(float4);
		int objParticlesUintSize = m_numForcesBodiesParticles*sizeof(uint);

		CUDA_SAFE_CALL(cudaMalloc(&m_dRbTorques, objParticlesFloat4Size));
		CUDA_SAFE_CALL(cudaMalloc(&m_dRbForces, objParticlesFloat4Size));
		CUDA_SAFE_CALL(cudaMalloc(&m_dRbNum, objParticlesUintSize));

		allocated += 2 * objParticlesFloat4Size + objParticlesUintSize;

		uint* rbnum = new uint[m_numForcesBodiesParticles];

		forcesEngine->setrbstart(gdata->s_hRbFirstIndex, m_simparams->numforcesbodies);

		int offset = 0;
		for (uint i = 0; i < m_simparams->numforcesbodies; i++) {
			// set rbnum for each object particle; it is the key for the reduction
			for (int j = 0; j < gdata->problem->get_body_numparts(i); j++)
				rbnum[offset + j] = i;
			offset += gdata->problem->get_body_numparts(i);
		}
		size_t  size = m_numForcesBodiesParticles*sizeof(uint);
		CUDA_SAFE_CALL(cudaMemcpy((void *) m_dRbNum, (void*) rbnum, size, cudaMemcpyHostToDevice));

		delete[] rbnum;
	}

	if (m_simparams->simflags & ENABLE_DEM) {
		int nrows = gdata->problem->get_dem_nrows();
		int ncols = gdata->problem->get_dem_ncols();
		printf("Thread %d setting DEM texture\t cols = %d\trows =%d\n",
				m_deviceIndex, ncols, nrows);
		forcesEngine->setDEM(gdata->problem->get_dem(), ncols, nrows);
	}

	m_deviceMemory += allocated;
	return allocated;
}

void GPUWorker::deallocateHostBuffers() {
	if (MULTI_DEVICE)
		delete [] m_hCompactDeviceMap;

	if (m_hPeerTransferBuffer)
		cudaFreeHost(m_hPeerTransferBuffer);

	if (m_hNetworkTransferBuffer)
		cudaFreeHost(m_hNetworkTransferBuffer);

	// here: dem host buffers?
}

void GPUWorker::deallocateDeviceBuffers() {

	m_dBuffers.clear();

	CUDA_SAFE_CALL(cudaFree(m_dCellStart));
	CUDA_SAFE_CALL(cudaFree(m_dCellEnd));

	if (MULTI_DEVICE) {
		CUDA_SAFE_CALL(cudaFree(m_dCompactDeviceMap));
		CUDA_SAFE_CALL(cudaFree(m_dSegmentStart));
	}

	CUDA_SAFE_CALL(cudaFree(m_dNewNumParticles));

	if (m_simparams->simflags & (ENABLE_INLET_OUTLET | ENABLE_WATER_DEPTH))
		CUDA_SAFE_CALL(cudaFree(m_dIOwaterdepth));

	if (m_simparams->numforcesbodies) {
		CUDA_SAFE_CALL(cudaFree(m_dRbTorques));
		CUDA_SAFE_CALL(cudaFree(m_dRbForces));
		CUDA_SAFE_CALL(cudaFree(m_dRbNum));

		// DEBUG
		// delete [] m_hRbForces;
		// delete [] m_hRbTorques;
	}


	// here: dem device buffers?
}

void GPUWorker::createEventsAndStreams()
{
	// init streams
#if CUDA_VERSION < 5000
	cudaStreamCreate(&m_asyncD2HCopiesStream);
	cudaStreamCreate(&m_asyncH2DCopiesStream);
	cudaStreamCreate(&m_asyncPeerCopiesStream);
#else
	// init streams
	cudaStreamCreateWithFlags(&m_asyncD2HCopiesStream, cudaStreamNonBlocking);
	cudaStreamCreateWithFlags(&m_asyncH2DCopiesStream, cudaStreamNonBlocking);
	cudaStreamCreateWithFlags(&m_asyncPeerCopiesStream, cudaStreamNonBlocking);
#endif
	// init events
	cudaEventCreate(&m_halfForcesEvent);
}

void GPUWorker::destroyEventsAndStreams()
{
	// destroy streams
	cudaStreamDestroy(m_asyncD2HCopiesStream);
	cudaStreamDestroy(m_asyncH2DCopiesStream);
	cudaStreamDestroy(m_asyncPeerCopiesStream);
	// destroy events
	cudaEventDestroy(m_halfForcesEvent);
}

void GPUWorker::printAllocatedMemory()
{
	printf("Device idx %u (CUDA: %u) allocated %s on host, %s on device\n"
			"  assigned particles: %s; allocated: %s\n", m_deviceIndex, m_cudaDeviceNumber,
			gdata->memString(getHostMemory()).c_str(),
			gdata->memString(getDeviceMemory()).c_str(),
			gdata->addSeparators(m_numParticles).c_str(), gdata->addSeparators(m_numAllocatedParticles).c_str());
}

MultiBufferList::iterator
GPUWorker::getBufferListByCommandFlags(flag_t flags)
{
	return (flags & DBLBUFFER_READ ?
		m_dBuffers.getReadBufferList() : flags & DBLBUFFER_WRITE ?
		m_dBuffers.getWriteBufferList() : m_dBuffers.getBufferList(0));
}

// upload subdomain, just allocated and sorted by main thread
void GPUWorker::uploadSubdomain() {
	// indices
	const uint firstInnerParticle	= gdata->s_hStartPerDevice[m_deviceIndex];
	const uint howManyParticles	= gdata->s_hPartsPerDevice[m_deviceIndex];

	// is the device empty? (unlikely but possible before LB kicks in)
	if (howManyParticles == 0) return;

	// buffers to skip in the upload. Rationale:
	// POS_GLOBAL is computed on host from POS and HASH
	// NORMALS and VORTICITY are post-processing, so always produced on device
	// and _downloaded_ to host, never uploaded
	static const flag_t skip_bufs = BUFFER_POS_GLOBAL |
		BUFFER_NORMALS | BUFFER_VORTICITY;

	// we upload data to the READ buffers
	BufferList& buflist = *m_dBuffers.getReadBufferList();

	// iterate over each array in the _host_ buffer list, and upload data
	// to the (first) read buffer
	// if it is not in the skip list
	BufferList::const_iterator onhost = gdata->s_hBuffers.begin();
	const BufferList::const_iterator stop = gdata->s_hBuffers.end();
	for ( ; onhost != stop ; ++onhost) {
		flag_t buf_to_up = onhost->first;
		if (buf_to_up & skip_bufs)
			continue;

		AbstractBuffer *buf = buflist[buf_to_up];
		size_t _size = howManyParticles * buf->get_element_size();

		printf("Thread %d uploading %d %s items (%s) on device %d from position %d\n",
				m_deviceIndex, howManyParticles, buf->get_buffer_name(),
				gdata->memString(_size).c_str(), m_cudaDeviceNumber, firstInnerParticle);

		// get all the arrays of which this buffer is composed
		// (actually currently all arrays are simple, since the only complex arrays (TAU
		// and VERTPOS) have no host counterpart)
		for (uint ai = 0; ai < buf->get_array_count(); ++ai) {
			void *dstptr = buf->get_buffer(ai);
			const void *srcptr = onhost->second->get_offset_buffer(ai, firstInnerParticle);
			CUDA_SAFE_CALL(cudaMemcpy(dstptr, srcptr, _size, cudaMemcpyHostToDevice));
		}
	}
}

// Download the subset of the specified buffer to the correspondent shared CPU array.
// Makes multiple transfers. Only downloads the subset relative to the internal particles.
// For double buffered arrays, uses the READ buffers unless otherwise specified. Can be
// used for either the read or the write buffers, not both.
void GPUWorker::dumpBuffers() {
	// indices
	uint firstInnerParticle	= gdata->s_hStartPerDevice[m_deviceIndex];
	uint howManyParticles	= gdata->s_hPartsPerDevice[m_deviceIndex];

	// is the device empty? (unlikely but possible before LB kicks in)
	if (howManyParticles == 0) return;

	const flag_t flags = gdata->commandFlags;

	// get the bufferlist to download data from
	const BufferList& buflist = *getBufferListByCommandFlags(flags);

	// iterate over each array in the _host_ buffer list, and download data
	// if it was requested
	BufferList::iterator onhost = gdata->s_hBuffers.begin();
	const BufferList::iterator stop = gdata->s_hBuffers.end();
	for ( ; onhost != stop ; ++onhost) {
		flag_t buf_to_get = onhost->first;
		if (!(buf_to_get & flags))
			continue;

		const AbstractBuffer *buf = buflist[buf_to_get];
		size_t _size = howManyParticles * buf->get_element_size();
		if (buf_to_get == BUFFER_NEIBSLIST)
			_size *= gdata->problem->simparams()->maxneibsnum;

		// get all the arrays of which this buffer is composed
		// (actually currently all arrays are simple, since the only complex arrays (TAU
		// and VERTPOS) have no host counterpart)
		for (uint ai = 0; ai < buf->get_array_count(); ++ai) {
			const void *srcptr = buf->get_buffer(ai);
			void *dstptr = onhost->second->get_offset_buffer(ai, firstInnerParticle);
			CUDA_SAFE_CALL(cudaMemcpy(dstptr, srcptr, _size, cudaMemcpyDeviceToHost));
		}
	}
}

// Swap the given double-buffered buffers
void GPUWorker::swapBuffers()
{
	const flag_t flags = gdata->commandFlags;

	m_dBuffers.swapBuffers(flags);
}

// Sets all cells as empty in device memory. Used before reorder
void GPUWorker::setDeviceCellsAsEmpty()
{
	CUDA_SAFE_CALL(cudaMemset(m_dCellStart, UINT_MAX, gdata->nGridCells  * sizeof(uint)));
}

// if m_hPeerTransferBuffer is not big enough, reallocate it. Round up to 1Mb
void GPUWorker::resizePeerTransferBuffer(size_t required_size)
{
	// is it big enough already?
	if (required_size < m_hPeerTransferBufferSize) return;

	// will round up to...
	size_t ROUND_TO = 1024*1024;

	// store previous size, compute new
	size_t prev_size = m_hPeerTransferBufferSize;
	m_hPeerTransferBufferSize = ((required_size / ROUND_TO) + 1 ) * ROUND_TO;

	// dealloc first
	if (m_hPeerTransferBufferSize) {
		CUDA_SAFE_CALL(cudaFreeHost(m_hPeerTransferBuffer));
		m_hostMemory -= prev_size;
	}

	printf("Staging host buffer resized to %zu bytes\n", m_hPeerTransferBufferSize);

	// (re)allocate
	CUDA_SAFE_CALL(cudaMallocHost(&m_hPeerTransferBuffer, m_hPeerTransferBufferSize));
	m_hostMemory += m_hPeerTransferBufferSize;
}

// analog to resizeTransferBuffer
void GPUWorker::resizeNetworkTransferBuffer(size_t required_size)
{
	// is it big enough already?
	if (required_size < m_hNetworkTransferBufferSize) return;

	// will round up to...
	size_t ROUND_TO = 1024*1024;

	// store previous size, compute new
	size_t prev_size = m_hNetworkTransferBufferSize;
	m_hNetworkTransferBufferSize = ((required_size / ROUND_TO) + 1 ) * ROUND_TO;

	// dealloc first
	if (m_hNetworkTransferBufferSize) {
		CUDA_SAFE_CALL(cudaFreeHost(m_hNetworkTransferBuffer));
		m_hostMemory -= prev_size;
	}

	printf("Staging network host buffer resized to %zu bytes\n", m_hNetworkTransferBufferSize);

	// (re)allocate
	CUDA_SAFE_CALL(cudaMallocHost(&m_hNetworkTransferBuffer, m_hNetworkTransferBufferSize));
	m_hostMemory += m_hNetworkTransferBufferSize;
}

// download cellStart and cellEnd to the shared arrays
void GPUWorker::downloadCellsIndices()
{
	size_t _size = gdata->nGridCells * sizeof(uint);
	CUDA_SAFE_CALL(cudaMemcpy(	gdata->s_dCellStarts[m_deviceIndex],
								m_dCellStart,
								_size, cudaMemcpyDeviceToHost));
	CUDA_SAFE_CALL(cudaMemcpy(	gdata->s_dCellEnds[m_deviceIndex],
								m_dCellEnd,
								_size, cudaMemcpyDeviceToHost));
	/*_size = 4 * sizeof(uint);
	CUDA_SAFE_CALL(cudaMemcpy(	gdata->s_dSegmentsStart[m_deviceIndex],
								m_dSegmentStart,
								_size, cudaMemcpyDeviceToHost));*/
}

void GPUWorker::downloadSegments()
{
	size_t _size = 4 * sizeof(uint);
	CUDA_SAFE_CALL(cudaMemcpy(	gdata->s_dSegmentsStart[m_deviceIndex],
								m_dSegmentStart,
								_size, cudaMemcpyDeviceToHost));
	/* printf("  T%d downloaded segs: (I) %u (IE) %u (OE) %u (O) %u\n", m_deviceIndex,
			gdata->s_dSegmentsStart[m_deviceIndex][0], gdata->s_dSegmentsStart[m_deviceIndex][1],
			gdata->s_dSegmentsStart[m_deviceIndex][2], gdata->s_dSegmentsStart[m_deviceIndex][3]); */
}

void GPUWorker::uploadSegments()
{
	size_t _size = 4 * sizeof(uint);
	CUDA_SAFE_CALL(cudaMemcpy(	m_dSegmentStart,
								gdata->s_dSegmentsStart[m_deviceIndex],
								_size, cudaMemcpyHostToDevice));
}

// download segments and update the number of internal particles
void GPUWorker::updateSegments()
{
	// if the device is empty, set the host and device segments as empty
	if (m_numParticles == 0)
		resetSegments();
	else {
		downloadSegments();
		// update the number of internal particles
		uint newNumIntParts = m_numParticles;

		if (gdata->s_dSegmentsStart[m_deviceIndex][CELLTYPE_OUTER_CELL] != EMPTY_SEGMENT)
			newNumIntParts = gdata->s_dSegmentsStart[m_deviceIndex][CELLTYPE_OUTER_CELL];

		if (gdata->s_dSegmentsStart[m_deviceIndex][CELLTYPE_OUTER_EDGE_CELL] != EMPTY_SEGMENT)
			newNumIntParts = gdata->s_dSegmentsStart[m_deviceIndex][CELLTYPE_OUTER_EDGE_CELL];

		m_particleRangeEnd = m_numInternalParticles = newNumIntParts;
	}
}

// set all segments, host and device, as empty
void GPUWorker::resetSegments()
{
	for (uint s = 0; s < 4; s++)
		gdata->s_dSegmentsStart[m_deviceIndex][s] = EMPTY_SEGMENT;
	uploadSegments();
}

// download the updated number of particles (update by reorder and euler)
void GPUWorker::downloadNewNumParticles()
{
	// is the device empty? (unlikely but possible before LB kicks in)
	// if so, neither reorder nor euler did actually perform anything
	if (m_numParticles == 0) return;

	uint activeParticles;
	CUDA_SAFE_CALL(cudaMemcpy(&activeParticles, m_dNewNumParticles, sizeof(uint), cudaMemcpyDeviceToHost));

	if (activeParticles > m_numAllocatedParticles) {
		fprintf(stderr, "ERROR: Number of particles grew too much: %u > %u\n", activeParticles, m_numAllocatedParticles);
		gdata->quit_request = true;
	}

	gdata->particlesCreatedOnNode[m_deviceIndex] = false;

	if (activeParticles != m_numParticles) {
		// if for debug reasons we need to print the change in numParts for each device, uncomment the following:
		// printf("  Dev. index %u: particles: %d => %d\n", m_deviceIndex, m_numParticles, activeParticles);

		// Increment the highest particle ID that will be used as offset by the particle creation function,
		// checking for overflow
		if (activeParticles > m_numParticles) {
			uint id_delta = (activeParticles-m_numParticles)*gdata->totDevices;
			if (UINT_MAX - id_delta < gdata->highestDevId[m_deviceIndex]) {
				fprintf(stderr, " FATAL: possible ID overflow in particle creation after iteration %lu on device %d - requesting quit...\n",
					gdata->iterations, m_globalDeviceIdx);
				gdata->quit_request = true;
			}

			gdata->highestDevId[m_deviceIndex] += id_delta;
		}

		m_numParticles = activeParticles;
		// In multi-device simulations, m_numInternalParticles is updated in dropExternalParticles() and updateSegments();
		// it should not be updated here. Single-device simulations, instead, have it updated here.
		if (SINGLE_DEVICE)
			m_particleRangeEnd = m_numInternalParticles = activeParticles;
		// As a consequence, single-device simulations will run the forces kernel on newly cloned particles as well, while
		// multi-device simulations will not. We want to make this harmless. There are at least two possibilies:
		// 1. Reset the neighbor list buffer before building it. Doing so, the clones will always have an empty list and
		//    the forces kernel will only add gravity. Note that the clones are usually inside the vel field until next
		//    buildneibs, so the output of forces should be irrelevant; the problem, however, is that the forces kernel
		//    might find trash there and crash. This is currently implemented.
		// 2. This method is called in two phases: after the reorder and after euler. If we can distinguish between the two
		//    phases, then we can update the m_particleRangeEnd/m_numInternalParticles only after the reorder and
		//    m_numParticles in both. One way to do this is to use a command flag or to reuse gdata->only_internal. This
		//    would avoid calling forces and euler on the clones and might be undesired, since we will not apply the vel
		//    field until next bneibs.
		// Note: we would love to reset only the neibslists of the clones, but lists are interlaced and this would mean
		// multiple memory stores. TODO: check if this is more convenient than resetting the whole list
		//
		// The particlesCreatedOnNode array indicates whether or not the particle count on a device changed an causes in
		// turn a forced buildneibs
		gdata->particlesCreatedOnNode[m_deviceIndex] = true;
	}
}

// upload the value m_numParticles to "newNumParticles" on device
void GPUWorker::uploadNewNumParticles()
{
	// uploading even if empty (usually not, right after append)
	// TODO move this to the bcEngine too
	CUDA_SAFE_CALL(cudaMemcpy(m_dNewNumParticles, &m_numParticles, sizeof(uint), cudaMemcpyHostToDevice));
}


// upload gravity (possibily called many times)
void GPUWorker::uploadGravity()
{
	// check if variable gravity is enabled
	if (m_simparams->gcallback)
		forcesEngine->setgravity(gdata->s_varGravity);
}

// upload planes (called once while planes are constant)
void GPUWorker::uploadPlanes()
{
	// check if planes > 0 (already checked before calling?)
	if (gdata->s_hPlanes.size() > 0)
		forcesEngine->setplanes(gdata->s_hPlanes);
}


// Create a compact device map, for this device, from the global one,
// with each cell being marked in the high bits. Correctly handles periodicity.
// Also handles the optional extra displacement for periodicity. Since the cell
// offset is truncated, we need to add more cells to the outer neighbors (the extra
// disp. vector might not be a multiple of the cell size). However, only one extra cell
// per cell is added. This means that we might miss cells if the extra displacement is
// not parallel to one cartesian axis.
void GPUWorker::createCompactDeviceMap() {
	// Here we have several possibilities:
	// 1. dynamic programming - visit each cell and half of its neighbors once, only write self
	//    (14*cells reads, 1*cells writes)
	// 2. visit each cell and all its neighbors, then write the output only for self
	//    (27*cells reads, 1*cells writes)
	// 3. same as 2 but reuse last read buffer; in the general case, it is possible to reuse 18 cells each time
	//    (9*cells reads, 1*cells writes)
	// 4. visit each cell; if it is assigned to self, visit its neighbors; set self and edging neighbors; if it is not self, write nothing and do not visit neighbors
	//    (initial memset, 1*extCells + 27*intCells reads, 27*intCells writes; if there are 2 devices per process, this means roughly ~14 reads and ~writes per cell)
	// 5. same as 4. but only make writes for alternate cells (3D chessboard: only white cells write on neibs)
	// 6. upload on the device, maybe recycling an existing buffer, and perform a parallel algorithm on the GPU
	//    (27xcells cached reads, cells writes)
	// 7. ...
	// Algorithms 1. and 3. may be the fastest. Number 2 is currently implemented; later will test 3.
	// One minor optimization has been implemented: iterating on neighbors stops as soon as there are enough information (e.g. cell belongs to self and there is
	// at least one neib which does not ==> inner_edge). Another optimization would be to avoid linearizing all cells but exploit burst of consecutive indices. This
	// reduces the computations but not the read/write operations.

	// iterate on all cells of the world
	for (int ix=0; ix < gdata->gridSize.x; ix++)
		for (int iy=0; iy < gdata->gridSize.y; iy++)
			for (int iz=0; iz < gdata->gridSize.z; iz++) {
				// data of current cell
				uint cell_lin_idx = gdata->calcGridHashHost(ix, iy, iz);
				uint cell_globalDevidx = gdata->s_hDeviceMap[cell_lin_idx];
				bool is_mine = (cell_globalDevidx == m_globalDeviceIdx);
				// aux vars for iterating on neibs
				bool any_foreign_neib = false; // at least one neib does not belong to me?
				bool any_mine_neib = false; // at least one neib does belong to me?
				bool enough_info = false; // when true, stop iterating on neibs
				// iterate on neighbors
				for (int dx=-1; dx <= 1 && !enough_info; dx++)
					for (int dy=-1; dy <= 1 && !enough_info; dy++)
						for (int dz=-1; dz <= 1 && !enough_info; dz++) {
							// do not iterate on self
							if (dx == 0 && dy == 0 && dz == 0) continue;
							// explicit cell coordinates for readability
							int cx = ix + dx;
							int cy = iy + dy;
							int cz = iz + dz;

							// warp cell coords if any periodicity is enabled
							periodicityWarp(cx, cy, cz);

							// if not periodic, or if still out-of-bounds after periodicity warp (which is
							// currently not possibly but might be if periodicity warps will be reduced to
							// 1-cell distance), skip it
							if ( !isCellInsideProblemDomain(cx, cy, cz) ) continue;

							// Read data of neib cell
							uint neib_lin_idx = gdata->calcGridHashHost(cx, cy, cz);
							uint neib_globalDevidx = gdata->s_hDeviceMap[neib_lin_idx];

							// does self device own any of the neib cells?
							any_mine_neib	 |= (neib_globalDevidx == m_globalDeviceIdx);
							// does a non-self device own any of the neib cells?
							any_foreign_neib |= (neib_globalDevidx != m_globalDeviceIdx);

							// do we know enough to decide for current cell?
							enough_info = (is_mine && any_foreign_neib) || (!is_mine && any_mine_neib);
						} // iterating on offsets of neighbor cells
				uint cellType;
				// assign shifted values so that they are ready to be OR'd in calchash/reorder
				if (is_mine && !any_foreign_neib)	cellType = CELLTYPE_INNER_CELL_SHIFTED;
				if (is_mine && any_foreign_neib)	cellType = CELLTYPE_INNER_EDGE_CELL_SHIFTED;
				if (!is_mine && any_mine_neib)		cellType = CELLTYPE_OUTER_EDGE_CELL_SHIFTED;
				if (!is_mine && !any_mine_neib)		cellType = CELLTYPE_OUTER_CELL_SHIFTED;
				m_hCompactDeviceMap[cell_lin_idx] = cellType;
			}
	// here it is possible to save the compact device map
	// gdata->saveCompactDeviceMapToFile("", m_deviceIndex, m_hCompactDeviceMap);
}

// self-explanatory
void GPUWorker::uploadCompactDeviceMap() {
	size_t _size = m_nGridCells * sizeof(uint);
	CUDA_SAFE_CALL(cudaMemcpy(m_dCompactDeviceMap, m_hCompactDeviceMap, _size, cudaMemcpyHostToDevice));
}

// this should be singleton, i.e. should check that no other thread has been started (mutex + counter or bool)
void GPUWorker::run_worker() {
	// wrapper for pthread_create()
	// NOTE: the dynamic instance of the GPUWorker is passed as parameter
	pthread_create(&pthread_id, NULL, simulationThread, (void*)this);
}

// Join the simulation thread (in pthreads' terminology)
// WARNING: blocks the caller until the thread reaches pthread_exit. Be sure to call it after all barriers
// have been reached or may result in deadlock!
void GPUWorker::join_worker() {
	pthread_join(pthread_id, NULL);
}

GlobalData* GPUWorker::getGlobalData() {
	return gdata;
}

unsigned int GPUWorker::getCUDADeviceNumber()
{
	return m_cudaDeviceNumber;
}

devcount_t GPUWorker::getDeviceIndex()
{
	return m_deviceIndex;
}

cudaDeviceProp GPUWorker::getDeviceProperties() {
	return m_deviceProperties;
}

size_t GPUWorker::getHostMemory() {
	return m_hostMemory;
}

size_t GPUWorker::getDeviceMemory() {
	return m_deviceMemory;
}

const AbstractBuffer* GPUWorker::getBuffer(size_t list_idx, flag_t key) const
{
	return (*m_dBuffers.getBufferList(list_idx))[key];
}

void GPUWorker::setDeviceProperties(cudaDeviceProp _m_deviceProperties) {
	m_deviceProperties = _m_deviceProperties;
}

// enable direct p2p memory transfers by allowing the other devices to access the current device memory
void GPUWorker::enablePeerAccess()
{
	// iterate on all devices
	for (uint d=0; d < gdata->devices; d++) {
		// skip self
		if (d == m_deviceIndex) continue;
		// read peer's CUDA device number
		uint peerCudaDevNum = gdata->device[d];
		// is peer access possible?
		int res;
		cudaDeviceCanAccessPeer(&res, m_cudaDeviceNumber, peerCudaDevNum);
		// update value in table
		gdata->s_hDeviceCanAccessPeer[m_deviceIndex][d] = (res == 1);
		if (res == 0) {
			// if this happens, peer copies will be buffered on host. We do it explicitly on a dedicated
			// host buffer instead of letting the CUDA runtime do it automatically
			m_disableP2Ptranfers = true;
			printf("WARNING: device %u (CUDA device %u) cannot enable direct peer access for device %u (CUDA device %u)\n",
				m_deviceIndex, m_cudaDeviceNumber, d, peerCudaDevNum);
		} else
			cudaDeviceEnablePeerAccess(peerCudaDevNum, 0);
	}

	if (m_disableP2Ptranfers)
		printf("Device %u (CUDA device %u) could not enable complete peer access; will stage P2P transfers on host\n",
			m_deviceIndex, m_cudaDeviceNumber);
}

// Actual thread calling GPU-methods
void* GPUWorker::simulationThread(void *ptr) {
	// INITIALIZATION PHASE

	// take the pointer of the instance starting this thread
	GPUWorker* instance = (GPUWorker*) ptr;

	// retrieve GlobalData and device number (index in process array)
	const GlobalData* gdata = instance->getGlobalData();
	const unsigned int cudaDeviceNumber = instance->getCUDADeviceNumber();
	const unsigned int deviceIndex = instance->getDeviceIndex();

	try {

		instance->setDeviceProperties( checkCUDA(gdata, deviceIndex) );

		instance->initialize();

		gdata->threadSynchronizer->barrier(); // end of INITIALIZATION ***

		// here GPUSPH::initialize is over and GPUSPH::runSimulation() is called

		gdata->threadSynchronizer->barrier(); // begins UPLOAD ***

		// if anything else failed (e.g. another worker was assigned an
		// non-existent device number and failed to complete initialize()
		// correctly), we shouldn't do anything. So check that keep_going is still true
		if (gdata->keep_going)
			instance->uploadSubdomain();

		gdata->threadSynchronizer->barrier();  // end of UPLOAD, begins SIMULATION ***

		const bool dbg_step_printf = gdata->debug.print_step;

		// TODO
		// Here is a copy-paste from the CPU thread worker of branch cpusph, as a canvas
		while (gdata->keep_going) {
			switch (gdata->nextCommand) {
				// logging here?
			case IDLE:
				break;
			case SWAP_BUFFERS:
				if (dbg_step_printf) printf(" T %d issuing SWAP_BUFFERS\n", deviceIndex);
				instance->swapBuffers();
				break;
			case CALCHASH:
				if (dbg_step_printf) printf(" T %d issuing HASH\n", deviceIndex);
				instance->kernel_calcHash();
				break;
			case SORT:
				if (dbg_step_printf) printf(" T %d issuing SORT\n", deviceIndex);
				instance->kernel_sort();
				break;
			case CROP:
				if (dbg_step_printf) printf(" T %d issuing CROP\n", deviceIndex);
				instance->dropExternalParticles();
				break;
			case REORDER:
				if (dbg_step_printf) printf(" T %d issuing REORDER\n", deviceIndex);
				instance->kernel_reorderDataAndFindCellStart();
				break;
			case BUILDNEIBS:
				if (dbg_step_printf) printf(" T %d issuing BUILDNEIBS\n", deviceIndex);
				instance->kernel_buildNeibsList();
				break;
			case FORCES_SYNC:
				if (dbg_step_printf) printf(" T %d issuing FORCES_SYNC\n", deviceIndex);
				instance->kernel_forces();
				break;
			case FORCES_ENQUEUE:
				if (dbg_step_printf) printf(" T %d issuing FORCES_ENQUEUE\n", deviceIndex);
				instance->kernel_forces_async_enqueue();
				break;
			case FORCES_COMPLETE:
				if (dbg_step_printf) printf(" T %d issuing FORCES_COMPLETE\n", deviceIndex);
				instance->kernel_forces_async_complete();
				break;
			case EULER:
				if (dbg_step_printf) printf(" T %d issuing EULER\n", deviceIndex);
				instance->kernel_euler();
				break;
			case DUMP:
				if (dbg_step_printf) printf(" T %d issuing DUMP\n", deviceIndex);
				instance->dumpBuffers();
				break;
			case DUMP_CELLS:
				if (dbg_step_printf) printf(" T %d issuing DUMP_CELLS\n", deviceIndex);
				instance->downloadCellsIndices();
				break;
			case UPDATE_SEGMENTS:
				if (dbg_step_printf) printf(" T %d issuing UPDATE_SEGMENTS\n", deviceIndex);
				instance->updateSegments();
				break;
			case DOWNLOAD_IOWATERDEPTH:
				if (dbg_step_printf) printf(" T %d issuing DOWNLOAD_IOWATERDEPTH\n", deviceIndex);
				instance->kernel_download_iowaterdepth();
				break;
			case UPLOAD_IOWATERDEPTH:
				if (dbg_step_printf) printf(" T %d issuing UPLOAD_IOWATERDEPTH\n", deviceIndex);
				instance->kernel_upload_iowaterdepth();
				break;
			case DOWNLOAD_NEWNUMPARTS:
				if (dbg_step_printf) printf(" T %d issuing DOWNLOAD_NEWNUMPARTS\n", deviceIndex);
				instance->downloadNewNumParticles();
				break;
			case UPLOAD_NEWNUMPARTS:
				if (dbg_step_printf) printf(" T %d issuing UPLOAD_NEWNUMPARTS\n", deviceIndex);
				instance->uploadNewNumParticles();
				break;
			case APPEND_EXTERNAL:
				if (dbg_step_printf) printf(" T %d issuing APPEND_EXTERNAL\n", deviceIndex);
				instance->importExternalCells();
				break;
			case UPDATE_EXTERNAL:
				if (dbg_step_printf) printf(" T %d issuing UPDATE_EXTERNAL\n", deviceIndex);
				instance->importExternalCells();
				break;
			case FILTER:
				if (dbg_step_printf) printf(" T %d issuing FILTER\n", deviceIndex);
				instance->kernel_filter();
				break;
			case POSTPROCESS:
				if (dbg_step_printf) printf(" T %d issuing POSTPROCESS\n", deviceIndex);
				instance->kernel_postprocess();
				break;
			case DISABLE_OUTGOING_PARTS:
				if (dbg_step_printf) printf(" T %d issuing DISABLE_OUTGOING_PARTS:\n", deviceIndex);
				instance->kernel_disableOutgoingParts();
				break;
			case SA_CALC_SEGMENT_BOUNDARY_CONDITIONS:
				if (dbg_step_printf) printf(" T %d issuing SA_CALC_SEGMENT_BOUNDARY_CONDITIONS\n", deviceIndex);
				instance->kernel_saSegmentBoundaryConditions();
				break;
			case SA_CALC_VERTEX_BOUNDARY_CONDITIONS:
				if (dbg_step_printf) printf(" T %d issuing SA_CALC_VERTEX_BOUNDARY_CONDITIONS\n", deviceIndex);
				instance->kernel_saVertexBoundaryConditions();
				break;
			case IDENTIFY_CORNER_VERTICES:
				if (dbg_step_printf) printf(" T %d issuing IDENTIFY_CORNER_VERTICES\n", deviceIndex);
				instance->kernel_saIdentifyCornerVertices();
				break;
			case COMPUTE_DENSITY:
				if (dbg_step_printf) printf(" T %d issuing COMPUTE_DENSITY\n", deviceIndex);
				instance->kernel_compute_density();
				break;
			case SPS:
				if (dbg_step_printf) printf(" T %d issuing SPS\n", deviceIndex);
				instance->kernel_sps();
				break;
			case REDUCE_BODIES_FORCES:
				if (dbg_step_printf) printf(" T %d issuing REDUCE_BODIES_FORCES\n", deviceIndex);
				instance->kernel_reduceRBForces();
				break;
			case UPLOAD_GRAVITY:
				if (dbg_step_printf) printf(" T %d issuing UPLOAD_GRAVITY\n", deviceIndex);
				instance->uploadGravity();
				break;
			case UPLOAD_PLANES:
				if (dbg_step_printf) printf(" T %d issuing UPLOAD_PLANES\n", deviceIndex);
				instance->uploadPlanes();
				break;
			case EULER_UPLOAD_OBJECTS_CG:
				if (dbg_step_printf) printf(" T %d issuing EULER_UPLOAD_OBJECTS_CG\n", deviceIndex);
				instance->uploadEulerBodiesCentersOfGravity();
				break;
			case FORCES_UPLOAD_OBJECTS_CG:
				if (dbg_step_printf) printf(" T %d issuing FORCES_UPLOAD_OBJECTS_CG\n", deviceIndex);
				instance->uploadForcesBodiesCentersOfGravity();
				break;
			case UPLOAD_OBJECTS_MATRICES:
				if (dbg_step_printf) printf(" T %d issuing UPLOAD_OBJECTS_MATRICES\n", deviceIndex);
				instance->uploadBodiesTransRotMatrices();
				break;
			case UPLOAD_OBJECTS_VELOCITIES:
				if (dbg_step_printf) printf(" T %d issuing UPLOAD_OBJECTS_VELOCITIES\n", deviceIndex);
				instance->uploadBodiesVelocities();
				break;
			case IMPOSE_OPEN_BOUNDARY_CONDITION:
				if (dbg_step_printf) printf(" T %d issuing IMPOSE_OPEN_BOUNDARY_CONDITION\n", deviceIndex);
				instance->kernel_imposeBoundaryCondition();
				break;
			case INIT_GAMMA:
				if (dbg_step_printf) printf(" T %d issuing INIT_GAMMA\n", deviceIndex);
				instance->kernel_initGamma();
				break;
			case INIT_IO_MASS_VERTEX_COUNT:
				if (dbg_step_printf) printf(" T %d issuing INIT_IO_MASS_VERTEX_COUNT\n", deviceIndex);
				instance->kernel_initIOmass_vertexCount();
				break;
			case INIT_IO_MASS:
				if (dbg_step_printf) printf(" T %d issuing INIT_IO_MASS\n", deviceIndex);
				instance->kernel_initIOmass();
				break;
			case QUIT:
				if (dbg_step_printf) printf(" T %d issuing QUIT\n", deviceIndex);
				// actually, setting keep_going to false and unlocking the barrier should be enough to quit the cycle
				break;
			default:
				fprintf(stderr, "FATAL: command (%d) issued on device %d is not implemented\n", gdata->nextCommand, deviceIndex);
				exit(1);
			}
			if (gdata->keep_going) {
				/*
				// example usage of checkPartValBy*()
				// alternatively, can be used in the previous switch construct, to check who changes what
				if (gdata->iterations >= 10) {
				dbg_step_printf = true; // optional
				instance->checkPartValByIndex("test", 0);
				}
				*/
				// the first barrier waits for the main thread to set the next command; the second is to unlock
				gdata->threadSynchronizer->barrier();  // CYCLE BARRIER 1
				gdata->threadSynchronizer->barrier();  // CYCLE BARRIER 2
			}
		}
	} catch (std::exception &e) {
<<<<<<< HEAD
		cerr << "Device " << deviceIndex << " thread " << pthread_self() << " iteration " << gdata->iterations << " last command: " << gdata->nextCommand << ". Exception: " << e.what() << endl;
=======
		std::cerr << e.what() << std::endl;
>>>>>>> 2426123f
		const_cast<GlobalData*>(gdata)->keep_going = false;
	}

	gdata->threadSynchronizer->barrier();  // end of SIMULATION, begins FINALIZATION ***

	try {
		instance->finalize();
	} catch (std::exception &e) {
		// if anything goes wrong here, there isn't much we can do,
		// so just show the error and carry on
		std::cerr << e.what() << std::endl;
	}

	gdata->threadSynchronizer->barrier();  // end of FINALIZATION ***

	pthread_exit(NULL);
}

void GPUWorker::initialize()
{
	// allow peers to access the device memory (for cudaMemcpyPeer[Async])
	enablePeerAccess();

	// compute #parts to allocate according to the free memory on the device
	// must be done before uploading constants since some constants
	// (e.g. those for neibslist traversal) depend on the number of particles
	// allocated
	computeAndSetAllocableParticles();

	// upload constants (PhysParames, some SimParams)
	uploadConstants();

	// upload planes, if any
	uploadPlanes();

	// allocate CPU and GPU arrays
	allocateHostBuffers();
	allocateDeviceBuffers();
	printAllocatedMemory();

	// upload centers of gravity of the bodies
	uploadEulerBodiesCentersOfGravity();
	uploadForcesBodiesCentersOfGravity();

	// create and upload the compact device map (2 bits per cell)
	if (MULTI_DEVICE) {
		createCompactDeviceMap();
		computeCellBursts();
		uploadCompactDeviceMap();

		// init streams for async memcpys
		createEventsAndStreams();
	}

	// TODO: here set_reduction_params() will be called (to be implemented in this class). These parameters can be device-specific.
}

void GPUWorker::finalize()
{
	// destroy streams
	destroyEventsAndStreams();

	// deallocate buffers
	deallocateHostBuffers();
	deallocateDeviceBuffers();
	// ...what else?

	cudaDeviceReset();
}

void GPUWorker::kernel_calcHash()
{
	// is the device empty? (unlikely but possible before LB kicks in)
	if (m_numParticles == 0) return;

	BufferList const& bufread = *m_dBuffers.getReadBufferList();
	BufferList &bufwrite = *m_dBuffers.getWriteBufferList();

	// calcHashDevice() should use CPU-computed hashes at iteration 0, or some particles
	// might be lost (if a GPU computes a different hash and does not recognize the particles
	// as "own"). However, the high bits should be set, or edge cells won't be compacted at
	// the end and bursts will be sparse.
	// This is required only in MULTI_DEVICE simulations but it holds also on single-device
	// ones to keep numerical consistency.

	if (gdata->iterations == 0)
		neibsEngine->fixHash(
					bufwrite.getData<BUFFER_HASH>(),
					bufwrite.getData<BUFFER_PARTINDEX>(),
					bufread.getData<BUFFER_INFO>(),
					m_dCompactDeviceMap,
					m_numParticles);
	else
		neibsEngine->calcHash(
					bufwrite.getData<BUFFER_POS>(),
					bufwrite.getData<BUFFER_HASH>(),
					bufwrite.getData<BUFFER_PARTINDEX>(),
					bufread.getData<BUFFER_INFO>(),
					m_dCompactDeviceMap,
					m_numParticles);
}

void GPUWorker::kernel_sort()
{
	uint numPartsToElaborate = (gdata->only_internal ? m_numInternalParticles : m_numParticles);

	// is the device empty? (unlikely but possible before LB kicks in)
	if (numPartsToElaborate == 0) return;

	neibsEngine->sort(
			m_dBuffers.getReadBufferList(),
			m_dBuffers.getWriteBufferList(),
			numPartsToElaborate);
}

void GPUWorker::kernel_reorderDataAndFindCellStart()
{
	// reset also if the device is empty (or we will download uninitialized values)
	setDeviceCellsAsEmpty();

	// is the device empty? (unlikely but possible before LB kicks in)
	if (m_numParticles == 0) return;

	MultiBufferList::const_iterator unsorted = m_dBuffers.getReadBufferList();
	MultiBufferList::iterator sorted = m_dBuffers.getWriteBufferList();

	// TODO this kernel needs a thorough reworking to only pass the needed buffers
	neibsEngine->reorderDataAndFindCellStart(
							m_dCellStart,	  // output: cell start index
							m_dCellEnd,		// output: cell end index
							m_dSegmentStart,

							// hash
							sorted->getData<BUFFER_HASH>(),
							// sorted particle indices
							sorted->getData<BUFFER_PARTINDEX>(),

							// output: sorted buffers
							sorted,
							// input: unsorted buffers
							unsorted,
							m_numParticles,
							m_dNewNumParticles);
}

void GPUWorker::kernel_buildNeibsList()
{
	neibsEngine->resetinfo();

	uint numPartsToElaborate = (gdata->only_internal ? m_particleRangeEnd : m_numParticles);

	// is the device empty? (unlikely but possible before LB kicks in)
	if (numPartsToElaborate == 0) return;

	BufferList const& bufread = *m_dBuffers.getReadBufferList();
	BufferList &bufwrite = *m_dBuffers.getWriteBufferList();

	// reset the neighbor list
	CUDA_SAFE_CALL(cudaMemset(bufwrite.getData<BUFFER_NEIBSLIST>(),
		0xff, numPartsToElaborate * sizeof(neibdata) * m_simparams->maxneibsnum));

	// this is the square the distance used for neighboursearching of boundaries
	// it is delta p / 2 bigger than the standard radius
	// it is used to add segments into the neighbour list even if they are outside the kernel support
	const float boundNlSqInflRad = powf(sqrt(m_simparams->nlSqInfluenceRadius) + m_simparams->slength/m_simparams->sfactor/2.0f,2.0f);

	neibsEngine->buildNeibsList(
					bufwrite.getData<BUFFER_NEIBSLIST>(),
					bufread.getData<BUFFER_POS>(),
					bufread.getData<BUFFER_INFO>(),
			// TODO FIXME VERTICES is in/out, but it's taken on the READ position
					(vertexinfo*)bufread.getData<BUFFER_VERTICES>(),
					bufread.getData<BUFFER_BOUNDELEMENTS>(),
					bufwrite.getRawPtr<BUFFER_VERTPOS>(),
					bufwrite.getData<BUFFER_HASH>(),
					m_dCellStart,
					m_dCellEnd,
					m_numParticles,
					numPartsToElaborate,
					m_nGridCells,
					m_simparams->nlSqInfluenceRadius,
					boundNlSqInflRad);

	// download the peak number of neighbors and the estimated number of interactions
	neibsEngine->getinfo( gdata->timingInfo[m_deviceIndex] );
}

// returns numBlocks as computed by forces()
uint GPUWorker::enqueueForcesOnRange(uint fromParticle, uint toParticle, uint cflOffset)
{
	bool firstStep = (gdata->commandFlags & INTEGRATOR_STEP_1);

	return forcesEngine->basicstep(
		m_dBuffers.getReadBufferList(),
		m_dBuffers.getWriteBufferList(),
		m_dRbForces,
		m_dRbTorques,
		m_dCellStart,
		m_numParticles,
		fromParticle,
		toParticle,
		gdata->problem->m_deltap,
		m_simparams->slength,
		m_simparams->dtadaptfactor,
		m_simparams->influenceRadius,
		m_simparams->epsilon,
		m_dIOwaterdepth,
		cflOffset,
		firstStep ? 1 : 2);
}

// Bind the textures needed by forces kernel
void GPUWorker::bind_textures_forces()
{
	forcesEngine->bind_textures(m_dBuffers.getReadBufferList(),
		m_numParticles);
}

// Unbind the textures needed by forces kernel
void GPUWorker::unbind_textures_forces()
{
	forcesEngine->unbind_textures();
}

// Reduce array of maximum dt after forces, but only for adaptive timesteps
// Otherwise, just return the current (fixed) timestep
float GPUWorker::forces_dt_reduce()
{
	// no reduction for fixed timestep
	if (!(m_simparams->simflags & ENABLE_DTADAPT))
		return m_simparams->dt;

	BufferList &bufwrite = *m_dBuffers.getWriteBufferList();

	// TODO multifluid: dtreduce needs the maximum viscosity. We compute it
	// here and pass it over. This is inefficient as we compute it every time,
	// while it should be done, while it could be done once only. OTOH, for
	// non-constant viscosities this should actually be done in-kernel to determine
	// the _actual_ maximum viscosity

	float max_kinematic = NAN;
	if (m_simparams->visctype != ARTVISC)
		for (uint f = 0; f < m_physparams->numFluids(); ++f)
			max_kinematic = fmaxf(max_kinematic, m_physparams->kinematicvisc[f]);

	return forcesEngine->dtreduce(
		m_simparams->slength,
		m_simparams->dtadaptfactor,
		max_kinematic,
		bufwrite.getData<BUFFER_CFL>(),
		bufwrite.getData<BUFFER_CFL_DS>(),
		bufwrite.getData<BUFFER_CFL_KEPS>(),
		bufwrite.getData<BUFFER_CFL_TEMP>(),
		m_forcesKernelTotalNumBlocks);
}

// Aux method to warp signed cell coordinates if periodicity is enabled.
// Cell coordinates are passed by reference; they are left unchanged if periodicity
// is not enabled.
void GPUWorker::periodicityWarp(int &cx, int &cy, int &cz)
{
	// NOTE: checking if c* is negative MUST be done before checking if it's greater than
	// the grid, otherwise it will be cast to uint and "-1" will be "greater" than the gridSize!

	// checking X periodicity
	if (m_simparams->periodicbound & PERIODIC_X) {
		if (cx < 0) {
			cx = gdata->gridSize.x - 1;
		} else
		if (cx >= gdata->gridSize.x) {
			cx = 0;
		}
	}

	// checking Y periodicity
	if (m_simparams->periodicbound & PERIODIC_Y) {
		if (cy < 0) {
			cy = gdata->gridSize.y - 1;
		} else
		if (cy >= gdata->gridSize.y) {
			cy = 0;
		}
	}

	// checking Z periodicity
	if (m_simparams->periodicbound & PERIODIC_Z) {
		if (cz < 0) {
			cz = gdata->gridSize.z - 1;
		} else
		if (cz >= gdata->gridSize.z) {
			cz = 0;
		}
	}
}

// aux method to check wether cell coords are inside the domain (does NOT take into account periodicity)
bool GPUWorker::isCellInsideProblemDomain(int cx, int cy, int cz)
{
	return ((cx >= 0 && cx <= gdata->gridSize.x) &&
			(cy >= 0 && cy <= gdata->gridSize.y) &&
			(cz >= 0 && cz <= gdata->gridSize.z));
}

void GPUWorker::kernel_forces_async_enqueue()
{
	if (!gdata->only_internal)
		printf("WARNING: forces kernel called with only_internal == true, ignoring flag!\n");

	uint numPartsToElaborate = m_particleRangeEnd;

	m_forcesKernelTotalNumBlocks = 0;

	// if we have objects potentially shared across different devices, must reset their forces
	// and torques to avoid spurious contributions
	if (m_simparams->numforcesbodies > 0 && MULTI_DEVICE) {
		uint bodiesPartsSize = m_numForcesBodiesParticles * sizeof(float4);
		CUDA_SAFE_CALL(cudaMemset(m_dRbForces, 0.0f, bodiesPartsSize));
		CUDA_SAFE_CALL(cudaMemset(m_dRbTorques, 0.0f, bodiesPartsSize));
	}

	// NOTE: the stripe containing the internal edge particles must be run first, so that the
	// transfers can be performed in parallel with the second stripe. The size of the first
	// stripe, S1, should be:
	// A. Greater or equal to the number of internal edge particles (mandatory). If this value
	//    is zero, we use the next constraints (we might still need to receive particles)
	// B. Greater or equal to the number of particles which saturate the device (recommended)
	// C. As small as possible, or the second stripe might not be long enough to cover the
	//    transfers. For example, one half (recommended)
	// D. Multiple of block size (optional, to possibly save one block). Actually, since
	//    internal edge particles are compacted at the end, we should align its beginning
	//    (i.e. the size of S2 should be a multiple of the block size)
	// So we compute S1 = max( A, min(B,C) ) , and then we round it by excess as
	// S1 = totParticles - round_by_defect(S2)
	// TODO:
	// - Estimate saturation according to the number of MPs
	// - Improve criterion C (one half might be not optimal and leave uncovered transfers)

	// constraint A: internalEdgeParts
	const uint internalEdgeParts =
		(gdata->s_dSegmentsStart[m_deviceIndex][CELLTYPE_INNER_EDGE_CELL] == EMPTY_SEGMENT ?
		0 : numPartsToElaborate - gdata->s_dSegmentsStart[m_deviceIndex][CELLTYPE_INNER_EDGE_CELL]);

	// constraint B: saturatingParticles
	// 64K parts should saturate the newest hardware (y~2014), but it is safe to be "generous".
	const uint saturatingParticles = 64 * 1024;

	// constraint C
	const uint halfParts = numPartsToElaborate / 2;

	// stripe size
	uint edgingStripeSize = std::max( internalEdgeParts, std::min( saturatingParticles, halfParts) );

	// round
	uint nonEdgingStripeSize = numPartsToElaborate - edgingStripeSize;
	nonEdgingStripeSize = forcesEngine->round_particles(nonEdgingStripeSize);
	edgingStripeSize = numPartsToElaborate - nonEdgingStripeSize;

	if (numPartsToElaborate > 0 ) {

		// bind textures
		bind_textures_forces();

		// enqueue the first kernel call (on the particles in edging cells)
		m_forcesKernelTotalNumBlocks += enqueueForcesOnRange(nonEdgingStripeSize, numPartsToElaborate, m_forcesKernelTotalNumBlocks);

		// the following event will be used to wait for the first stripe to complete
		cudaEventRecord(m_halfForcesEvent, 0);

		// enqueue the second kernel call (on the rest)
		m_forcesKernelTotalNumBlocks += enqueueForcesOnRange(0, nonEdgingStripeSize, m_forcesKernelTotalNumBlocks);

		// We could think of synchronizing in UPDATE_EXTERNAL or APPEND_EXTERNAL instead of here, so that we do not
		// cause any overhead (waiting here means waiting before next barrier, which means that devices which are
		// faster in the computation of the first stripe have to wait the others before issuing the second). However,
		// we need to ensure that the first stripe is finished in the *other* devices, before importing their cells.
		cudaEventSynchronize(m_halfForcesEvent);
	}
}

void GPUWorker::kernel_forces_async_complete()
{
	uint numPartsToElaborate = (gdata->only_internal ? m_particleRangeEnd : m_numParticles);

	// FLOAT_MAX is returned if kernels are not run (e.g. numPartsToElaborate == 0)
	float returned_dt = FLT_MAX;

	bool firstStep = (gdata->commandFlags & INTEGRATOR_STEP_1);

	if (numPartsToElaborate > 0 ) {
		// wait for the completion of the kernel
		cudaDeviceSynchronize();

		// unbind the textures
		unbind_textures_forces();

		// reduce dt
		returned_dt = forces_dt_reduce();
	}

	// gdata->dts is directly used instead of handling dt1 and dt2
	//printf(" Step %d, bool %d, returned %g, current %g, ",
	//	gdata->step, firstStep, returned_dt, gdata->dts[devnum]);
	if (firstStep)
		gdata->dts[m_deviceIndex] = returned_dt;
	else
		gdata->dts[m_deviceIndex] = std::min(gdata->dts[m_deviceIndex], returned_dt);
}


void GPUWorker::kernel_forces()
{
	if (!gdata->only_internal)
		printf("WARNING: forces kernel called with only_internal == false, ignoring flag!\n");

	uint numPartsToElaborate = m_particleRangeEnd;

	m_forcesKernelTotalNumBlocks = 0;

	// FLOAT_MAX is returned if kernels are not run (e.g. numPartsToElaborate == 0)
	float returned_dt = FLT_MAX;

	bool firstStep = (gdata->commandFlags & INTEGRATOR_STEP_1);

	// if we have objects potentially shared across different devices, must reset their forces
	// and torques to avoid spurious contributions
	if (m_simparams->numforcesbodies > 0 && MULTI_DEVICE) {
		uint bodiesPartsSize = m_numForcesBodiesParticles * sizeof(float4);
		CUDA_SAFE_CALL(cudaMemset(m_dRbForces, 0.0f, bodiesPartsSize));
		CUDA_SAFE_CALL(cudaMemset(m_dRbTorques, 0.0f, bodiesPartsSize));
	}

	const uint fromParticle = 0;
	const uint toParticle = numPartsToElaborate;

	if (numPartsToElaborate > 0 ) {

		// bind textures
		bind_textures_forces();

		// enqueue the kernel call
		m_forcesKernelTotalNumBlocks = enqueueForcesOnRange(fromParticle, toParticle, 0);

		// unbind the textures
		unbind_textures_forces();

		// reduce dt
		returned_dt = forces_dt_reduce();
	}

	// gdata->dts is directly used instead of handling dt1 and dt2
	//printf(" Step %d, bool %d, returned %g, current %g, ",
	//	gdata->step, firstStep, returned_dt, gdata->dts[devnum]);
	if (firstStep)
		gdata->dts[m_deviceIndex] = returned_dt;
	else
		gdata->dts[m_deviceIndex] = std::min(gdata->dts[m_deviceIndex], returned_dt);
	//printf("set to %g\n",gdata->dts[m_deviceIndex]);
}

void GPUWorker::kernel_euler()
{
	uint numPartsToElaborate = (gdata->only_internal ? m_particleRangeEnd : m_numParticles);

	// is the device empty? (unlikely but possible before LB kicks in)
	if (numPartsToElaborate == 0) return;

	bool firstStep = (gdata->commandFlags & INTEGRATOR_STEP_1);

	integrationEngine->basicstep(
		m_dBuffers.getReadBufferList(),	// this is the read only arrays
		m_dBuffers.getReadBufferList(),	// the read array but it will be written to in certain cases (densitySum)
		m_dBuffers.getWriteBufferList(),
		m_dCellStart,
		m_numParticles,
		numPartsToElaborate,
		gdata->dt, // m_dt,
		gdata->dt/2.0f, // m_dt/2.0,
		firstStep ? 1 : 2,
		gdata->t + (firstStep ? gdata->dt / 2.0f : gdata->dt),
		m_simparams->slength,
		m_simparams->influenceRadius);
}

void GPUWorker::kernel_download_iowaterdepth()
{
	uint numPartsToElaborate = (gdata->only_internal ? m_particleRangeEnd : m_numParticles);

	// is the device empty? (unlikely but possible before LB kicks in)
	if (numPartsToElaborate == 0) return;

	bcEngine->downloadIOwaterdepth(
			gdata->h_IOwaterdepth[m_deviceIndex],
			m_dIOwaterdepth,
			m_simparams->numOpenBoundaries);

}

void GPUWorker::kernel_upload_iowaterdepth()
{
	uint numPartsToElaborate = (gdata->only_internal ? m_particleRangeEnd : m_numParticles);

	// is the device empty? (unlikely but possible before LB kicks in)
	if (numPartsToElaborate == 0) return;

	bcEngine->uploadIOwaterdepth(
			gdata->h_IOwaterdepth[0],
			m_dIOwaterdepth,
			m_simparams->numOpenBoundaries);

}

void GPUWorker::kernel_imposeBoundaryCondition()
{
	uint numPartsToElaborate = (gdata->only_internal ? m_particleRangeEnd : m_numParticles);

	// is the device empty? (unlikely but possible before LB kicks in)
	if (numPartsToElaborate == 0) return;

	BufferList const& bufread = *m_dBuffers.getReadBufferList();
	BufferList &bufwrite = *m_dBuffers.getWriteBufferList();

	gdata->problem->imposeBoundaryConditionHost(
		m_dBuffers.getWriteBufferList(),
		m_dBuffers.getReadBufferList(),
		(m_simparams->simflags & ENABLE_WATER_DEPTH) ? m_dIOwaterdepth : NULL,
		gdata->t,
		m_numParticles,
		m_simparams->numOpenBoundaries,
		numPartsToElaborate);

}

void GPUWorker::kernel_initGamma()
{
	uint numPartsToElaborate = m_numParticles;

	// is the device empty? (unlikely but possible before LB kicks in)
	if (numPartsToElaborate == 0) return;

	BufferList const& bufread = *m_dBuffers.getReadBufferList();
	BufferList &bufwrite = *m_dBuffers.getWriteBufferList();

	bcEngine->initGamma(
		m_dBuffers.getWriteBufferList(),
		m_dBuffers.getReadBufferList(),
		m_numParticles,
		m_simparams->slength,
		gdata->problem->m_deltap,
		m_simparams->influenceRadius,
		m_simparams->epsilon,
		m_dCellStart,
		numPartsToElaborate);

}

void GPUWorker::kernel_initIOmass_vertexCount()
{
	uint numPartsToElaborate = m_numParticles;

	// is the device empty? (unlikely but possible before LB kicks in)
	if (numPartsToElaborate == 0) return;

	BufferList const& bufread = *m_dBuffers.getReadBufferList();
	BufferList &bufwrite = *m_dBuffers.getWriteBufferList();

	bcEngine->initIOmass_vertexCount(
		m_dBuffers.getWriteBufferList(),
		m_dBuffers.getReadBufferList(),
		m_numParticles,
		m_dCellStart,
		numPartsToElaborate);

}

void GPUWorker::kernel_initIOmass()
{
	uint numPartsToElaborate = m_numParticles;

	// is the device empty? (unlikely but possible before LB kicks in)
	if (numPartsToElaborate == 0) return;

	BufferList const& bufread = *m_dBuffers.getReadBufferList();
	BufferList &bufwrite = *m_dBuffers.getWriteBufferList();

	bcEngine->initIOmass(
		m_dBuffers.getWriteBufferList(),
		m_dBuffers.getReadBufferList(),
		m_numParticles,
		m_dCellStart,
		numPartsToElaborate,
		gdata->problem->m_deltap);

}

void GPUWorker::kernel_filter()
{
	uint numPartsToElaborate = (gdata->only_internal ? m_particleRangeEnd : m_numParticles);

	// is the device empty? (unlikely but possible before LB kicks in)
	if (numPartsToElaborate == 0) return;

	FilterType filtertype = FilterType(gdata->extraCommandArg);
	FilterEngineSet::const_iterator filterpair(filterEngines.find(filtertype));
	// make sure we're going to call an instantiated filter
	if (filterpair == filterEngines.end()) {
		throw std::invalid_argument("non-existing filter invoked");
	}

	BufferList const& bufread = *m_dBuffers.getReadBufferList();
	BufferList &bufwrite = *m_dBuffers.getWriteBufferList();

	filterpair->second->process(
		bufread.getData<BUFFER_POS>(),
		bufread.getData<BUFFER_VEL>(),
		bufwrite.getData<BUFFER_VEL>(),
		bufread.getData<BUFFER_INFO>(),
		bufread.getData<BUFFER_HASH>(),
		m_dCellStart,
		bufread.getData<BUFFER_NEIBSLIST>(),
		m_numParticles,
		numPartsToElaborate,
		m_simparams->slength,
		m_simparams->influenceRadius);
}

void GPUWorker::kernel_postprocess()
{
	uint numPartsToElaborate = (gdata->only_internal ? m_particleRangeEnd : m_numParticles);

	// is the device empty? (unlikely but possible before LB kicks in)
	if (numPartsToElaborate == 0) return;

	PostProcessType proctype = PostProcessType(gdata->extraCommandArg);
	PostProcessEngineSet::const_iterator procpair(postProcEngines.find(proctype));
	// make sure we're going to call an instantiated filter
	if (procpair == postProcEngines.end()) {
		throw std::invalid_argument("non-existing postprocess filter invoked");
	}


	procpair->second->process(
		m_dBuffers.getReadBufferList(),
		m_dBuffers.getWriteBufferList(),
		m_dCellStart,
		m_numParticles,
		numPartsToElaborate,
		m_deviceIndex,
		gdata);
}

void GPUWorker::kernel_compute_density()
{
	uint numPartsToElaborate = (gdata->only_internal ? m_particleRangeEnd : m_numParticles);

	// is the device empty? (unlikely but possible before LB kicks in)
	if (numPartsToElaborate == 0) return;

	MultiBufferList::const_iterator bufread = m_dBuffers.getReadBufferList();
	MultiBufferList::iterator bufwrite = m_dBuffers.getWriteBufferList();

	forcesEngine->compute_density(bufread, bufwrite,
		m_dCellStart,
		numPartsToElaborate,
		m_simparams->slength,
		m_simparams->influenceRadius);
}


// TODO FIXME RENAME METHOD
void GPUWorker::kernel_sps()
{
	uint numPartsToElaborate = (gdata->only_internal ? m_particleRangeEnd : m_numParticles);

	// is the device empty? (unlikely but possible before LB kicks in)
	if (numPartsToElaborate == 0) return;

	BufferList const& bufread = *m_dBuffers.getReadBufferList();
	BufferList &bufwrite = *m_dBuffers.getWriteBufferList();

	viscEngine->process(bufwrite.getRawPtr<BUFFER_TAU>(),
		bufwrite.getData<BUFFER_SPS_TURBVISC>(),
		bufread.getData<BUFFER_POS>(),
		bufread.getData<BUFFER_VEL>(),
		bufread.getData<BUFFER_INFO>(),
		bufread.getData<BUFFER_HASH>(),
		m_dCellStart,
		bufread.getData<BUFFER_NEIBSLIST>(),
		m_numParticles,
		numPartsToElaborate,
		m_simparams->slength,
		m_simparams->influenceRadius);
}

void GPUWorker::kernel_reduceRBForces()
{
	const size_t numforcesbodies = m_simparams->numforcesbodies;

	// make sure this device does not add any obsolete contribute to forces acting on objects
	if (MULTI_DEVICE) {
		for (uint ob = 0; ob < numforcesbodies; ob++) {
			gdata->s_hRbDeviceTotalForce[m_deviceIndex*numforcesbodies + ob] = make_float3(0.0f);
			gdata->s_hRbDeviceTotalTorque[m_deviceIndex*numforcesbodies + ob] = make_float3(0.0f);
		}
	}

	// is the device empty? (unlikely but possible before LB kicks in)
	if (m_numParticles == 0) return;

	// if we have ODE objects but not particles on them, do not reduce
	// (possible? e.g. vector objects?)
	if (m_numForcesBodiesParticles == 0) return;

	if (numforcesbodies)
		forcesEngine->reduceRbForces(m_dRbForces, m_dRbTorques, m_dRbNum, gdata->s_hRbLastIndex,
				gdata->s_hRbDeviceTotalForce + m_deviceIndex*numforcesbodies,
				gdata->s_hRbDeviceTotalTorque + m_deviceIndex*numforcesbodies,
				numforcesbodies, m_numForcesBodiesParticles);

}

void GPUWorker::kernel_saSegmentBoundaryConditions()
{
	uint numPartsToElaborate = (gdata->only_internal ? m_particleRangeEnd : m_numParticles);

	// is the device empty? (unlikely but possible before LB kicks in)
	if (numPartsToElaborate == 0) return;

	bool initStep = (gdata->commandFlags & INITIALIZATION_STEP);
	bool firstStep = (gdata->commandFlags & INTEGRATOR_STEP_1);

	BufferList const& bufread = *m_dBuffers.getReadBufferList();
	BufferList &bufwrite = *m_dBuffers.getWriteBufferList();

	bcEngine->saSegmentBoundaryConditions(
				bufwrite.getData<BUFFER_POS>(),
				bufwrite.getData<BUFFER_VEL>(),
				bufwrite.getData<BUFFER_TKE>(),
				bufwrite.getData<BUFFER_EPSILON>(),
				bufwrite.getData<BUFFER_EULERVEL>(),
				bufwrite.getData<BUFFER_GRADGAMMA>(),
				bufwrite.getData<BUFFER_VERTICES>(),
				bufread.getRawPtr<BUFFER_VERTPOS>(),
				bufread.getData<BUFFER_BOUNDELEMENTS>(),
				bufread.getData<BUFFER_INFO>(),
				bufread.getData<BUFFER_HASH>(),
				m_dCellStart,
				bufread.getData<BUFFER_NEIBSLIST>(),
				m_numParticles,
				numPartsToElaborate,
				gdata->problem->m_deltap,
				m_simparams->slength,
				m_simparams->influenceRadius,
				initStep,
				firstStep ? 1 : 2);
}

void GPUWorker::kernel_saVertexBoundaryConditions()
{
	uint numPartsToElaborate = (gdata->only_internal ? m_particleRangeEnd : m_numParticles);

	// is the device empty? (unlikely but possible before LB kicks in)
	if (numPartsToElaborate == 0) return;

	// pos, vel, tke, eps are read from current*Read, except
	// on the second step, whe they are read from current*Write
	bool initStep = (gdata->commandFlags & INITIALIZATION_STEP);
	bool firstStep = (gdata->commandFlags & INTEGRATOR_STEP_1);

	bcEngine->updateNewIDsOffset(gdata->highestDevId[m_deviceIndex]);

	BufferList const& bufread = *m_dBuffers.getReadBufferList();
	BufferList &bufwrite = *m_dBuffers.getWriteBufferList();

	bcEngine->saVertexBoundaryConditions(
				bufwrite.getData<BUFFER_POS>(),
				bufwrite.getData<BUFFER_VEL>(),
				bufwrite.getData<BUFFER_TKE>(),
				bufwrite.getData<BUFFER_EPSILON>(),
				bufwrite.getData<BUFFER_GRADGAMMA>(),
				bufwrite.getData<BUFFER_EULERVEL>(),
				bufwrite.getData<BUFFER_FORCES>(),
				bufwrite.getData<BUFFER_CONTUPD>(),
				bufread.getData<BUFFER_BOUNDELEMENTS>(),
				bufwrite.getData<BUFFER_VERTICES>(),
				bufread.getRawPtr<BUFFER_VERTPOS>(),

				// TODO FIXME INFO and HASH are in/out, but it's taken on the READ position
				// (updated in-place for generated particles)
				(particleinfo*)bufread.getData<BUFFER_INFO>(),
				(hashKey*)bufread.getData<BUFFER_HASH>(),

				m_dCellStart,
				bufread.getData<BUFFER_NEIBSLIST>(),
				m_numParticles,
				(firstStep ? NULL : m_dNewNumParticles),	// no m_dNewNumParticles at first step
				numPartsToElaborate,
				firstStep ? gdata->dt / 2.0f : gdata->dt,
				initStep ? 0 : (firstStep ? 1 : 2),
				gdata->problem->m_deltap,
				m_simparams->slength,
				m_simparams->influenceRadius,
				initStep,
				!gdata->clOptions->resume_fname.empty(),
				m_globalDeviceIdx,
				gdata->totDevices);
}

void GPUWorker::kernel_saIdentifyCornerVertices()
{
	uint numPartsToElaborate = (gdata->only_internal ? m_particleRangeEnd : m_numParticles);

	// is the device empty? (unlikely but possible before LB kicks in)
	if (numPartsToElaborate == 0) return;

	BufferList const& bufread = *m_dBuffers.getReadBufferList();
	BufferList &bufwrite = *m_dBuffers.getWriteBufferList();

	bcEngine->saIdentifyCornerVertices(
				bufread.getData<BUFFER_POS>(),
				bufread.getData<BUFFER_BOUNDELEMENTS>(),
				bufwrite.getData<BUFFER_INFO>(),
				bufread.getData<BUFFER_HASH>(),
				bufread.getData<BUFFER_VERTICES>(),
				m_dCellStart,
				bufread.getData<BUFFER_NEIBSLIST>(),
				m_numParticles,
				numPartsToElaborate,
				gdata->problem->m_deltap,
				m_simparams->epsilon);
}

void GPUWorker::kernel_disableOutgoingParts()
{
	uint numPartsToElaborate = (gdata->only_internal ? m_particleRangeEnd : m_numParticles);

	// is the device empty? (unlikely but possible before LB kicks in)
	if (numPartsToElaborate == 0) return;

	BufferList const& bufread = *m_dBuffers.getReadBufferList();
	BufferList &bufwrite = *m_dBuffers.getWriteBufferList();

	bcEngine->disableOutgoingParts(
				bufwrite.getData<BUFFER_POS>(),
				bufwrite.getData<BUFFER_VERTICES>(),
				bufread.getData<BUFFER_INFO>(),
				m_numParticles,
				numPartsToElaborate);
}

void GPUWorker::uploadConstants()
{
	// NOTE: visccoeff must be set before uploading the constants. This is done in GPUSPH main cycle

	// Setting kernels and kernels derivative factors
	forcesEngine->setconstants(m_simparams, m_physparams, gdata->worldOrigin, gdata->gridSize, gdata->cellSize,
		m_numAllocatedParticles);
	integrationEngine->setconstants(m_physparams, gdata->worldOrigin, gdata->gridSize, gdata->cellSize,
		m_numAllocatedParticles, m_simparams->maxneibsnum, m_simparams->slength);
	neibsEngine->setconstants(m_simparams, m_physparams, gdata->worldOrigin, gdata->gridSize, gdata->cellSize,
		m_numAllocatedParticles);
	if(!postProcEngines.empty())
		postProcEngines.begin()->second->setconstants(m_simparams, m_physparams, m_numAllocatedParticles);
}

// Auxiliary method for debugging purposes: downloads on the host one or multiple field values of
// a single particle of given INDEX. It should be considered a canvas for writing more complex,
// context-dependent checks. It replaces a minimal subset of capabilities of a proper debugger
// (like cuda-dbg) when that is not available or too slow.
// Parameters:
// - printID is just a constant string to distinguish method calls in different parts of the code;
// - pindex is the current index of the particle being investigated (to be found with BUFFER_VERTIDINDEX
//   (when available) or in doWrite() after saving (if a save was performed after last reorder).
// Possible improvement: make it accept buffer flags. But is it worth the time?
void GPUWorker::checkPartValByIndex(const char* printID, const uint pindex)
{
	// here it is possible to set a condition on the simulation state, device number, e.g.:
	// if (gdata->iterations <= 900 || gdata->iterations >= 1000) return;
	// if (m_deviceIndex == 1) return;

	BufferList const& bufread = *m_dBuffers.getReadBufferList();
	BufferList &bufwrite = *m_dBuffers.getWriteBufferList();

	// get particle info
	particleinfo pinfo;
	CUDA_SAFE_CALL(cudaMemcpy(&pinfo, bufread.getData<BUFFER_INFO>() + pindex, sizeof(particleinfo),
		cudaMemcpyDeviceToHost));

	// this is the right place to filter for particle type, e.g.:
	// if (!FLUID(pinfo)) return;

	/*
	// get hash
	hashKey phash;
	CUDA_SAFE_CALL(cudaMemcpy(&phash, m_dBuffers.getData<BUFFER_HASH>() + pindex,
		sizeof(hashKey), cudaMemcpyDeviceToHost));
	uint3 gridpos = gdata->calcGridPosFromCellHash(cellHashFromParticleHash(phash));
	printf("HHd%u_%s: id %u (%s) idx %u IT %u, phash %lx, cell %u (%d,%d,%d)\n",
		m_deviceIndex, printID, id(pinfo),
		(FLUID(pinfo) ? "F" : (BOUNDARY(pinfo) ? "B" : (VERTEX(pinfo) ? "V" : "-"))),
		pindex, gdata->iterations, phash, cellHashFromParticleHash(phash),
		gridpos.x, gridpos.y, gridpos.z);
	*/

	// get vel(s)
	float4 rVel, wVel;
	CUDA_SAFE_CALL(cudaMemcpy(&rVel, bufread.getData<BUFFER_VEL>() + pindex,
		sizeof(float4), cudaMemcpyDeviceToHost));
	CUDA_SAFE_CALL(cudaMemcpy(&wVel, bufwrite.getData<BUFFER_VEL>() + pindex,
		sizeof(float4), cudaMemcpyDeviceToHost));
	printf("XXd%u_%s: id %u (%s) idx %u IT %lu, readVel (%g,%g,%g %g) writeVel  (%g,%g,%g %g)\n",
		m_deviceIndex, printID, id(pinfo),
		(FLUID(pinfo) ? "F" : (BOUNDARY(pinfo) ? "B" : (VERTEX(pinfo) ? "V" : "-"))),
		pindex, gdata->iterations,
		rVel.x, rVel.y, rVel.z, rVel.w, wVel.x, wVel.y, wVel.z, wVel.w );

	/*
	// get pos(s)
	// WARNING: it is a *local* pos! It is only useful if we are checking for relative distances of clearly wrong values
	float4 rPos, wPos;
	CUDA_SAFE_CALL(cudaMemcpy(&rPos, bufread.getData<BUFFER_POS>() + pindex,
		sizeof(float4), cudaMemcpyDeviceToHost));
	CUDA_SAFE_CALL(cudaMemcpy(&wPos, bufwrite.getData<BUFFER_POS>() + pindex,
		sizeof(float4), cudaMemcpyDeviceToHost));
	printf("XXd%u_%s: id %u (%s) idx %u IT %u, readPos (%g,%g,%g %g) writePos (%g,%g,%g %g)\n",
		m_deviceIndex, printID, id(pinfo),
		(FLUID(pinfo) ? "F" : (BOUNDARY(pinfo) ? "B" : (VERTEX(pinfo) ? "V" : "-"))),
		pindex, gdata->iterations,
		rPos.x, rPos.y, rPos.z, rPos.w, wPos.x, wPos.y, wPos.z, wPos.w );
	*/

	/*
	// get force
	float4 force;
	CUDA_SAFE_CALL(cudaMemcpy(&force, bufread.getData<BUFFER_FORCES>() + pindex,
		sizeof(float4), cudaMemcpyDeviceToHost));
	printf("XXd%u_%s: id %u (%s) idx %u IT %u, force (%g,%g,%g %g)\n",
		m_deviceIndex, printID, id(pinfo),
		(FLUID(pinfo) ? "F" : (BOUNDARY(pinfo) ? "B" : (VERTEX(pinfo) ? "V" : "-"))),
		pindex, gdata->iterations,
		force.x, force.y, force.z, force.w);
	*/

	/*
	// example of additional values
	if (m_simparams->boundarytype == SA_BOUNDARY) {
		// get grad_gammas
		float4 rGgam, wGgam;
		CUDA_SAFE_CALL(cudaMemcpy(&rGgam, m_dBuffers.getData<BUFFER_GRADGAMMA>(gdata->currentRead[BUFFER_GRADGAMMA]) + pindex,
			sizeof(float4), cudaMemcpyDeviceToHost));
		CUDA_SAFE_CALL(cudaMemcpy(&wGgam, m_dBuffers.getData<BUFFER_GRADGAMMA>(gdata->currentWrite[BUFFER_GRADGAMMA]) + pindex,
			sizeof(float4), cudaMemcpyDeviceToHost));
		printf("XXd%u_%s: id %u (%s) idx %u IT %u, rGGam (%g,%g,%g %g) wGGam (%g,%g,%g %g)\n",
			m_deviceIndex, printID, id(pinfo),
			(FLUID(pinfo) ? "F" : (BOUNDARY(pinfo) ? "B" : (VERTEX(pinfo) ? "V" : "-"))),
			pindex, gdata->iterations,
			rGgam.x, rGgam.y, rGgam.z, rGgam.w, wGgam.x, wGgam.y, wGgam.z, wGgam.w );

		if (BOUNDARY(pinfo)) {
			// get vert pos
			float2 vPos0, vPos1, vPos2;
			CUDA_SAFE_CALL(cudaMemcpy(&vPos0, m_dBuffers.getData<BUFFER_VERTPOS>(0) + pindex,
				sizeof(float2), cudaMemcpyDeviceToHost));
			CUDA_SAFE_CALL(cudaMemcpy(&vPos1, m_dBuffers.getData<BUFFER_VERTPOS>(1) + pindex,
				sizeof(float2), cudaMemcpyDeviceToHost));
			CUDA_SAFE_CALL(cudaMemcpy(&vPos2, m_dBuffers.getData<BUFFER_VERTPOS>(2) + pindex,
				sizeof(float2), cudaMemcpyDeviceToHost));
			// printf...
		}
	}
	*/
}


void GPUWorker::uploadEulerBodiesCentersOfGravity()
{
	integrationEngine->setrbcg(gdata->s_hRbCgGridPos, gdata->s_hRbCgPos, m_simparams->numbodies);
}


void GPUWorker::uploadForcesBodiesCentersOfGravity()
{
	forcesEngine->setrbcg(gdata->s_hRbCgGridPos, gdata->s_hRbCgPos, m_simparams->numbodies);
}


void GPUWorker::uploadBodiesTransRotMatrices()
{
	integrationEngine->setrbtrans(gdata->s_hRbTranslations, m_simparams->numbodies);
	integrationEngine->setrbsteprot(gdata->s_hRbRotationMatrices, m_simparams->numbodies);
}

void GPUWorker::uploadBodiesVelocities()
{
	integrationEngine->setrblinearvel(gdata->s_hRbLinearVelocities, m_simparams->numbodies);
	integrationEngine->setrbangularvel(gdata->s_hRbAngularVelocities, m_simparams->numbodies);
}<|MERGE_RESOLUTION|>--- conflicted
+++ resolved
@@ -1760,11 +1760,7 @@
 			}
 		}
 	} catch (std::exception &e) {
-<<<<<<< HEAD
-		cerr << "Device " << deviceIndex << " thread " << pthread_self() << " iteration " << gdata->iterations << " last command: " << gdata->nextCommand << ". Exception: " << e.what() << endl;
-=======
-		std::cerr << e.what() << std::endl;
->>>>>>> 2426123f
+		std::cerr << "Device " << deviceIndex << " thread " << pthread_self() << " iteration " << gdata->iterations << " last command: " << gdata->nextCommand << ". Exception: " << e.what() << std::endl;
 		const_cast<GlobalData*>(gdata)->keep_going = false;
 	}
 
