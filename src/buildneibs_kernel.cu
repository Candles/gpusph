/*  Copyright 2011-2013 Alexis Herault, Giuseppe Bilotta, Robert A. Dalrymple, Eugenio Rustico, Ciro Del Negro

    Istituto Nazionale di Geofisica e Vulcanologia
        Sezione di Catania, Catania, Italy

    Università di Catania, Catania, Italy

    Johns Hopkins University, Baltimore, MD

    This file is part of GPUSPH.

    GPUSPH is free software: you can redistribute it and/or modify
    it under the terms of the GNU General Public License as published by
    the Free Software Foundation, either version 3 of the License, or
    (at your option) any later version.

    GPUSPH is distributed in the hope that it will be useful,
    but WITHOUT ANY WARRANTY; without even the implied warranty of
    MERCHANTABILITY or FITNESS FOR A PARTICULAR PURPOSE.  See the
    GNU General Public License for more details.

    You should have received a copy of the GNU General Public License
    along with GPUSPH.  If not, see <http://www.gnu.org/licenses/>.
*/

/*
 * Device code.
 */
// TODO :
// We can also plan to have separate arrays for boundary parts
// one for the fixed boundary that is sorted only one time in the simulation
// an other one for moving boundary that will be sort with fluid particle
// and a last one for fluid particles. In this way we will compute interactions
// only on fluid particles.

#ifndef _BUILDNEIBS_KERNEL_
#define _BUILDNEIBS_KERNEL_

#include "particledefine.h"
#include "textures.cuh"
#include "vector_math.h"
// CELLTYPE_MASK_*
#include "multi_gpu_defines.h"

namespace cuneibs {
__constant__ uint d_maxneibsnum;
__constant__ idx_t d_neiblist_stride;
__device__ int d_numInteractions;
__device__ int d_maxNeibs;

#include "cellgrid.h"

/// Clamp grid position to edges according to periodicity
/*! This function clamp grid position to edges according to the chosen
 * periodicity, returns the new grid position and update the grid offset.
 *
 *	\param[in] gridPos : grid position to be clamped
 *	\param[in] gridOffset : grid offset
 *	\param[out] toofar : has the gridPos been clamped when the offset was of more than 1 cell?
 *
 * 	\pparam periodicbound : use periodic boundaries (0 ... 7)
 *
 * 	\return : new grid position
 */
// TODO: verify periodicity along multiple axis
template <Periodicity periodicbound>
__device__ __forceinline__ int3
clampGridPos(const int3& gridPos, int3& gridOffset, bool *toofar)
{
	int3 newGridPos = gridPos + gridOffset;
	// For the axis involved in periodicity the new grid position reflects
	// the periodicity and should not be clamped and the grid offset remains
	// unchanged.
	// For the axis not involved in periodicity the new grid position
	// is equal to the clamped old one and the grid offset is updated.

	// periodicity in x
	if (periodicbound & PERIODIC_X) {
		if (newGridPos.x < 0) newGridPos.x += d_gridSize.x;
		if (newGridPos.x >= d_gridSize.x) newGridPos.x -= d_gridSize.x;
	} else {
		newGridPos.x = min(max(0, newGridPos.x), d_gridSize.x-1);
		if (abs(gridOffset.x) > 1 && newGridPos.x == gridPos.x)
			*toofar = true;
		gridOffset.x = newGridPos.x - gridPos.x;
	}

	// periodicity in y
	if (periodicbound & PERIODIC_Y) {
		if (newGridPos.y < 0) newGridPos.y += d_gridSize.y;
		if (newGridPos.y >= d_gridSize.y) newGridPos.y -= d_gridSize.y;
	} else {
		newGridPos.y = min(max(0, newGridPos.y), d_gridSize.y-1);
		if (abs(gridOffset.y) > 1 && newGridPos.y == gridPos.y)
			*toofar = true;
		gridOffset.y = newGridPos.y - gridPos.y;
	}

	// periodicity in z
	if (periodicbound & PERIODIC_Z) {
		if (newGridPos.z < 0) newGridPos.z += d_gridSize.z;
		if (newGridPos.z >= d_gridSize.z) newGridPos.z -= d_gridSize.z;
	} else {
		newGridPos.z = min(max(0, newGridPos.z), d_gridSize.z-1);
		if (abs(gridOffset.z) > 1 && newGridPos.z == gridPos.z)
			*toofar = true;
		gridOffset.z = newGridPos.z - gridPos.z;
	}

	return newGridPos;
}

/// Clamp grid position to edges without periodicity
/*! This function clamp grid position to edges according and
 * returns the new grid position and an updated grid offset.
 *
 *	\param[in] gridPos : grid position to be clamped
 *	\param[in/out] gridOffset : grid offset
 *	\param[out] toofar : has the gridPos been clamped when the offset was of more than 1 cell?
 *
 * 	\return : new grid position
 */
template <>
__device__ __forceinline__ int3
clampGridPos<PERIODIC_NONE>(const int3& gridPos, int3& gridOffset, bool *toofar)
{
	int3 newGridPos = gridPos + gridOffset;

	// Without periodicity the new grid position is clamped to edges
	newGridPos.x = min(max(0, newGridPos.x), d_gridSize.x-1);
	newGridPos.y = min(max(0, newGridPos.y), d_gridSize.y-1);
	newGridPos.z = min(max(0, newGridPos.z), d_gridSize.z-1);
	if ((abs(gridOffset.x) > 1 && newGridPos.x == gridPos.x) ||
		(abs(gridOffset.y) > 1 && newGridPos.y == gridPos.y) ||
		(abs(gridOffset.z) > 1 && newGridPos.z == gridPos.z))
		*toofar = true;

	// In case of change in grid position the grid offset is updated
	gridOffset = newGridPos - gridPos;

	return newGridPos;
}

/// Updates particles hash value of particles and prepare the index table
/*! This kernel should be called before the sort. It
 * 		- updates hash values and relative positions for fluid and
 * 		object particles
 * 		- fill the particle's indexes array with current index
 *
 *	\param[in,out] posArray : particle's positions
 *	\param[in,out] particleHash : particle's hashes
 *	\param[out] particleIndex : particle's indexes
 *	\param[in] particleInfo : particle's informations
 *	\param[in] numParticles : total number of particles
 *
 *	\pparam periodicbound : use periodic boundaries (0 ... 7)
 */
#define MOVINGNOTFLUID (PISTONPART | PADDLEPART | GATEPART | OBJECTPART | VERTEXPART) //TODO-AM the *PART defines are not flags
template <Periodicity periodicbound>
__global__ void
__launch_bounds__(BLOCK_SIZE_CALCHASH, MIN_BLOCKS_CALCHASH)
calcHashDevice(float4*			posArray,		///< particle's positions (in, out)
			   hashKey*			particleHash,	///< particle's hashes (in, out)
			   uint*			particleIndex,	///< particle's indexes (out)
			   const particleinfo*	particelInfo,	///< particle's informations (in)
			   uint				*compactDeviceMap,
			   const uint		numParticles)	///< total number of particles
{
	const uint index = INTMUL(blockIdx.x,blockDim.x) + threadIdx.x;

	if (index >= numParticles)
		return;

	// Getting new pos relative to old cell
	float4 pos = posArray[index];
	const particleinfo info = particelInfo[index];

	// we compute new hash only for fluid and moving not fluid particles (object, moving boundaries)
	if ((FLUID(info) || (type(info) & MOVINGNOTFLUID))) {
		// Getting the old grid hash
		uint gridHash = cellHashFromParticleHash( particleHash[index] );

		// Getting grid address of old cell (computed from old hash)
		const int3 gridPos = calcGridPosFromCellHash(gridHash);

		// Computing grid offset from new pos relative to old hash
		int3 gridOffset = make_int3(floor((as_float3(pos) + 0.5f*d_cellSize)/d_cellSize));

		// has the particle flown out of the domain by more than a cell? clamping
		// its position will set this to true if necessary
		bool toofar = false;
		// Compute new grid pos relative to cell, adjust grid offset and compute new cell hash
		gridHash = calcGridHash(clampGridPos<periodicbound>(gridPos, gridOffset, &toofar));

		// mark the cell as inner/outer and/or edge by setting the high bits
		// the value in the compact device map is a CELLTYPE_*_SHIFTED, so 32 bit with high bits set
		if (compactDeviceMap)
			gridHash |= compactDeviceMap[gridHash];

		// Adjust position
		as_float3(pos) -= gridOffset*d_cellSize;
		// if the particle would have flown out of the domain by more than a cell, disable it
		if (toofar)
			disable_particle(pos);

		// mark with special hash if inactive
		if (INACTIVE(pos))
			gridHash = CELL_HASH_MAX;

		// Store grid hash, particle index and position relative to cell
		particleHash[index] = makeParticleHash(gridHash, info);
		posArray[index] = pos;
	}



	// Preparing particle index array for the sort phase
	particleIndex[index] = index;
}

// Similar to calcHash but specific for 1st iteration in MULTI_DEVICE simulations: does not change the cellHash,
// but only sets the high bits according to the compact device map. also, initializes particleIndex
__global__ void
__launch_bounds__(BLOCK_SIZE_CALCHASH, MIN_BLOCKS_CALCHASH)
fixHashDevice(hashKey*			particleHash,	///< particle's hashes (in, out)
			   uint*			particleIndex,	///< particle's indexes (out)
			   const particleinfo*	particelInfo,	///< particle's informations (in)
			   uint				*compactDeviceMap,
			   const uint		numParticles)	///< total number of particles
{
	const uint index = INTMUL(blockIdx.x,blockDim.x) + threadIdx.x;

	if (index >= numParticles)
		return;

	const particleinfo info = particelInfo[index];

	// We compute new hash only for fluid and moving not fluid particles (object, moving boundaries).
	// Also, if particleHash is NULL we just want to set particleIndex (see comment in GPUWorker::kernel_calcHash())
	if ((FLUID(info) || (type(info) & MOVINGNOTFLUID)) && particleHash) {

		uint gridHash = cellHashFromParticleHash( particleHash[index] );

		// mark the cell as inner/outer and/or edge by setting the high bits
		// the value in the compact device map is a CELLTYPE_*_SHIFTED, so 32 bit with high bits set
		if (compactDeviceMap)
			particleHash[index] = particleHash[index] | ((hashKey)compactDeviceMap[gridHash] << 32);
	}

	// Preparing particle index array for the sort phase
	particleIndex[index] = index;
}

#undef MOVINGNOTFLUID

/// Reorders particles data after the sort and updates cells informations
/*! This kernel should be called after the sort. It
 * 		- computes the index of the first and last particle of
 * 		each grid cell
 * 		- reorders the particle's data (position, velocity, ...)
 * 		according to particles index that have been previously
 * 		sorted during the sort phase
 *
 *	\param[out] cellStart : index of cells first particle
 *	\param[out] cellEnd : index of cells last particle
 *	\param[out] sortedPos : new sorted particle's positions
 *	\param[out] sortedVel : new sorted particle's velocities
 *	\param[out] sortedInfo : new sorted particle's informations
 *	\param[in] particleHash : previously sorted particle's hashes
 *	\param[in] particleIndex : previously sorted particle's indexes
 *	\param[in] numParticles : total number of particles
 *
 * In order to avoid WAR issues we use double buffering : the unsorted data
 * are read trough texture fetches and the sorted one written in a coalesced
 * way in global memory.
 */
__global__
__launch_bounds__(BLOCK_SIZE_REORDERDATA, MIN_BLOCKS_REORDERDATA)
void reorderDataAndFindCellStartDevice( uint*			cellStart,		///< index of cells first particle (out)
										uint*			cellEnd,		///< index of cells last particle (out)
										uint*			segmentStart,
										float4*			sortedPos,		///< new sorted particle's positions (out)
										float4*			sortedVel,		///< new sorted particle's velocities (out)
										particleinfo*	sortedInfo,		///< new sorted particle's informations (out)
										float4*			sortedBoundElements,	// output: sorted boundary elements
										float4*			sortedGradGamma,	// output: sorted gradient gamma
										vertexinfo*		sortedVertices,		// output: sorted vertices
										float*			sortedTKE,			// output: k for k-e model
										float*			sortedEps,			// output: e for k-e model
										float*			sortedTurbVisc,		// output: eddy viscosity
										float4*			sortedEulerVel,		// output: sorted euler vel
										const hashKey*	particleHash,	///< previously sorted particle's hashes (in)
										const uint*		particleIndex,	///< previously sorted particle's hashes (in)
<<<<<<< HEAD
										const uint		numParticles	///< total number of particles
										)
=======
										const uint		numParticles,	///< total number of particles
										uint*			newNumParticles,	// output: number of active particles
										const uint*		inversedParticleIndex)
>>>>>>> 393cd2d1
{
	// Shared hash array of dimension blockSize + 1
	extern __shared__ uint sharedHash[];

	const uint index = INTMUL(blockIdx.x,blockDim.x) + threadIdx.x;

	// initialize segmentStarts
	if (segmentStart && index < 4) segmentStart[index] = EMPTY_SEGMENT;

	uint cellHash;
	// Handle the case when number of particles is not multiple of block size
	if (index < numParticles) {
		// To find where cells start/end we only need the cell part of the hash.
		// Note: we do not reset the high bits since we need them to find the segments
		// (aka where the outer particles begin)
		cellHash = cellHashFromParticleHash(particleHash[index], true);

		// Load hash data into shared memory so that we can look
		// at neighboring particle's hash value without loading
		// two hash values per thread
		sharedHash[threadIdx.x + 1] = cellHash;

		if (index > 0 && threadIdx.x == 0) {
			// first thread in block must load neighbor particle hash
			sharedHash[0] = cellHashFromParticleHash(particleHash[index - 1], true);
		}
	}

	__syncthreads();

	if (index < numParticles) {
		// If this particle has a different cell index to the previous
		// particle then it must be the first particle in the cell
		// or the first inactive particle.
		// Store the index of this particle as the new cell start and as
		// the previous cell end

		// Note: we need to reset the high bits of the cell hash if the particle hash is 64 bits wide
		// everytime we use a cell hash to access an element of CellStart or CellEnd

		if (index == 0 || cellHash != sharedHash[threadIdx.x]) {

			// new cell, otherwise, it's the number of active particles (short hash: compare with 32 bits max)
			if (cellHash != CELL_HASH_MAX)
				// if it isn't an inactive particle, it is also the start of the cell
				cellStart[cellHash & CELLTYPE_BITMASK] = index;
			else
				*newNumParticles = index;

			// If it isn't the first particle, it must also be the end of the previous cell
			if (index > 0)
				cellEnd[sharedHash[threadIdx.x] & CELLTYPE_BITMASK] = index;
		}

		// if we are an inactive particle, we're done (short hash: compare with 32 bits max)
		if (cellHash == CELL_HASH_MAX)
			return;

		if (index == numParticles - 1) {
			// ditto
			cellEnd[cellHash & CELLTYPE_BITMASK] = index + 1;
			*newNumParticles = numParticles;
		}

		if (segmentStart) {
			// if segment start is given, hash key size is 64 and we detect the segments
			uchar curr_type = cellHash >> 30;
			uchar prev_type = sharedHash[threadIdx.x] >> 30;
			if (index == 0 || curr_type != prev_type)
				segmentStart[curr_type] = index;
		}

		// Now use the sorted index to reorder particle's data
		const uint sortedIndex = particleIndex[index];
		const float4 pos = tex1Dfetch(posTex, sortedIndex);
		const float4 vel = tex1Dfetch(velTex, sortedIndex);
		const particleinfo info = tex1Dfetch(infoTex, sortedIndex);

		sortedPos[index] = pos;
		sortedVel[index] = vel;
		sortedInfo[index] = info;

		if (sortedBoundElements) {
			sortedBoundElements[index] = tex1Dfetch(boundTex, sortedIndex);
		}

		if (sortedGradGamma) {
			sortedGradGamma[index] = tex1Dfetch(gamTex, sortedIndex);
		}

		if (sortedVertices) {
<<<<<<< HEAD
			const vertexinfo vertices = tex1Dfetch(vertTex, sortedIndex);
			sortedVertices[index] = make_vertexinfo(
				vertices.x,
				vertices.y,
				vertices.z, 0);
=======
			if (BOUNDARY(info)) {
				const vertexinfo vertices = tex1Dfetch(vertTex, sortedIndex);
				sortedVertices[index] = make_vertexinfo(
					inversedParticleIndex[vertices.x],
					inversedParticleIndex[vertices.y],
					inversedParticleIndex[vertices.z],
					vertices.w);
			}
			else
				sortedVertices[index] = make_vertexinfo(0, 0, 0, 0);
>>>>>>> 393cd2d1
		}

		if (sortedTKE) {
			sortedTKE[index] = tex1Dfetch(keps_kTex, sortedIndex);
		}

		if (sortedEps) {
			sortedEps[index] = tex1Dfetch(keps_eTex, sortedIndex);
		}

		if (sortedTurbVisc) {
			sortedTurbVisc[index] = tex1Dfetch(tviscTex, sortedIndex);
		}

		if (sortedEulerVel) {
			sortedEulerVel[index] = tex1Dfetch(eulerVelTex, sortedIndex);
		}

	}
}

/// Update ID-to-particleIndex lookup table (BUFFER_VERTIDINDEX)
/*! This kernel should be called after the reorder.
 *
 *	\param[in] particleInfo : particleInfo
 *	\param[out] vertIDToIndex : ID-to-particleIndex lookup table, overwritten
 *	\param[in] numParticles : total number of particles
 */
__global__
__launch_bounds__(BLOCK_SIZE_REORDERDATA, MIN_BLOCKS_REORDERDATA)
void updateVertIDToIndexDevice(	particleinfo*	particleInfo,	///< particle's informations
								uint*			vertIDToIndex,	///< vertIDToIndex array (out)
								const uint		numParticles)	///< total number of particles
{
	const uint index = INTMUL(blockIdx.x,blockDim.x) + threadIdx.x;
	// Handle the case when number of particles is not multiple of block size
	if (index >= numParticles)
		return;

	// assuming vertIDToIndex is allocated, since this kernel is called only with SA bounds
	vertIDToIndex[ id(particleInfo[index]) ] = index;
}

/// Compute the grid position for a neighbor cell
/*! This function computes the grid position for a neighbor cell,
 * according to periodicity.
 *
 * Returns true if the new cell is in the domain, false otherwise.
 */
template <Periodicity periodicbound>
__device__ __forceinline__ bool
calcNeibCell(
		int3 &gridPos, ///< current grid position
		int3 const& gridOffset) ///< cell offset from current grid position
{
	// Compute the grid position of the current cell
	gridPos += gridOffset;

	// With periodic boundary when the neighboring cell grid position lies
	// outside the domain size we wrap it to the d_gridSize or 0 according
	// with the chosen periodicity
	// TODO: verify periodicity along multiple axis
	if (periodicbound) {
		// Periodicity along x axis
		if (gridPos.x < 0) {
			if (periodicbound & PERIODIC_X)
				gridPos.x = d_gridSize.x - 1;
			else
				return false;
		}
		else if (gridPos.x >= d_gridSize.x) {
			if (periodicbound & PERIODIC_X)
				gridPos.x = 0;
			else
				return false;
		}

		// Periodicity along y axis
		if (gridPos.y < 0) {
			if (periodicbound & PERIODIC_Y)
				gridPos.y = d_gridSize.y - 1;
			else
				return false;
		}
		else if (gridPos.y >= d_gridSize.y) {
			if (periodicbound & PERIODIC_Y)
				gridPos.y = 0;
			else
				return false;
		}

		// Periodicity along z axis
		if (gridPos.z < 0) {
			if (periodicbound & PERIODIC_Z)
				gridPos.z = d_gridSize.z - 1;
			else
				return false;
		}
		else if (gridPos.z >= d_gridSize.z) {
			if (periodicbound & PERIODIC_Z)
				gridPos.z = 0;
			else
				return false;
		}
	}
	// Without periodic boundary when the neighboring cell grid position lies
	// outside the domain size there is nothing to do
	else {
		if ((gridPos.x < 0) || (gridPos.x >= d_gridSize.x) ||
			(gridPos.y < 0) || (gridPos.y >= d_gridSize.y) ||
			(gridPos.z < 0) || (gridPos.z >= d_gridSize.z))
				return false;
	}
	// if we get here, the new gridPos was computed correctly, we are
	// still in the domain
	return true;

}

/// variables found in all specializations of neibsInCell
struct common_niC_vars
{
	const	uint	gridHash;		// hash value of grid position
	const	uint	bucketStart;	// index of first particle in cell
	const	uint	bucketEnd;		// index of last particle in cell

	__device__ __forceinline__
	common_niC_vars(int3 const& gridPos) :
		gridHash(calcGridHash(gridPos)),
		bucketStart(tex1Dfetch(cellStartTex, gridHash)),
		bucketEnd(tex1Dfetch(cellEndTex, gridHash))
	{}
};

/// variables found in use_sa_boundary specialization of neibsInCell
struct sa_boundary_niC_vars
{
	vertexinfo	vertices;
	const	float4		boundElement;
	const	uint		j;
	const	float4		coord2;

	__device__ __forceinline__
	sa_boundary_niC_vars(const uint index, buildneibs_params<true> const& bparams) :
		vertices(tex1Dfetch(vertTex, index)),
		boundElement(tex1Dfetch(boundTex, index)),
		// j is 0, 1 or 2 depending on which is smaller (in magnitude) between
		// boundElement.{x,y,z}
		j(
			(fabs(boundElement.z) < fabs(boundElement.y) &&
			fabs(boundElement.z) < fabs(boundElement.x)) ? 2 :
			(fabs(boundElement.y) < fabs(boundElement.x) ? 1 : 0)
		 ),
		// compute second coordinate which is equal to n_s x e_j
		coord2(
			j == 0 ?
			make_float4(0.0f, boundElement.z, -boundElement.y, 0.0f) :
			j == 1 ?
			make_float4(-boundElement.z, 0.0f, boundElement.x, 0.0f) :
			// j == 2
			make_float4(boundElement.y, -boundElement.x, 0.0f, 0.0f)
			)
		{
			// here local copy of part IDs of vertices are replaced by the correspondent part indices
			vertices.x = bparams.vertIDToIndex[vertices.x];
			vertices.y = bparams.vertIDToIndex[vertices.y];
			vertices.z = bparams.vertIDToIndex[vertices.z];
		}
};

/// all neibsInCell variables
template<bool use_sa_boundary>
struct niC_vars :
	common_niC_vars,
	COND_STRUCT(use_sa_boundary, sa_boundary_niC_vars)
{
	__device__ __forceinline__
	niC_vars(int3 const& gridPos, const uint index, buildneibs_params<use_sa_boundary> const& bparams) :
		common_niC_vars(gridPos),
		COND_STRUCT(use_sa_boundary, sa_boundary_niC_vars)(index, bparams)
	{}
};

/// check if a particle at distance relPos is close enough to be considered for neibslist inclusion
template<bool use_sa_boundary>
__device__ __forceinline__
bool isCloseEnough(float3 const& relPos, particleinfo const& neibInfo,
	buildneibs_params<use_sa_boundary> params)
{
	return sqlength(relPos) < params.sqinfluenceradius; // default check: against the influence radius
}

/// SA_BOUNDARY specialization
template<>
__device__ __forceinline__
bool isCloseEnough<true>(float3 const& relPos, particleinfo const& neibInfo,
	buildneibs_params<true> params)
{
	const float rp2(sqlength(relPos));
	// include BOUNDARY neighbors which are a little further than sqinfluenceradius
	return (rp2 < params.sqinfluenceradius ||
		(rp2 < params.boundNlSqInflRad && BOUNDARY(neibInfo)));
}

/// process SA_BOUNDARY segments in neibsInCell
template<bool use_sa_boundary>
__device__ __forceinline__
void process_niC_segment(const uint index, const uint neib_index, float3 const& relPos,
	buildneibs_params<use_sa_boundary> const& params,
	niC_vars<use_sa_boundary> const& var)
{ /* do nothing by default */ }

template<>
__device__ __forceinline__
void process_niC_segment<true>(const uint index, const uint neib_index, float3 const& relPos,
	buildneibs_params<true> const& params,
	niC_vars<true> const& var)
{
	int i = -1;
	if (neib_index == var.vertices.x)
		i = 0;
	else if (neib_index == var.vertices.y)
		i = 1;
	else if (neib_index == var.vertices.z)
		i = 2;
	if (i>-1) {
		// relPosProj is the projected relative position of the vertex to the segment.
		// the first coordinate system is given by the following two vectors:
		// 1. The unit vector e_j, where j is the coordinate for which n_s is minimal
		// 2. The cross product between n_s and e_j
		float2 relPosProj = make_float2(0.0);
		// relPosProj.x = relPos . e_j
		relPosProj.x = var.j==0 ? relPos.x : (var.j==1 ? relPos.y : relPos.z);
		// relPosProj.y = relPos . (n_s x e_j)
		relPosProj.y = dot(relPos, as_float3(var.coord2));
		// save relPosProj in vertPos buffer
		if (i==0)
			params.vertPos0[index] = relPosProj;
		else if (i==1)
			params.vertPos1[index] = relPosProj;
		else
			params.vertPos2[index] = relPosProj;
	}
}

/// Find neighbors in a given cell
/*! This function look for neighbors of the current particle in
 * a given cell
 *
 *	\param[in] buildneibs_params : parameters to buildneibs
 *	\param[in] gridPos : current particle grid position
 *	\param[in] gridOffset : cell offset from current particle cell
 *	\param[in] cell : cell number
 *	\param[in] index : index of the current particle
 *	\param[in] pos : position of the current particle
 *	\param[in, out] neibs_num : current number of neighbors found for current particle
 *
 *	\pparam use_sa_boundary : use SA_BOUNDARY
 *	\pparam periodicbound : use periodic boundaries (0 ... 7)
 *
 * First and last particle index for grid cells and particle's informations
 * are read through texture fetches.
 */
template <bool use_sa_boundary, Periodicity periodicbound>
__device__ __forceinline__ void
neibsInCell(
			buildneibs_params<use_sa_boundary>
				const& params,	///< buildneibs params
			int3			gridPos,	///< current particle grid position
			const int3		gridOffset,	///< cell offset from current particle grid position
			const uchar		cell,		///< cell number (0 ... 26)
			const uint		index,		///< current particle index
			float3			pos,		///< current particle position
			uint&			neibs_num,	///< number of neighbors for the current particle
			const bool		segment)	///< if a segment is searching we are also looking for the three vertices
{
	// Compute the grid position of the current cell, and return if it's
	// outside the domain
	if (!calcNeibCell<periodicbound>(gridPos, gridOffset))
		return;

	niC_vars<use_sa_boundary> var(gridPos, index, params);

	// Return if the cell is empty
	if (var.bucketStart == 0xffffffff)
		return;

	// Substract gridOffset*cellsize to pos so we don't need to do it each time
	// we compute relPos respect to potential neighbor
	pos -= gridOffset*d_cellSize;

	// Iterate over all particles in the cell
	bool encode_cell = true;

	for (uint neib_index = var.bucketStart; neib_index < var.bucketEnd; neib_index++) {

		// no self-interaction
		if (neib_index == index)
			continue;

		const particleinfo neibInfo = tex1Dfetch(infoTex, neib_index);

		// testpoints have a neibs list, but are not considered in the neibs list of other
		// points
		if (TESTPOINTS(neibInfo))
			continue;

		// Compute relative position between particle and potential neighbor
		// NOTE: using as_float3 instead of make_float3 result in a 25% performance loss
		#if (__COMPUTE__ >= 20)
		const float4 neib_pos = params.posArray[neib_index];
		#else
		const float4 neib_pos = tex1Dfetch(posTex, neib_index);
		#endif

		// skip inactive particles
		if (INACTIVE(neib_pos))
			continue;

		const float3 relPos = pos - make_float3(neib_pos);

		// Check if the squared distance is smaller than the squared influence radius
		// used for neighbor list construction
		bool close_enough = isCloseEnough(relPos, neibInfo, params);

		if (close_enough) {
			if (neibs_num < d_maxneibsnum) {
				params.neibsList[neibs_num*d_neiblist_stride + index] =
						neib_index - var.bucketStart + ((encode_cell) ? ENCODE_CELL(cell) : 0);
				encode_cell = false;
			}
			neibs_num++;
		}
		if (segment) {
			process_niC_segment(index, neib_index, relPos, params, var);
		}

	}

	return;
}


/// Builds particles neighbors list
/*! This kernel computes the neighbor's indexes of all particles.
 *
 *	\pparam use_sa_boundary : assume SA_BOUNDARY
 *	\pparam periodicbound : use periodic boundaries (0 ... 7)
 *	\pparam neibcount : compute maximum neighbor number (0, 1)
 *
 * First and last particle index for grid cells and particle's informations
 * are read through texture fetches.
 */
template<bool use_sa_boundary, Periodicity periodicbound, bool neibcount>
__global__ void
__launch_bounds__( BLOCK_SIZE_BUILDNEIBS, MIN_BLOCKS_BUILDNEIBS)
buildNeibsListDevice(buildneibs_params<use_sa_boundary> params)
{
	const uint index = INTMUL(blockIdx.x,blockDim.x) + threadIdx.x;

	uint neibs_num = 0;		// Number of neighbors for the current particle

	// rather than nesting if's, use a do { } while (0) loop with breaks for early bailouts
	do {
		if (index >= params.numParticles)
			break;

		// Read particle info from texture
		const particleinfo info = tex1Dfetch(infoTex, index);

		// the neighbor list is only constructed for fluid, testpoint, and object particles.
		// if we use SA_BOUNDARY, also for vertex and boundary particles
		bool build_nl = FLUID(info) || TESTPOINTS(info) || OBJECT(info);
		if (use_sa_boundary)
			build_nl = build_nl || VERTEX(info) || BOUNDARY(info);
		if (!build_nl)
			break; // nothing to do for other particles

		// Get particle position
		#if (__COMPUTE__ >= 20)
		const float4 pos = params.posArray[index];
		#else
		const float4 pos = tex1Dfetch(posTex, index);
		#endif

		if (INACTIVE(pos))
			break; // no NL for inactive particles

		const float3 pos3 = make_float3(pos);

		// Get particle grid position computed from particle hash
		const int3 gridPos = calcGridPosFromParticleHash(params.particleHash[index]);

		for(int z=-1; z<=1; z++) {
			for(int y=-1; y<=1; y++) {
				for(int x=-1; x<=1; x++) {
					neibsInCell<use_sa_boundary, periodicbound>(params,
						gridPos,
						make_int3(x, y, z),
						(x + 1) + (y + 1)*3 + (z + 1)*9,
						index,
						pos3,
						neibs_num,
						BOUNDARY(info));
				}
			}
		}
	} while (0);

	// Setting the end marker. Must be done here so that
	// particles for which the neighbor list is not built actually
	// have an empty neib list. Otherwise, particles which are
	// marked inactive will keep their old neiblist.
	if (index < params.numParticles && neibs_num < d_maxneibsnum) {
		params.neibsList[neibs_num*d_neiblist_stride + index] = 0xffff;
	}

	if (neibcount) {
		// Shared memory reduction of per block maximum number of neighbors
		__shared__ volatile uint sm_neibs_num[BLOCK_SIZE_BUILDNEIBS];
		__shared__ volatile uint sm_neibs_max[BLOCK_SIZE_BUILDNEIBS];

		sm_neibs_num[threadIdx.x] = neibs_num;
		sm_neibs_max[threadIdx.x] = neibs_num;
		__syncthreads();

		uint i = blockDim.x/2;
		while (i != 0) {
			if (threadIdx.x < i) {
				sm_neibs_num[threadIdx.x] += sm_neibs_num[threadIdx.x + i];
				const float n1 = sm_neibs_max[threadIdx.x];
				const float n2 = sm_neibs_max[threadIdx.x + i];
				if (n2 > n1)
					sm_neibs_max[threadIdx.x] = n2;
			}
			__syncthreads();
			i /= 2;
		}

		if (!threadIdx.x) {
			atomicAdd(&d_numInteractions, sm_neibs_num[0]);
			atomicMax(&d_maxNeibs, sm_neibs_max[0]);
		}
	}
	return;
}
}
#endif<|MERGE_RESOLUTION|>--- conflicted
+++ resolved
@@ -291,14 +291,8 @@
 										float4*			sortedEulerVel,		// output: sorted euler vel
 										const hashKey*	particleHash,	///< previously sorted particle's hashes (in)
 										const uint*		particleIndex,	///< previously sorted particle's hashes (in)
-<<<<<<< HEAD
-										const uint		numParticles	///< total number of particles
-										)
-=======
 										const uint		numParticles,	///< total number of particles
-										uint*			newNumParticles,	// output: number of active particles
-										const uint*		inversedParticleIndex)
->>>>>>> 393cd2d1
+										uint*			newNumParticles)	// output: number of active particles
 {
 	// Shared hash array of dimension blockSize + 1
 	extern __shared__ uint sharedHash[];
@@ -390,24 +384,17 @@
 		}
 
 		if (sortedVertices) {
-<<<<<<< HEAD
-			const vertexinfo vertices = tex1Dfetch(vertTex, sortedIndex);
-			sortedVertices[index] = make_vertexinfo(
-				vertices.x,
-				vertices.y,
-				vertices.z, 0);
-=======
 			if (BOUNDARY(info)) {
 				const vertexinfo vertices = tex1Dfetch(vertTex, sortedIndex);
 				sortedVertices[index] = make_vertexinfo(
-					inversedParticleIndex[vertices.x],
-					inversedParticleIndex[vertices.y],
-					inversedParticleIndex[vertices.z],
+					vertices.x,
+					vertices.y,
+					vertices.z,
 					vertices.w);
 			}
 			else
+				// TODO FIXME: empty domain going to be filled by inlet -> maybe particle has id 0!
 				sortedVertices[index] = make_vertexinfo(0, 0, 0, 0);
->>>>>>> 393cd2d1
 		}
 
 		if (sortedTKE) {
