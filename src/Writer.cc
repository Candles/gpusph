/*  Copyright 2011-2013 Alexis Herault, Giuseppe Bilotta, Robert A. Dalrymple, Eugenio Rustico, Ciro Del Negro

    Istituto Nazionale di Geofisica e Vulcanologia
        Sezione di Catania, Catania, Italy

    Università di Catania, Catania, Italy

    Johns Hopkins University, Baltimore, MD

    This file is part of GPUSPH.

    GPUSPH is free software: you can redistribute it and/or modify
    it under the terms of the GNU General Public License as published by
    the Free Software Foundation, either version 3 of the License, or
    (at your option) any later version.

    GPUSPH is distributed in the hope that it will be useful,
    but WITHOUT ANY WARRANTY; without even the implied warranty of
    MERCHANTABILITY or FITNESS FOR A PARTICULAR PURPOSE.  See the
    GNU General Public License for more details.

    You should have received a copy of the GNU General Public License
    along with GPUSPH.  If not, see <http://www.gnu.org/licenses/>.
*/

#include <sstream>
#include <stdexcept>

#include "Writer.h"
#include "GlobalData.h"

#include "CommonWriter.h"
#include "CustomTextWriter.h"
#include "TextWriter.h"
#include "UDPWriter.h"
#include "VTKLegacyWriter.h"
#include "VTKWriter.h"
#include "Writer.h"
#include "HotWriter.h"

WriterMap Writer::m_writers = WriterMap();
bool Writer::m_forced = false;

static const char* WriterName[] = {
	"CommonWriter",
	"TextWriter",
	"VTKWriter",
	"VTKLegacyWriter",
	"CustomTextWriter",
	"UDPWriter"
};

void
Writer::Create(GlobalData *_gdata)
{
	const Problem *problem = _gdata->problem;
	const Options *options = _gdata->clOptions;

	WriterList const& wl = problem->get_writers();
	WriterList::const_iterator it(wl.begin());
	WriterList::const_iterator end(wl.end());

	/* average writer frequency, used as default frequency for HOTWRITER,
	 * unless otherwise specified */
	double avg_freq = 0;
	int avg_count = 0;

	for (; it != end; ++it) {
		Writer *writer = NULL;
		WriterType wt = it->first;
		double freq = it->second;

		/* Check if the writer is in there already */
		WriterMap::iterator wm = m_writers.find(wt);
		if (wm != m_writers.end()) {
			writer = wm->second;
			cerr << "Overriding " << WriterName[wt] << " writing frequency" << endl;
		} else {
			switch (wt) {
			case COMMONWRITER:
				writer = new CommonWriter(_gdata);
				break;
			case TEXTWRITER:
				writer = new TextWriter(_gdata);
				break;
			case VTKWRITER:
				writer = new VTKWriter(_gdata);
				break;
			case VTKLEGACYWRITER:
				writer = new VTKLegacyWriter(_gdata);
				break;
			case CUSTOMTEXTWRITER:
				writer = new CustomTextWriter(_gdata);
				break;
			case UDPWRITER:
				writer = new UDPWriter(_gdata);
				break;
			case HOTWRITER:
				writer = new HotWriter(_gdata);
				break;
			default:
				stringstream ss;
				ss << "Unknown writer type " << wt;
				throw runtime_error(ss.str());
			}
			m_writers[wt] = writer;
		}
		writer->set_write_freq(freq);
<<<<<<< HEAD
		if (freq != 0)
			cout << WriterName[wt] << " will write every " << freq << " seconds" << endl;
		else
			cout << WriterName[wt] << " disabled" << endl;

		avg_freq += freq;
		++avg_count;
	}

	avg_freq /= avg_count;

	/* Checkpoint setup: we setup a HOTWRITER if it's missing,
	 * change its frequency if present, and set the number of checkpoints
	 * as appropriate
	 */
	HotWriter *htwr = NULL;
	const WriterType wt = HOTWRITER;
	WriterMap::iterator wm = m_writers.find(wt);
	double freq = options->checkpoint_freq;
	int chkpts = options->checkpoints;

	if (wm != m_writers.end()) {
		htwr = static_cast<HotWriter*>(wm->second);
		/* found */
		if (isfinite(freq)) {
			cerr << "Command-line overrides " << WriterName[wt] << " writing frequency" << endl;
		}
	} else if (freq == 0) {
		cerr << "Command-line disables " << WriterName[wt] << endl;
		/* don't set htwr, checkpointing is disabled */
	} else {
		/* ok, generate a new one */
		htwr = new HotWriter(_gdata);
		m_writers[wt] = htwr;

		/* if frequency is not defined, used the average of the writers */
		if (!isfinite(freq))
			freq = avg_freq;

		/* still not defined? assume 0.1s TODO FIXME compute from tend or whatever */
		if (!isfinite(freq))
			freq = 0.1f;
	}

	if (htwr) {
		if (isfinite(freq))
			htwr->set_write_freq(freq);
		if (chkpts >= 0)
			htwr->set_num_files_to_save(chkpts);

		/* retrieve the actual values used, to select message */
		freq  = htwr->get_write_freq();
		chkpts = htwr->get_num_files_to_save();
		if (freq != 0) {
			cout << "HotStart checkpoints every " << freq << " (simulated) seconds" << endl;
			if (chkpts > 0)
				cout << "\twill keep the last " << chkpts << " checkpoints" << endl;
			else
				cout << "\twill keep ALL checkpoints" << endl;
		} else {
			cout << "HotStart checkpoints DISABLED" << endl;
		}
	}

=======
		if (freq > 0)
			cout << WriterName[wt] << " will write every " << freq << " seconds" << endl;
		else if (freq == 0)
			cout << WriterName[wt] << " will write every iteration" << endl;
		else if (freq < 0)
			cout << WriterName[wt] << " has been disabled" << endl;
		else if (isnan(freq))
			cout << WriterName[wt] << " has special treatment" << endl;
		else
			cerr << WriterName[wt] << " has unknown writing frequency " << freq << endl;
	}

	// If there is no CommonWriter, create it. It will have the default settings
	// of writing whenever any other writer writes
	if (m_writers.find(COMMONWRITER) == m_writers.end())
		m_writers[COMMONWRITER] = new CommonWriter(_gdata);
>>>>>>> bcd847cf
}

ConstWriterMap
Writer::NeedWrite(double t)
{
	ConstWriterMap need_write;
	WriterMap::iterator it(m_writers.begin());
	WriterMap::iterator end(m_writers.end());
	for ( ; it != end; ++it) {
		const Writer *writer = it->second;
		if (writer->need_write(t))
			need_write[it->first] = it->second;
	}
	return need_write;
}

void
Writer::MarkWritten(double t, bool force)
{
	// is the common writer special?
	bool common_special = m_writers[COMMONWRITER]->is_special();
	bool written = false; // set to true if any writer acted

	WriterMap::iterator it(m_writers.begin());
	WriterMap::iterator end(m_writers.end());
	for ( ; it != end; ++it) {
		// skip COMMONWRITER if special
		if (common_special && it->first == COMMONWRITER)
			continue;

		Writer *writer = it->second;
		if (writer->need_write(t) || force || m_forced) {
			writer->mark_written(t);
			written = true;
		}
	}

	if (common_special && written)
		m_writers[COMMONWRITER]->mark_written(t);
}

/* TODO FIXME C++11
 * All of the Write* delegates have the exact same structure,
 * wish we could use C++11 variadic templates and code them as a single
 * function.
 */

void
Writer::Write(uint numParts, BufferList const& buffers,
	uint node_offset, double t, const bool testpoints)
{
	// is the common writer special?
	bool common_special = m_writers[COMMONWRITER]->is_special();
	bool written = false; // set to true if any writer acted

	WriterMap::iterator it(m_writers.begin());
	WriterMap::iterator end(m_writers.end());
	for ( ; it != end; ++it) {
		// skip COMMONWRITER if special
		if (common_special && it->first == COMMONWRITER)
			continue;

		Writer *writer = it->second;
		if (writer->need_write(t) || m_forced) {
			writer->write(numParts, buffers, node_offset, t, testpoints);
			written = true;
		}
	}

	if (common_special && written)
		m_writers[COMMONWRITER]->write(numParts, buffers, node_offset, t, testpoints);
}

void
Writer::WriteWaveGage(double t, GageList const& gage)
{
	// is the common writer special?
	bool common_special = m_writers[COMMONWRITER]->is_special();
	bool written = false; // set to true if any writer acted

	WriterMap::iterator it(m_writers.begin());
	WriterMap::iterator end(m_writers.end());
	for ( ; it != end; ++it) {
		// skip COMMONWRITER if special
		if (common_special && it->first == COMMONWRITER)
			continue;

		Writer *writer = it->second;
		if (writer->need_write(t) || m_forced) {
			writer->write_WaveGage(t, gage);
			written = true;
		}
	}

	if (common_special && written)
		m_writers[COMMONWRITER]->write_WaveGage(t, gage);
}

void
Writer::WriteObjects(double t, Object const* const* bodies)
{
	// is the common writer special?
	bool common_special = m_writers[COMMONWRITER]->is_special();
	bool written = false; // set to true if any writer acted

	WriterMap::iterator it(m_writers.begin());
	WriterMap::iterator end(m_writers.end());
	for ( ; it != end; ++it) {
		// skip COMMONWRITER if special
		if (common_special && it->first == COMMONWRITER)
			continue;

		Writer *writer = it->second;
		if (writer->need_write(t) || m_forced) {
			writer->write_objects(t, bodies);
			written = true;
		}
	}

	if (common_special && written)
		m_writers[COMMONWRITER]->write_objects(t, bodies);
}

void
Writer::WriteObjectForces(double t, uint numobjects,
		const float3* computedforces, const float3* computedtorques,
		const float3* appliedforces, const float3* appliedtorques)
{
	// is the common writer special?
	bool common_special = m_writers[COMMONWRITER]->is_special();
	bool written = false; // set to true if any writer acted

	WriterMap::iterator it(m_writers.begin());
	WriterMap::iterator end(m_writers.end());
	for ( ; it != end; ++it) {
		// skip COMMONWRITER if special
		if (common_special && it->first == COMMONWRITER)
			continue;

		Writer *writer = it->second;
		if (writer->need_write(t) || m_forced) {
			writer->write_objectforces(t, numobjects,
				computedforces, computedtorques,
				appliedforces, appliedtorques);
			written = true;
		}
	}

	if (common_special && written)
		m_writers[COMMONWRITER]->write_objectforces(t, numobjects,
				computedforces, computedtorques,
				appliedforces, appliedtorques);
}

void
Writer::Destroy()
{
	WriterMap::iterator it(m_writers.begin());
	WriterMap::iterator end(m_writers.end());
	for ( ; it != end; ++it) {
		Writer *writer = it->second;
		delete writer;
	}
	m_writers.clear();
}

/**
 *  Default Constructor; makes sure the file output format starts at PART_00000
 */
Writer::Writer(const GlobalData *_gdata) :
	m_FileCounter(0), gdata(_gdata),
	m_writefreq(0), m_last_write_time(-1)
{
	m_problem = _gdata->problem;

	m_dirname = m_problem->get_dirname() + "/data";
	mkdir(m_dirname.c_str(), S_IRWXU | S_IRWXG | S_IRWXO);

	if(m_problem->get_simparams()->testpoints){
		string testpointsDir = m_dirname + "/testpoints";
		mkdir(testpointsDir.c_str(), S_IRWXU | S_IRWXG | S_IRWXO);
	}

}

Writer::~Writer()
{
	// hi
}

void
Writer::set_write_freq(double f)
{
	m_writefreq = f;
}

bool
Writer::need_write(double t) const
{
	// negative frequency: writer disabled
	if (m_writefreq < 0)
		return false;

	// null frequency: write always
	if (m_writefreq == 0)
		return true;

	if (floor(t/m_writefreq) > floor(m_last_write_time/m_writefreq))
		return true;

	return false;
}

string
Writer::current_filenum() {
	stringstream ss;

	ss.width(FNUM_WIDTH);
	ss.fill('0');
	ss << m_FileCounter;

	return ss.str();
}

string
Writer::next_filenum()
{
	string ret = current_filenum();

	if (m_FileCounter >= MAX_FILES) {
		stringstream ss;
		ss << "too many files created (> " << MAX_FILES;
		throw runtime_error(ss.str());
	}

	m_FileCounter++;
	return ret;
}

uint Writer::getLastFilenum() const
{
	return m_FileCounter;
}

string
Writer::open_data_file(ofstream &out, const char* base, string const& num, string const& sfx)
{
	string filename(base), full_filename;

	if (gdata && gdata->mpi_nodes > 1)
		filename += "_n" + gdata->rankString();

	if (!num.empty())
		filename += "_" + num;

	filename += sfx;

	full_filename = m_dirname + "/" + filename;

	out.open(full_filename.c_str());

	if (!out) {
		stringstream ss;
		ss << "Cannot open data file " << full_filename;
		throw runtime_error("Cannot open data file " + full_filename);
	}

	out.exceptions(ofstream::failbit | ofstream::badbit);

	return filename;
}
<|MERGE_RESOLUTION|>--- conflicted
+++ resolved
@@ -106,72 +106,7 @@
 			m_writers[wt] = writer;
 		}
 		writer->set_write_freq(freq);
-<<<<<<< HEAD
-		if (freq != 0)
-			cout << WriterName[wt] << " will write every " << freq << " seconds" << endl;
-		else
-			cout << WriterName[wt] << " disabled" << endl;
-
-		avg_freq += freq;
-		++avg_count;
-	}
-
-	avg_freq /= avg_count;
-
-	/* Checkpoint setup: we setup a HOTWRITER if it's missing,
-	 * change its frequency if present, and set the number of checkpoints
-	 * as appropriate
-	 */
-	HotWriter *htwr = NULL;
-	const WriterType wt = HOTWRITER;
-	WriterMap::iterator wm = m_writers.find(wt);
-	double freq = options->checkpoint_freq;
-	int chkpts = options->checkpoints;
-
-	if (wm != m_writers.end()) {
-		htwr = static_cast<HotWriter*>(wm->second);
-		/* found */
-		if (isfinite(freq)) {
-			cerr << "Command-line overrides " << WriterName[wt] << " writing frequency" << endl;
-		}
-	} else if (freq == 0) {
-		cerr << "Command-line disables " << WriterName[wt] << endl;
-		/* don't set htwr, checkpointing is disabled */
-	} else {
-		/* ok, generate a new one */
-		htwr = new HotWriter(_gdata);
-		m_writers[wt] = htwr;
-
-		/* if frequency is not defined, used the average of the writers */
-		if (!isfinite(freq))
-			freq = avg_freq;
-
-		/* still not defined? assume 0.1s TODO FIXME compute from tend or whatever */
-		if (!isfinite(freq))
-			freq = 0.1f;
-	}
-
-	if (htwr) {
-		if (isfinite(freq))
-			htwr->set_write_freq(freq);
-		if (chkpts >= 0)
-			htwr->set_num_files_to_save(chkpts);
-
-		/* retrieve the actual values used, to select message */
-		freq  = htwr->get_write_freq();
-		chkpts = htwr->get_num_files_to_save();
-		if (freq != 0) {
-			cout << "HotStart checkpoints every " << freq << " (simulated) seconds" << endl;
-			if (chkpts > 0)
-				cout << "\twill keep the last " << chkpts << " checkpoints" << endl;
-			else
-				cout << "\twill keep ALL checkpoints" << endl;
-		} else {
-			cout << "HotStart checkpoints DISABLED" << endl;
-		}
-	}
-
-=======
+
 		if (freq > 0)
 			cout << WriterName[wt] << " will write every " << freq << " seconds" << endl;
 		else if (freq == 0)
@@ -182,13 +117,70 @@
 			cout << WriterName[wt] << " has special treatment" << endl;
 		else
 			cerr << WriterName[wt] << " has unknown writing frequency " << freq << endl;
+
+		avg_freq += freq;
+		++avg_count;
+	}
+
+	avg_freq /= avg_count;
+
+	/* Checkpoint setup: we setup a HOTWRITER if it's missing,
+	 * change its frequency if present, and set the number of checkpoints
+	 * as appropriate
+	 */
+	HotWriter *htwr = NULL;
+	const WriterType wt = HOTWRITER;
+	WriterMap::iterator wm = m_writers.find(wt);
+	double freq = options->checkpoint_freq;
+	int chkpts = options->checkpoints;
+
+	if (wm != m_writers.end()) {
+		htwr = static_cast<HotWriter*>(wm->second);
+		/* found */
+		if (isfinite(freq)) {
+			cerr << "Command-line overrides " << WriterName[wt] << " writing frequency" << endl;
+		}
+	} else if (freq < 0) {
+		cerr << "Command-line disables " << WriterName[wt] << endl;
+		/* don't set htwr, checkpointing is disabled */
+	} else {
+		/* ok, generate a new one */
+		htwr = new HotWriter(_gdata);
+		m_writers[wt] = htwr;
+
+		/* if frequency is not defined, used the average of the writers */
+		if (!isfinite(freq))
+			freq = avg_freq;
+
+		/* still not defined? assume 0.1s TODO FIXME compute from tend or whatever */
+		if (!isfinite(freq))
+			freq = 0.1f;
+	}
+
+	if (htwr) {
+		if (isfinite(freq))
+			htwr->set_write_freq(freq);
+		if (chkpts >= 0)
+			htwr->set_num_files_to_save(chkpts);
+
+		/* retrieve the actual values used, to select message */
+		freq  = htwr->get_write_freq();
+		chkpts = htwr->get_num_files_to_save();
+		if (freq >= 0) {
+			cout << "HotStart checkpoints every " << freq << " (simulated) seconds" << endl;
+			if (chkpts > 0)
+				cout << "\twill keep the last " << chkpts << " checkpoints" << endl;
+			else
+				cout << "\twill keep ALL checkpoints" << endl;
+		} else {
+			cout << "HotStart checkpoints DISABLED" << endl;
+		}
 	}
 
 	// If there is no CommonWriter, create it. It will have the default settings
 	// of writing whenever any other writer writes
 	if (m_writers.find(COMMONWRITER) == m_writers.end())
 		m_writers[COMMONWRITER] = new CommonWriter(_gdata);
->>>>>>> bcd847cf
 }
 
 ConstWriterMap
