--- conflicted
+++ resolved
@@ -37,12 +37,7 @@
 #include "VTKWriter.h"
 #include "Writer.h"
 
-<<<<<<< HEAD
-vector<Writer*> Writer::m_writers = vector<Writer*>();
-double Writer::m_timer_tick = 0;
-=======
 WriterMap Writer::m_writers = WriterMap();
->>>>>>> 7e1a964a
 bool Writer::m_forced = false;
 
 static const char* WriterName[] = {
@@ -118,11 +113,7 @@
 		m_writers[COMMONWRITER] = new CommonWriter(_gdata);
 }
 
-<<<<<<< HEAD
-bool
-=======
 ConstWriterMap
->>>>>>> 7e1a964a
 Writer::NeedWrite(double t)
 {
 	ConstWriterMap need_write;
@@ -333,36 +324,6 @@
 	return false;
 }
 
-<<<<<<< HEAD
-void
-Writer::write_energy(double t, float4 *energy)
-{
-	if (m_energyfile) {
-		m_energyfile << t;
-		uint fluid = 0;
-		for (; fluid < m_problem->get_physparams()->numFluids; ++fluid)
-			m_energyfile	<< "\t" << energy[fluid].x
-							<< "\t" << energy[fluid].y
-							<< "\t" << energy[fluid].z;
-		m_energyfile << endl;
-	}
-}
-
-//WaveGage
-void
-Writer::write_WaveGage(double t, GageList const& gage)
-{
-	if (m_WaveGagefile) {
-		m_WaveGagefile << t;
-		for (size_t i=0; i < gage.size(); i++) {
-			m_WaveGagefile << "\t" << gage[i].z;
-		}
-		m_WaveGagefile << endl;
-	}
-}
-
-=======
->>>>>>> 7e1a964a
 string
 Writer::current_filenum() {
 	stringstream ss;
