--- conflicted
+++ resolved
@@ -1284,19 +1284,20 @@
 
 		// Now will set the particle and object mass if still unset
 		const double DEFAULT_DENSITY = atrest_density(0);
+		const double DEFAULT_PHYSICAL_DENSITY = physical_density(DEFAULT_DENSITY, 0);
 		// Setting particle mass by means of dx and default density only. This leads to same mass
 		// everywhere but possibly slightly different densities.
-		const double DEFAULT_PARTICLE_MASS = (dx * dx * dx) * DEFAULT_DENSITY;
+		const double DEFAULT_PARTICLE_MASS = (dx * dx * dx) * DEFAULT_PHYSICAL_DENSITY;
 
 		// Set part mass, if not set already.
 		if (m_geometries[g]->type != GT_PLANE && !m_geometries[g]->particle_mass_was_set)
-			setParticleMassByDensity(g, DEFAULT_DENSITY);
+			setParticleMassByDensity(g, DEFAULT_PHYSICAL_DENSITY);
 			// TODO: should the following be an option?
 			//setParticleMass(g, DEFAULT_PARTICLE_MASS);
 
 		// Set object mass for floating objects, if not set already
 		if (m_geometries[g]->type == GT_FLOATING_BODY && !m_geometries[g]->mass_was_set)
-			setMassByDensity(g, DEFAULT_DENSITY);
+			setMassByDensity(g, DEFAULT_PHYSICAL_DENSITY);
 
 		// prepare for erase operations
 		bool del_fluid = (m_geometries[g]->erase_operation == ET_ERASE_FLUID);
@@ -1524,11 +1525,7 @@
 		calc_localpos_and_hash(m_testpointParts[i - tot_parts], info[i], pos[i], hash[i]);
 		globalPos[i] = m_testpointParts[i - tot_parts].toDouble4();
 		// Compute density for hydrostatic filling. FIXME for multifluid
-<<<<<<< HEAD
 		float rho = atrest_density(0);
-=======
-		float rho = 0.0f;
->>>>>>> 855a4db2
 		if (m_hydrostaticFilling && simparams()->boundarytype == DYN_BOUNDARY)
 			rho = hydrostatic_density(m_waterLevel - globalPos[i].z, 0);
 		vel[i] = make_float4(0, 0, 0, rho);
@@ -1546,11 +1543,7 @@
 		calc_localpos_and_hash(m_fluidParts[i - tot_parts], info[i], pos[i], hash[i]);
 		globalPos[i] = m_fluidParts[i - tot_parts].toDouble4();
 		// Compute density for hydrostatic filling. FIXME for multifluid
-<<<<<<< HEAD
 		float rho = atrest_density(0);
-=======
-		float rho = 0.0f;
->>>>>>> 855a4db2
 		if (m_hydrostaticFilling)
 			rho = hydrostatic_density(m_waterLevel - globalPos[i].z, 0);
 		vel[i] = make_float4(0, 0, 0, rho);
@@ -1568,11 +1561,7 @@
 		calc_localpos_and_hash(m_boundaryParts[i - tot_parts], info[i], pos[i], hash[i]);
 		globalPos[i] = m_boundaryParts[i - tot_parts].toDouble4();
 		// Compute density for hydrostatic filling. FIXME for multifluid
-<<<<<<< HEAD
 		float rho = atrest_density(0);
-=======
-		float rho = 0.0f;
->>>>>>> 855a4db2
 		if (m_hydrostaticFilling && simparams()->boundarytype == DYN_BOUNDARY)
 			rho = hydrostatic_density(m_waterLevel - globalPos[i].z, 0);
 		vel[i] = make_float4(0, 0, 0, rho);
@@ -1716,21 +1705,16 @@
 						break;
 				}
 
+				// FIXME for multifluid
 				Point tmppoint = Point(hdf5Buffer[bi].Coords_0, hdf5Buffer[bi].Coords_1, hdf5Buffer[bi].Coords_2,
-					atrest_density(0)*hdf5Buffer[bi].Volume);
+					atrest_physical_density(0)*hdf5Buffer[bi].Volume);
 				calc_localpos_and_hash(tmppoint, info[i], pos[i], hash[i]);
 				globalPos[i] = tmppoint.toDouble4();
 
 				// Compute density for hydrostatic filling. FIXME for multifluid
-<<<<<<< HEAD
 				float rho = atrest_density(0);
-				if (m_hydrostaticFilling && (ptype == PT_FLUID || simparams()->boundarytype == DYN_BOUNDARY))
+				if (m_hydrostaticFilling && (ptype == PT_FLUID || ptype == PT_VERTEX || simparams()->boundarytype == DYN_BOUNDARY))
 					rho = hydrostatic_density(m_waterLevel - globalPos[i].z, 0);
-=======
-				float rho = 0.0f;
-				if (m_hydrostaticFilling && (ptype == PT_FLUID || ptype == PT_VERTEX || simparams()->boundarytype == DYN_BOUNDARY))
-					rho = density(m_waterLevel - globalPos[i].z, 0);
->>>>>>> 855a4db2
 				vel[i] = make_float4(0, 0, 0, rho);
 
 				// Update boundary particles counters for rb indices
@@ -1860,15 +1844,9 @@
 				globalPos[i] = tmppoint.toDouble4();
 
 				// Compute density for hydrostatic filling. FIXME for multifluid
-<<<<<<< HEAD
 				float rho = atrest_density(0);
-				if (m_hydrostaticFilling && (ptype == PT_FLUID || simparams()->boundarytype == DYN_BOUNDARY))
+				if (m_hydrostaticFilling && (ptype == PT_FLUID || ptype == PT_VERTEX || simparams()->boundarytype == DYN_BOUNDARY))
 					rho = hydrostatic_density(m_waterLevel - globalPos[i].z, 0);
-=======
-				float rho = 0.0f;
-				if (m_hydrostaticFilling && (ptype == PT_FLUID || ptype == PT_VERTEX || simparams()->boundarytype == DYN_BOUNDARY))
-					rho = density(m_waterLevel - globalPos[i].z, 0);
->>>>>>> 855a4db2
 				vel[i] = make_float4(0, 0, 0, rho);
 
 				// Update boundary particles counters for rb indices
@@ -1915,11 +1893,7 @@
 				calc_localpos_and_hash(rbparts[i - tot_parts], info[i], pos[i], hash[i]);
 				globalPos[i] = rbparts[i - tot_parts].toDouble4();
 				// Compute density for hydrostatic filling. FIXME for multifluid
-<<<<<<< HEAD
 				float rho = atrest_density(0);
-=======
-				float rho = 0.0f;
->>>>>>> 855a4db2
 				if (m_hydrostaticFilling && simparams()->boundarytype == DYN_BOUNDARY)
 					rho = hydrostatic_density(m_waterLevel - globalPos[i].z, 0);
 				vel[i] = make_float4(0, 0, 0, rho);
