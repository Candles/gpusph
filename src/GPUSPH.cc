/*  Copyright 2011-2013 Alexis Herault, Giuseppe Bilotta, Robert A. Dalrymple, Eugenio Rustico, Ciro Del Negro

    Istituto Nazionale di Geofisica e Vulcanologia
        Sezione di Catania, Catania, Italy

    Università di Catania, Catania, Italy

    Johns Hopkins University, Baltimore, MD

    This file is part of GPUSPH.

    GPUSPH is free software: you can redistribute it and/or modify
    it under the terms of the GNU General Public License as published by
    the Free Software Foundation, either version 3 of the License, or
    (at your option) any later version.

    GPUSPH is distributed in the hope that it will be useful,
    but WITHOUT ANY WARRANTY; without even the implied warranty of
    MERCHANTABILITY or FITNESS FOR A PARTICULAR PURPOSE.  See the
    GNU General Public License for more details.

    You should have received a copy of the GNU General Public License
    along with GPUSPH.  If not, see <http://www.gnu.org/licenses/>.
*/

#include <float.h> // FLT_EPSILON

#define GPUSPH_MAIN
#include "particledefine.h"
#undef GPUSPH_MAIN

// NOTE: including GPUSPH.h before particledefine.h does not compile.
// This inclusion problem should be solved
#include "GPUSPH.h"

// HostBuffer
#include "hostbuffer.h"

// GPUWorker
#include "GPUWorker.h"

// Writer types
#include "TextWriter.h"
#include "VTKWriter.h"
#include "VTKLegacyWriter.h"
#include "CustomTextWriter.h"
#include "UDPWriter.h"

/* Include only the problem selected at compile time */
#include "problem_select.opt"

/* Include all other opt file for show_version */
#include "gpusph_version.opt"
#include "fastmath_select.opt"
#include "compute_select.opt"

using namespace std;

GPUSPH* GPUSPH::getInstance() {
	// guaranteed to be destroyed; instantiated on first use
	static GPUSPH instance;
	// return a reference, not just a pointer
	return &instance;
}

GPUSPH::GPUSPH() {
	clOptions = NULL;
	gdata = NULL;
	problem = NULL;
	initialized = false;
}

GPUSPH::~GPUSPH() {
	// it would be useful to have a "fallback" deallocation but we have to check
	// that main did not do that already
	if (initialized) finalize();
}

bool GPUSPH::initialize(GlobalData *_gdata) {

	printf("Initializing...\n");

	gdata = _gdata;
	clOptions = gdata->clOptions;
	problem = gdata->problem;

	// run post-construction functions
	problem->check_dt();
	problem->check_maxneibsnum();
	problem->create_problem_dir();

	printf("Problem calling set grid params\n");
	problem->set_grid_params();

	m_performanceCounter = new IPPSCounter();

	// utility pointer
	SimParams *_sp = gdata->problem->get_simparams();

	// copy the options passed by command line to GlobalData
	gdata->nosave = clOptions->nosave;
	if (isfinite(clOptions->tend))
		_sp-> tend = clOptions->tend;

	// update the GlobalData copies of the sizes of the domain
	gdata->worldOrigin = make_float3(problem->get_worldorigin());
	gdata->worldSize = make_float3(problem->get_worldsize());
	// TODO: re-enable the followin after the WriterType rampage is over
	// gdata->writerType = problem->get_writertype();

	// get the grid size
	gdata->gridSize = problem->get_gridsize();

	// compute the number of cells, in ulong first (an overflow would make the comparison with MAX_CELLS pointless)
	ulong longNGridCells = (ulong) gdata->gridSize.x * gdata->gridSize.y * gdata->gridSize.z;
	if (longNGridCells > MAX_CELLS) {
		printf("FATAL: cannot handle %lu > %u cells\n", longNGridCells, MAX_CELLS);
		return false;
	}
	gdata->nGridCells = (uint)longNGridCells;

	// get the cell size
	gdata->cellSize = make_float3(problem->get_cellsize());

	printf(" - World origin: %g , %g , %g\n", gdata->worldOrigin.x, gdata->worldOrigin.y, gdata->worldOrigin.z);
	printf(" - World size:   %g x %g x %g\n", gdata->worldSize.x, gdata->worldSize.y, gdata->worldSize.z);
	printf(" - Cell size:    %g x %g x %g\n", gdata->cellSize.x, gdata->cellSize.y, gdata->cellSize.z);
	printf(" - Grid size:    %u x %u x %u (%s cells)\n", gdata->gridSize.x, gdata->gridSize.y, gdata->gridSize.z, gdata->addSeparators(gdata->nGridCells).c_str());
	printf(" - Dp:   %g\n", gdata->problem->m_deltap);
	printf(" - R0:   %g\n", gdata->problem->get_physparams()->r0);


	// initial dt (or, just dt in case adaptive is enabled)
	gdata->dt = _sp->dt;

	// double buffer indexing (READ vs WRITE)
	// the initial assignment is arbitrary, just need to be complementary
	// (caveat: as long as these pointers, and not just 0 and 1 values, are always used)

	// TODO this can be done more elegantly using TMP, relying on the BufferTraits
	// to iterate automatically over all double-buffered arrays. Presently we depend on
	// there being a _correct_ define in define_buffers
	for (flag_t bufkey = FIRST_DEFINED_BUFFER; bufkey <= LAST_DEFINED_BUFFER; bufkey <<= 1) {
		if (bufkey & BUFFERS_ALL_DBL) {
			gdata->currentRead[bufkey] = 0;
			gdata->currentWrite[bufkey] = 1;
		}
	}

	// check the number of moving boundaries
	if (problem->m_mbnumber > MAXMOVINGBOUND) {
		printf("FATAL: unsupported number of moving boundaries (%u > %u)\n", problem->m_mbnumber, MAXMOVINGBOUND);
		return false;
	}

	// compute mbdata size
	gdata->mbDataSize = problem->m_mbnumber * sizeof(float4);

	// sets the correct viscosity coefficient according to the one set in SimParams
	setViscosityCoefficient();

	// create the Writer according to the WriterType
	createWriter();

	// TODO: writeSummary

	// we should need no PS anymore
	//		> new PS
	// psystem = new ParticleSystem(gdata);
	//			PS constructor updates cellSize, worldSize, nCells, etc. in gdata
	//			PS creates new writer. Do it outside?

	// no: done
	//		> new Problem

	printf("Generating problem particles...\n");
	// allocate the particles of the *whole* simulation
	gdata->totParticles = problem->fill_parts();

	// generate planes, will be allocated in allocateGlobalHostBuffers()
	gdata->numPlanes = problem->fill_planes();

	// initialize CGs (or, the problem could directly write on gdata)
	initializeObjectsCGs();

	// allocate aux arrays for rollCallParticles()
	m_rcBitmap = (bool*) calloc( sizeof(bool) , gdata->totParticles );
	m_rcNotified = (bool*) calloc( sizeof(bool) , gdata->totParticles );
	m_rcAddrs = (uint*) calloc( sizeof(uint) , gdata->totParticles );

	if (!m_rcBitmap) {
		fprintf(stderr,"FATAL: failed to allocate roll call bitmap\n");
		exit(1);
	}

	if (!m_rcNotified) {
		fprintf(stderr,"FATAL: failed to allocate roll call notified map\n");
		exit(1);
	}

	if (!m_rcAddrs) {
		fprintf(stderr,"FATAL: failed to allocate roll call particle address space\n");
		exit(1);
	}


	printf("Allocating shared host buffers...\n");
	// allocate cpu buffers, 1 per process
	size_t totCPUbytes = allocateGlobalHostBuffers();

	// pretty print
	printf("  allocated %s on host for %s particles\n",
		gdata->memString(totCPUbytes).c_str(),
		gdata->addSeparators(gdata->totParticles).c_str() );

	// copy planes from the problem to the shared array
	problem->copy_planes(gdata->s_hPlanes, gdata->s_hPlanesDiv);

	// let the Problem partition the domain (with global device ids)
	// NOTE: this could be done before fill_parts(), as long as it does not need knowledge about the fluid, but
	// not before allocating the host buffers
	if (MULTI_DEVICE) {
		printf("Splitting the domain in %u partitions...\n", gdata->totDevices);
		// fill the device map with numbers from 0 to totDevices
		gdata->problem->fillDeviceMap();
		// here it is possible to save the device map before the conversion
		// gdata->saveDeviceMapToFile("linearIdx");
		if (MULTI_NODE) {
			// make the numbers globalDeviceIndices, with the least 3 bits reserved for the device number
			gdata->convertDeviceMap();
			// here it is possible to save the converted device map
			// gdata->saveDeviceMapToFile("");
		}
	}

	printf("Copying the particles to shared arrays...\n");
	printf("---\n");
	// copy particles from problem to GPUSPH buffers
	// TODO FIXME copying data from the problem doubles the host memory requirements
	// find some smart way to have the host fill the shared buffer directly.

	problem->copy_to_array(gdata->s_hBuffers);

	printf("---\n");

	// initialize values of k and e for k-e model
	if (_sp->visctype == KEPSVISC)
		problem->init_keps(
			gdata->s_hBuffers.getData<BUFFER_TKE>(),
			gdata->s_hBuffers.getData<BUFFER_EPSILON>(),
			gdata->totParticles,
			gdata->s_hBuffers.getData<BUFFER_INFO>());

	if (MULTI_DEVICE) {
		printf("Sorting the particles per device...\n");
		sortParticlesByHash();
	} else {
		// if there is something more to do, encapsulate in a dedicated method please
		gdata->s_hStartPerDevice[0] = 0;
		gdata->s_hPartsPerDevice[0] = gdata->processParticles[0] =
				gdata->totParticles;
	}

	for (uint d=0; d < gdata->devices; d++)
		printf(" - device at index %u has %s particles assigned and offset %s\n",
			d, gdata->addSeparators(gdata->s_hPartsPerDevice[d]).c_str(), gdata->addSeparators(gdata->s_hStartPerDevice[d]).c_str());

	// TODO
	//		// > new Integrator

	// TODO: read DEM file. setDemTexture() will be called from the GPUWokers instead

	// new Synchronizer; it will be waiting on #devices+1 threads (GPUWorkers + main)
	gdata->threadSynchronizer = new Synchronizer(gdata->devices + 1);

	printf("Starting workers...\n");

	// allocate workers
	gdata->GPUWORKERS = (GPUWorker**)calloc(gdata->devices, sizeof(GPUWorker*));
	for (uint d=0; d < gdata->devices; d++)
		gdata->GPUWORKERS[d] = new GPUWorker(gdata, d);

	gdata->keep_going = true;

	// actually start the threads
	for (uint d = 0; d < gdata->devices; d++)
		gdata->GPUWORKERS[d]->run_worker(); // begin of INITIALIZATION ***

	// The following barrier waits for GPUworkers to complete CUDA init, GPU allocation, subdomain and devmap upload

	gdata->threadSynchronizer->barrier(); // end of INITIALIZATION ***

	return (initialized = true);
}

bool GPUSPH::finalize() {
	// TODO here, when there will be the Integrator
	// delete Integrator

	printf("Deallocating...\n");

	// stuff for rollCallParticles()
	free(m_rcBitmap);
	free(m_rcNotified);
	free(m_rcAddrs);

	// workers
	for (uint d = 0; d < gdata->devices; d++)
		delete gdata->GPUWORKERS[d];

	free(gdata->GPUWORKERS);

	// Synchronizer
	delete gdata->threadSynchronizer;

	// host buffers
	deallocateGlobalHostBuffers();

	// ParticleSystem which, in turn, deletes the Writer
	//delete psystem;

	delete gdata->writer;

	// ...anything else?

	delete m_performanceCounter;

	initialized = false;

	return true;
}

bool GPUSPH::runSimulation() {
	if (!initialized) return false;

	// doing first write
	printf("Performing first write...\n");
	doWrite();

	printf("Letting threads upload the subdomains...\n");
	gdata->threadSynchronizer->barrier(); // begins UPLOAD ***

	// here the Workers are uploading their subdomains

	// After next barrier, the workers will enter their simulation cycle, so it is recommended to set
	// nextCommand properly before the barrier (although should be already initialized to IDLE).
	// doCommand(IDLE) would be equivalent, but this is more clear
	gdata->nextCommand = IDLE;
	gdata->threadSynchronizer->barrier(); // end of UPLOAD, begins SIMULATION ***
	gdata->threadSynchronizer->barrier(); // unlock CYCLE BARRIER 1

	// this is where we invoke initialization routines that have to be
	// run by the GPUWokers

	if (problem->get_simparams()->boundarytype == SA_BOUNDARY) {

		// compute neighbour list for the first time
		buildNeibList();

		// set density and other values for segments and vertices
		initializeBoundaryConditions();

	}

	printf("Entering the main simulation cycle\n");

	//  IPPS counter does not take the initial uploads into consideration
	m_performanceCounter->start();

	// write some info. This could replace "Entering the main simulation cycle"
	printStatus();

	while (gdata->keep_going) {
		// when there will be an Integrator class, here (or after bneibs?) we will
		// call Integrator -> setNextStep

		// build neighbors list
		if (gdata->iterations % problem->get_simparams()->buildneibsfreq == 0) {
			buildNeibList();
		}

		uint shepardfreq = problem->get_simparams()->shepardfreq;
		if (shepardfreq > 0 && gdata->iterations > 0 && (gdata->iterations % shepardfreq == 0)) {
			gdata->only_internal = true;
			doCommand(SHEPARD);
			// update before swapping, since UPDATE_EXTERNAL works on write buffers
			if (MULTI_DEVICE)
				doCommand(UPDATE_EXTERNAL, BUFFER_VEL | DBLBUFFER_WRITE);
			gdata->swapDeviceBuffers(BUFFER_VEL);
		}

		uint mlsfreq = problem->get_simparams()->mlsfreq;
		if (mlsfreq > 0 && gdata->iterations > 0 && (gdata->iterations % mlsfreq == 0)) {
			gdata->only_internal = true;
			doCommand(MLS);
			// update before swapping, since UPDATE_EXTERNAL works on write buffers
			if (MULTI_DEVICE)
				doCommand(UPDATE_EXTERNAL, BUFFER_VEL | DBLBUFFER_WRITE);
			gdata->swapDeviceBuffers(BUFFER_VEL);
		}

		//			//(init bodies)

		// moving boundaries
		if (problem->get_simparams()->mbcallback) {
			// ask the Problem to update mbData, one per process
			gdata->commandFlags = INTEGRATOR_STEP_1;
			doCallBacks();
			// upload on the GPU, one per device
			doCommand(UPLOAD_MBDATA);
		}

		// variable gravity
		if (problem->get_simparams()->gcallback) {
			// ask the Problem to update gravity, one per process
			doCallBacks();
			// upload on the GPU, one per device
			doCommand(UPLOAD_GRAVITY);
		}

		// for SPS viscosity, compute first array of tau and exchange with neighbors
		if (problem->get_simparams()->visctype == SPSVISC) {
			gdata->only_internal = true;
			doCommand(SPS, INTEGRATOR_STEP_1);
			if (MULTI_DEVICE)
				doCommand(UPDATE_EXTERNAL, BUFFER_TAU);
		}

		// compute forces only on internal particles
		gdata->only_internal = true;
		doCommand(FORCES, INTEGRATOR_STEP_1);
		// update forces of external particles
		if (MULTI_DEVICE)
			doCommand(UPDATE_EXTERNAL, BUFFER_FORCES | BUFFER_GRADGAMMA | BUFFER_XSPH | DBLBUFFER_WRITE);
		gdata->swapDeviceBuffers(BUFFER_GRADGAMMA);

		//MM		fetch/update forces on neighbors in other GPUs/nodes
		//				initially done trivial and slow: stop and read
		//			//reduce bodies

		// integrate also the externals
		gdata->only_internal = false;
		doCommand(EULER, INTEGRATOR_STEP_1);

		gdata->swapDeviceBuffers(BUFFER_POS);

		//			//reduce bodies
		//MM		fetch/update forces on neighbors in other GPUs/nodes
		//				initially done trivial and slow: stop and read

		// variable gravity
		if (problem->get_simparams()->gcallback) {
			// ask the Problem to update gravity, one per process
			doCallBacks();
			// upload on the GPU, one per device
			doCommand(UPLOAD_GRAVITY);
		}

		// semi-analytical boundary update
		if (problem->get_simparams()->boundarytype == SA_BOUNDARY) {
			gdata->only_internal = true;

			doCommand(SA_CALC_BOUND_CONDITIONS, INTEGRATOR_STEP_1);
			if (MULTI_DEVICE)
				doCommand(UPDATE_EXTERNAL, BUFFER_VEL | BUFFER_TKE | BUFFER_EPSILON | DBLBUFFER_WRITE);
			doCommand(SA_UPDATE_BOUND_VALUES, INTEGRATOR_STEP_1);
			if (MULTI_DEVICE)
				doCommand(UPDATE_EXTERNAL, BUFFER_VEL | BUFFER_TKE | BUFFER_EPSILON | DBLBUFFER_WRITE);
		}

		gdata->swapDeviceBuffers(BUFFER_VEL | BUFFER_TKE | BUFFER_EPSILON);

		// for SPS viscosity, compute first array of tau and exchange with neighbors
		if (problem->get_simparams()->visctype == SPSVISC) {
			gdata->only_internal = true;
			doCommand(SPS, INTEGRATOR_STEP_2);
			if (MULTI_DEVICE)
				doCommand(UPDATE_EXTERNAL, BUFFER_TAU);
		}

		gdata->only_internal = true;
		doCommand(FORCES, INTEGRATOR_STEP_2);
		// update forces of external particles
		if (MULTI_DEVICE)
			doCommand(UPDATE_EXTERNAL, BUFFER_FORCES | BUFFER_GRADGAMMA | BUFFER_XSPH | DBLBUFFER_WRITE);
		gdata->swapDeviceBuffers(BUFFER_GRADGAMMA);

		// reduce bodies
		if (problem->get_simparams()->numODEbodies > 0) {
			doCommand(REDUCE_BODIES_FORCES);

			float3* totForce = new float3[problem->get_simparams()->numODEbodies];
			float3* totTorque = new float3[problem->get_simparams()->numODEbodies];

			// now sum up the partial forces and momenta computed in each gpu
			for (uint ob = 0; ob < problem->get_simparams()->numODEbodies; ob ++) {

				totForce[ob] = make_float3( 0.0F );
				totTorque[ob] = make_float3( 0.0F );

				for (uint d = 0; d < gdata->devices; d++) {
					totForce[ob] += gdata->s_hRbTotalForce[d][ob];
					totTorque[ob] += gdata->s_hRbTotalTorque[d][ob];
				} // iterate on devices
			} // iterate on objects

			// if running multinode, also reduce across nodes
			if (MULTI_NODE) {
				// to minimize the overhead, we reduce the whole arrays of forces and torques in one command
				gdata->networkManager->networkFloatReduction((float*)totForce, 3 * problem->get_simparams()->numODEbodies, SUM_REDUCTION);
				gdata->networkManager->networkFloatReduction((float*)totTorque, 3 * problem->get_simparams()->numODEbodies, SUM_REDUCTION);
			}

			problem->ODE_bodies_timestep(totForce, totTorque, 2, gdata->dt, gdata->s_hRbGravityCenters, gdata->s_hRbTranslations, gdata->s_hRbRotationMatrices);

			// upload translation vectors and rotation matrices; will upload CGs after euler
			doCommand(UPLOAD_OBJECTS_MATRICES);
		} // if there are objects

		// swap read and writes again because the write contains the variables at time n
		gdata->swapDeviceBuffers(BUFFER_POS | BUFFER_VEL | BUFFER_TKE | BUFFER_EPSILON);

		// integrate also the externals
		gdata->only_internal = false;
		doCommand(EULER, INTEGRATOR_STEP_2);

		// euler needs the previous centers of gravity, so we upload CGs only here
		if (problem->get_simparams()->numODEbodies > 0)
			doCommand(UPLOAD_OBJECTS_CG);

		//			//reduce bodies

		gdata->swapDeviceBuffers(BUFFER_POS);

		// semi-analytical boundary update
		if (problem->get_simparams()->boundarytype == SA_BOUNDARY) {
			gdata->only_internal = true;

			doCommand(SA_CALC_BOUND_CONDITIONS, INTEGRATOR_STEP_2);
			if (MULTI_DEVICE)
				doCommand(UPDATE_EXTERNAL, BUFFER_VEL | BUFFER_TKE | BUFFER_EPSILON | DBLBUFFER_WRITE);
			doCommand(SA_UPDATE_BOUND_VALUES, INTEGRATOR_STEP_2);
			if (MULTI_DEVICE)
				doCommand(UPDATE_EXTERNAL, BUFFER_VEL | BUFFER_TKE | BUFFER_EPSILON | DBLBUFFER_WRITE);
		}

		gdata->swapDeviceBuffers(BUFFER_VEL | BUFFER_TKE | BUFFER_EPSILON);

		// increase counters
		gdata->iterations++;
		// to check, later, that the simulation is actually progressing
		float previous_t = gdata->t;
		gdata->t += gdata->dt;
		// buildneibs_freq?

		// choose minimum dt among the devices
		if (gdata->problem->get_simparams()->dtadapt) {
			gdata->dt = gdata->dts[0];
			for (uint d = 1; d < gdata->devices; d++)
				gdata->dt = min(gdata->dt, gdata->dts[d]);
			// if runnign multinode, should also find the network minimum
			if (MULTI_NODE)
				gdata->networkManager->networkFloatReduction(&(gdata->dt), 1, MIN_REDUCTION);
		}

		// check that dt is not too small (absolute)
		if (!gdata->t) {
			throw DtZeroException(gdata->t, gdata->dt);
		} else if (gdata->dt < FLT_EPSILON) {
			fprintf(stderr, "FATAL: timestep %g under machine epsilon at iteration %lu - requesting quit...\n", gdata->dt, gdata->iterations);
			gdata->quit_request = true;
		}

		// check that dt is not too small (relative to t)
		if (gdata->t == previous_t) {
			fprintf(stderr, "FATAL: timestep %g too small at iteration %lu, time is still - requesting quit...\n", gdata->dt, gdata->iterations);
			gdata->quit_request = true;
		}

		//printf("Finished iteration %lu, time %g, dt %g\n", gdata->iterations, gdata->t, gdata->dt);

		bool finished = gdata->problem->finished(gdata->t);
		bool need_write = gdata->problem->need_write(gdata->t) || finished || gdata->quit_request;

		if (need_write) {
			// if we are about to quit, we want to save regardless --nosave option
			bool final_save = (finished || gdata->quit_request);

			if (final_save)
				printf("Issuing final save...\n");

			// set the buffers to be dumped
			flag_t which_buffers = BUFFER_POS | BUFFER_VEL | BUFFER_INFO | BUFFER_HASH;

			// choose the read buffer for the double buffered arrays
			which_buffers |= DBLBUFFER_READ;

			// compute and dump vorticity if set
			if (gdata->problem->get_simparams()->vorticity) {
				doCommand(VORTICITY);
				which_buffers |= BUFFER_VORTICITY;
			}

			// get GradGamma
			if (gdata->problem->get_simparams()->boundarytype == SA_BOUNDARY)
				which_buffers |= BUFFER_GRADGAMMA;

			// compute and dump normals if set
			// Warning: in the original code, buildneibs is called before surfaceParticle(). However, here should be safe
			// not to call, since it has been called at least once for sure
			if (gdata->problem->get_simparams()->surfaceparticle) {
				doCommand(SURFACE_PARTICLES);
				gdata->swapDeviceBuffers(BUFFER_INFO);
				which_buffers |= BUFFER_NORMALS;
			}

			// get k and epsilon
			if (gdata->problem->get_simparams()->visctype == KEPSVISC)
				which_buffers |= BUFFER_TKE | BUFFER_EPSILON | BUFFER_TURBVISC;

			// get private array
			if (gdata->problem->get_simparams()->calcPrivate) {
				doCommand(CALC_PRIVATE);
				which_buffers |= BUFFER_PRIVATE;
			}

			if ( !gdata->nosave || final_save ) {
				// TODO: the performanceCounter could be "paused" here
				// dump what we want to save
				doCommand(DUMP, which_buffers);
				// triggers Writer->write()
				doWrite();
			} else
				// --nosave enabled, not final: just pretend we actually saved
				gdata->problem->mark_written(gdata->t);

			printStatus();
		}

		if (finished || gdata->quit_request)
			// NO doCommand() after keep_going has been unset!
			gdata->keep_going = false;
	}

	// NO doCommand() nor other barriers than the standard ones after the

	printf("Simulation end, cleaning up...\n");

	// doCommand(QUIT) would be equivalent, but this is more clear
	gdata->nextCommand = QUIT;
	gdata->threadSynchronizer->barrier(); // unlock CYCLE BARRIER 2
	gdata->threadSynchronizer->barrier(); // end of SIMULATION, begins FINALIZATION ***

	// just wait or...?

	gdata->threadSynchronizer->barrier(); // end of FINALIZATION ***

	// after the last barrier has been reached by all threads (or after the Synchronizer has been forcedly unlocked),
	// we wait for the threads to actually exit
	for (uint d = 0; d < gdata->devices; d++)
		gdata->GPUWORKERS[d]->join_worker();

	return true;
}

// Allocate the shared buffers, i.e. those accessed by all workers
// Returns the number of allocated bytes.
// This does *not* include what was previously allocated (e.g. particles in problem->fillparts())
size_t GPUSPH::allocateGlobalHostBuffers()
{

	// define host buffers
	gdata->s_hBuffers << new HostBuffer<BUFFER_POS_GLOBAL>();
	gdata->s_hBuffers << new HostBuffer<BUFFER_POS>();
	gdata->s_hBuffers << new HostBuffer<BUFFER_HASH>();
	gdata->s_hBuffers << new HostBuffer<BUFFER_VEL>();
	gdata->s_hBuffers << new HostBuffer<BUFFER_INFO>();

#if _DEBUG_
	gdata->s_hBuffers << new HostBuffer<BUFFER_FORCES>();
#endif

	if (problem->m_simparams.savenormals)
		gdata->s_hBuffers << new HostBuffer<BUFFER_NORMALS>();
	if (problem->m_simparams.vorticity)
		gdata->s_hBuffers << new HostBuffer<BUFFER_VORTICITY>();

	if (problem->m_simparams.boundarytype == SA_BOUNDARY) {
		gdata->s_hBuffers << new HostBuffer<BUFFER_BOUNDELEMENTS>();
		gdata->s_hBuffers << new HostBuffer<BUFFER_VERTICES>();
		gdata->s_hBuffers << new HostBuffer<BUFFER_GRADGAMMA>();
	}

	if (problem->m_simparams.visctype == KEPSVISC) {
		gdata->s_hBuffers << new HostBuffer<BUFFER_TKE>();
		gdata->s_hBuffers << new HostBuffer<BUFFER_EPSILON>();
		gdata->s_hBuffers << new HostBuffer<BUFFER_TURBVISC>();
	}

	if (problem->m_simparams.calcPrivate)
		gdata->s_hBuffers << new HostBuffer<BUFFER_PRIVATE>();

	// number of elements to allocate
	const size_t numparts = gdata->totParticles;

	const uint numcells = gdata->nGridCells;
	const size_t ucharCellSize = sizeof(uchar) * numcells;
	const size_t uintCellSize = sizeof(uint) * numcells;

	size_t totCPUbytes = 0;

	BufferList::iterator iter = gdata->s_hBuffers.begin();
	while (iter != gdata->s_hBuffers.end()) {
		totCPUbytes += iter->second->alloc(numparts);
		++iter;
	}


	if (gdata->numPlanes > 0) {
		if (gdata->numPlanes > MAXPLANES) {
			printf("FATAL: unsupported number of planes (%u > %u)\n", gdata->numPlanes, MAXPLANES);
			exit(1);
		}
		const size_t planeSize4 = sizeof(float4) * gdata->numPlanes;
		const size_t planeSize  = sizeof(float) * gdata->numPlanes;

		gdata->s_hPlanes = new float4[gdata->numPlanes];
		memset(gdata->s_hPlanes, 0, planeSize4);
		totCPUbytes += planeSize4;

		gdata->s_hPlanesDiv = new float[gdata->numPlanes];
		memset(gdata->s_hPlanes, 0, planeSize);
		totCPUbytes += planeSize;
	}

	/*dump_hPos = new float4[numparts];
	 memset(dump_hPos, 0, float4Size);
	 totCPUbytes += float4Size;

	 dump_hVel = new float4[numparts];
	 memset(dump_hVel, 0, float4Size);
	 totCPUbytes += float4Size;

	 dump_hInfo = new particleinfo[numparts];
	 memset(dump_hInfo, 0, infoSize);
	 totCPUbytes += infoSize;*/

	if (MULTI_DEVICE) {
		// deviceMap
		gdata->s_hDeviceMap = new uchar[numcells];
		memset(gdata->s_hDeviceMap, 0, ucharCellSize);
		totCPUbytes += ucharCellSize;

		// cellStarts, cellEnds, segmentStarts of all devices. Array of device pointers stored on host
		gdata->s_dCellStarts = (uint**)calloc(gdata->devices, sizeof(uint*));
		gdata->s_dCellEnds =  (uint**)calloc(gdata->devices, sizeof(uint*));
		gdata->s_dSegmentsStart = (uint**)calloc(gdata->devices, sizeof(uint*));

		// few bytes... but still count them
		totCPUbytes += gdata->devices * sizeof(uint*) * 3;

		for (uint d=0; d < gdata->devices; d++) {
			// NOTE: not checking errors, similarly to the other allocations.
			// Also cudaHostAllocWriteCombined flag was tested but led to ~0.1MIPPS performance loss, with and without streams.
			cudaHostAlloc( &(gdata->s_dCellStarts[d]), numcells * sizeof(uint), cudaHostAllocPortable );
			cudaHostAlloc( &(gdata->s_dCellEnds[d]), numcells * sizeof(uint), cudaHostAllocPortable );
			// same on non-pinned memory
			//gdata->s_dCellStarts[d] = (uint*)calloc(numcells, sizeof(uint));
			//gdata->s_dCellEnds[d] =   (uint*)calloc(numcells, sizeof(uint));
			totCPUbytes += uintCellSize * 2;

			gdata->s_dSegmentsStart[d] = (uint*)calloc(4, sizeof(uint));
			totCPUbytes += sizeof(uint) * 4;
		}
	}
	return totCPUbytes;
}

// Deallocate the shared buffers, i.e. those accessed by all workers
void GPUSPH::deallocateGlobalHostBuffers() {
	gdata->s_hBuffers.clear();

	// planes
	if (gdata->numPlanes > 0) {
		delete[] gdata->s_hPlanes;
		delete[] gdata->s_hPlanesDiv;
	}

	// multi-GPU specific arrays
	if (MULTI_DEVICE) {
		delete[] gdata->s_hDeviceMap;
		// cells
		for (uint d = 0; d < gdata->devices; d++) {
			cudaFreeHost(gdata->s_dCellStarts[d]);
			cudaFreeHost(gdata->s_dCellEnds[d]);
			//delete[] gdata->s_dCellStarts[d];
			//delete[] gdata->s_dCellEnds[d];
			// same on non-pinned memory
			delete[] gdata->s_dSegmentsStart[d];
		}
		delete[] gdata->s_dCellEnds;
		delete[] gdata->s_dCellStarts;
		delete[] gdata->s_dSegmentsStart;
	}
}

// Sort the particles in-place (pos, vel, info) according to the device number;
// update counters s_hPartsPerDevice and s_hStartPerDevice, which will be used to upload
// and download the buffers. Finally, initialize s_dSegmentsStart
// Assumptions: problem already filled, deviceMap filled, particles copied in shared arrays
void GPUSPH::sortParticlesByHash() {
	// DEBUG: print the list of particles before sorting
	// for (uint p=0; p < gdata->totParticles; p++)
	//	printf(" p %d has id %u, dev %d\n", p, id(gdata->s_hInfo[p]), gdata->calcDevice(gdata->s_hPos[p]) );

	// count parts for each device, even in other nodes (s_hPartsPerDevice only includes devices in self node on)
	uint particlesPerGlobalDevice[MAX_DEVICES_PER_CLUSTER];

	// reset counters. Not using memset since sizes are smaller than 1Kb
	for (uint d = 0; d < MAX_DEVICES_PER_NODE; d++)    gdata->s_hPartsPerDevice[d] = 0;
	for (uint n = 0; n < MAX_NODES_PER_CLUSTER; n++)   gdata->processParticles[n]  = 0;
	for (uint d = 0; d < MAX_DEVICES_PER_CLUSTER; d++) particlesPerGlobalDevice[d] = 0;

	// TODO: move this in allocateGlobalBuffers...() and rename it, or use only here as a temporary buffer? or: just use HASH, sorting also for cells, not only for device
	uchar* m_hParticleKeys = new uchar[gdata->totParticles];

	// fill array with particle hashes (aka global device numbers) and increase counters
	for (uint p = 0; p < gdata->totParticles; p++) {

		// compute containing device according to the particle's hash
		uint cellHash = cellHashFromParticleHash( gdata->s_hBuffers.getData<BUFFER_HASH>()[p] );
		uchar whichGlobalDev = gdata->s_hDeviceMap[ cellHash ];

		// that's the key!
		m_hParticleKeys[p] = whichGlobalDev;

		// increase node and globalDev counter (only useful for multinode)
		gdata->processParticles[gdata->RANK(whichGlobalDev)]++;

		particlesPerGlobalDevice[gdata->GLOBAL_DEVICE_NUM(whichGlobalDev)]++;

		// if particle is in current node, increment the device counters
		if (gdata->RANK(whichGlobalDev) == gdata->mpi_rank)
			// increment per-device counter
			gdata->s_hPartsPerDevice[ gdata->DEVICE(whichGlobalDev) ]++;

		//if (whichGlobalDev != 0)
		//printf(" ö part %u has key %u (n%dd%u) global dev %u \n", p, whichGlobalDev, gdata->RANK(whichGlobalDev), gdata->DEVICE(whichGlobalDev), gdata->GLOBAL_DEVICE_NUM(whichGlobalDev) );

	}

	// printParticleDistribution();

	// update s_hStartPerDevice with incremental sum (should do in specific function?)
	gdata->s_hStartPerDevice[0] = 0;
	// zero is true for the first node. For the next ones, need to sum the number of particles of the previous nodes
	if (MULTI_NODE)
		for (int prev_nodes = 0; prev_nodes < gdata->mpi_rank; prev_nodes++)
			gdata->s_hStartPerDevice[0] += gdata->processParticles[prev_nodes];
	for (uint d = 1; d < gdata->devices; d++)
		gdata->s_hStartPerDevice[d] = gdata->s_hStartPerDevice[d-1] + gdata->s_hPartsPerDevice[d-1];

	// *** About the algorithm being used ***
	//
	// Since many particles share the same key, what we need is actually a compaction rather than a sort.
	// A cycle sort would be probably the best performing in terms of reducing the number of writes.
	// A selection sort would be the easiest to implement but would yield more swaps than needed.
	// The following variant, hybrid with a counting sort, is implemented.
	// We already counted how many particles are there for each device (m_partsPerDevice[]).
	// We keep two pointers, leftB and rightB (B stands for boundary). The idea is that leftB is the place
	// where we are going to put the next element and rightB is being moved to "scan" the rest of the array
	// and select next element. Unlike selection sort, rightB is initialized at the end of the array and
	// being decreased; this way, each element is expected to be moved no more than twice (estimation).
	// Moreover, a burst of particles which partially overlaps the correct bucket is not entirely moved:
	// since rightB goes from right to left, the rightmost particles are moved while the overlapping ones
	// are not. All particles before leftB have already been compacted; leftB is incremented as long as there
	// are particles already in correct positions. When there is a bucket change (we track it with nextBucketBeginsAt)
	// rightB is reset to the end of the array.
	// Possible optimization: decrease maxIdx to the last non-correct element of the array (if there is a burst
	// of correct particles in the end, this avoids scanning them everytime) and update this while running.
	// The following implementation iterates on buckets explicitly instead of working solely on leftB and rightB
	// and detect the bucket change. Same operations, cleaner code.

	// init
	const uint maxIdx = (gdata->totParticles - 1);
	uint leftB = 0;
	uint rightB;
	uint nextBucketBeginsAt = 0;

	// NOTE: in the for cycle we want to iterate on the global number of devices, not the local (process) one
	// NOTE(2): we don't need to iterate in the last bucket: it should be already correct after the others. That's why "devices-1".
	// We might want to iterate on last bucket only for correctness check.
	// For each bucket (device)...
	for (uint currentGlobalDevice = 0; currentGlobalDevice < (gdata->totDevices - 1); currentGlobalDevice++) {
		// compute where current bucket ends
		nextBucketBeginsAt += particlesPerGlobalDevice[currentGlobalDevice];
		// reset rightB to the end
		rightB = maxIdx;
		// go on until we reach the end of the current bucket
		while (leftB < nextBucketBeginsAt) {

			// translate from globalDeviceIndex to an absolute device index in 0..totDevices (the opposite convertDeviceMap does)
			uint currPartGlobalDevice = gdata->GLOBAL_DEVICE_NUM( m_hParticleKeys[leftB] );

			// if in the current position there is a particle *not* belonging to the bucket...
			if (currPartGlobalDevice != currentGlobalDevice) {

				// ...let's find a correct one, scanning from right to left
				while ( gdata->GLOBAL_DEVICE_NUM( m_hParticleKeys[rightB] ) != currentGlobalDevice) rightB--;

				// here it should never happen that (rightB <= leftB). We should throw an error if it happens
				particleSwap(leftB, rightB);
				std::swap(m_hParticleKeys[leftB], m_hParticleKeys[rightB]);
			}

			// already correct or swapped, time to go on
			leftB++;
		}
	}
	// delete array of keys (might be recycled instead?)
	delete[] m_hParticleKeys;

	// initialize the outer cells values in s_dSegmentsStart. The inner_edge are still uninitialized
	for (uint currentDevice = 0; currentDevice < gdata->devices; currentDevice++) {
		uint assigned_parts = gdata->s_hPartsPerDevice[currentDevice];
		printf("    d%u  p %u\n", currentDevice, assigned_parts);
		// this should always hold according to the current CELL_TYPE values
		gdata->s_dSegmentsStart[currentDevice][CELLTYPE_INNER_CELL ] = 		EMPTY_SEGMENT;
		// this is usually not true, since a device usually has neighboring cells; will be updated at first reorder
		gdata->s_dSegmentsStart[currentDevice][CELLTYPE_INNER_EDGE_CELL ] =	EMPTY_SEGMENT;
		// this is true and will change at first APPEND
		gdata->s_dSegmentsStart[currentDevice][CELLTYPE_OUTER_EDGE_CELL ] =	EMPTY_SEGMENT;
		// this is true and might change between a reorder and the following crop
		gdata->s_dSegmentsStart[currentDevice][CELLTYPE_OUTER_CELL ] =		EMPTY_SEGMENT;
	}

	// DEBUG: check if the sort was correct
	bool monotonic = true;
	bool count_c = true;
	uint hcount[MAX_DEVICES_PER_NODE];
	for (uint d=0; d < MAX_DEVICES_PER_NODE; d++)
		hcount[d] = 0;
	for (uint p=0; p < gdata->totParticles && monotonic; p++) {
		uint cdev = gdata->s_hDeviceMap[ cellHashFromParticleHash(gdata->s_hBuffers.getData<BUFFER_HASH>()[p]) ];
		uint pdev;
		if (p > 0) pdev = gdata->s_hDeviceMap[ cellHashFromParticleHash(gdata->s_hBuffers.getData<BUFFER_HASH>()[p-1]) ];
		if (p > 0 && cdev < pdev ) {
			printf(" -- sorting error: array[%d] has device n%dd%u, array[%d] has device n%dd%u (skipping next errors)\n",
				p-1, gdata->RANK(pdev), gdata->	DEVICE(pdev), p, gdata->RANK(cdev), gdata->	DEVICE(cdev) );
			monotonic = false;
		}
		// count particles of the current process
		if (gdata->RANK(cdev) == gdata->mpi_rank)
			hcount[ gdata->DEVICE(cdev) ]++;
	}
	// WARNING: the following check is only for particles of the current rank (multigpu, not multinode).
	// Each process checks its own particles.
	for (uint d=0; d < gdata->devices; d++)
		if (hcount[d] != gdata->s_hPartsPerDevice[d]) {
			count_c = false;
			printf(" -- sorting error: counted %d particles for device %d, but should be %d\n",
				hcount[d], d, gdata->s_hPartsPerDevice[d]);
		}
	if (monotonic && count_c)
		printf(" --- array OK\n");
	else
		printf(" --- array ERROR\n");
	// finally, print the list again
	//for (uint p=1; p < gdata->totParticles && monotonic; p++)
		//printf(" p %d has id %u, dev %d\n", p, id(gdata->s_hInfo[p]), gdata->calcDevice(gdata->s_hPos[p]) ); // */
}

// Swap two particles in all host arrays; used in host sort
void GPUSPH::particleSwap(uint idx1, uint idx2)
{
	BufferList::iterator iter = gdata->s_hBuffers.begin();
	while (iter != gdata->s_hBuffers.end()) {
			iter->second->swap_elements(idx1, idx2);
		++iter;
	}
}

// set nextCommand, unlock the threads and wait for them to complete
void GPUSPH::doCommand(CommandType cmd, flag_t flags, float arg)
{
	// resetting the host buffers is useful to check if the arrays are completely filled
	/*/ if (cmd==DUMP) {
	 const uint float4Size = sizeof(float4) * gdata->totParticles;
	 const uint infoSize = sizeof(particleinfo) * gdata->totParticles;
	 memset(gdata->s_hPos, 0, float4Size);
	 memset(gdata->s_hVel, 0, float4Size);
	 memset(gdata->s_hInfo, 0, infoSize);
	 } */
	gdata->nextCommand = cmd;
	gdata->commandFlags = flags;
	gdata->extraCommandArg = arg;
	gdata->threadSynchronizer->barrier(); // unlock CYCLE BARRIER 2
	gdata->threadSynchronizer->barrier(); // wait for completion of last command and unlock CYCLE BARRIER 1
}

void GPUSPH::setViscosityCoefficient()
{
	PhysParams *pp = gdata->problem->get_physparams();
	// Setting visccoeff
	switch (gdata->problem->get_simparams()->visctype) {
		case ARTVISC:
			pp->visccoeff = pp->artvisccoeff;
			break;

		case KINEMATICVISC:
		case SPSVISC:
			pp->visccoeff = 4.0*pp->kinematicvisc;
			break;

		case KEPSVISC:
		case DYNAMICVISC:
			pp->visccoeff = pp->kinematicvisc;
			break;

		default:
			throw runtime_error(string("Don't know how to set viscosity coefficient for chosen viscosity type!"));
			break;
	}
}

// creates the Writer according to the requested WriterType
void GPUSPH::createWriter()
{
	//gdata->writerType = gdata->problem->get_writertype();
	//switch(gdata->writerType) {
	switch (gdata->problem->get_writertype()) {
		case Problem::TEXTWRITER:
			gdata->writerType = TEXTWRITER;
			gdata->writer = new TextWriter(gdata->problem);
			break;

		case Problem::VTKWRITER:
			gdata->writerType = VTKWRITER;
			gdata->writer = new VTKWriter(gdata->problem);
			gdata->writer->setGlobalData(gdata); // VTK also supports writing the device index
			break;

		case Problem::VTKLEGACYWRITER:
			gdata->writerType = VTKLEGACYWRITER;
			gdata->writer = new VTKLegacyWriter(gdata->problem);
			break;

		case Problem::CUSTOMTEXTWRITER:
			gdata->writerType = CUSTOMTEXTWRITER;
			gdata->writer = new CustomTextWriter(gdata->problem);
			break;

		case Problem::UDPWRITER:
			gdata->writerType = UDPWRITER;
			gdata->writer = new UDPWriter(gdata->problem);
			break;

		default:
			//stringstream ss;
			//ss << "Writer not supported";
			//throw runtime_error(ss.str());
			printf("Writer not supported\n");
			break;
	}
}

void GPUSPH::doWrite()
{
	uint node_offset = gdata->s_hStartPerDevice[0];

	// WaveGages work by looking at neighboring SURFACE particles and averaging their z coordinates
	// NOTE: it's a standard average, not an SPH smoothing, so the neighborhood is arbitrarily fixed
	// at gage (x,y) ± 2 smoothing lengths
	// TODO should it be an SPH smoothing instead?

	GageList &gages = problem->get_simparams()->gage;
	double slength = problem->get_simparams()->slength;

	size_t numgages = gages.size();

	std::vector<double2> gage_llimit, gage_ulimit; // neighborhood limits
	std::vector<uint> gage_parts;
	GageList::iterator gage = gages.begin();
	GageList::iterator gage_end = gages.end();
	while (gage != gage_end) {
		gage_llimit.push_back(make_double2(*gage) - 2*slength);
		gage_ulimit.push_back(make_double2(*gage) + 2*slength);
		gage_parts.push_back(0);
		gage->z = 0;
		++gage;
	}

<<<<<<< HEAD
	// TODO MERGE REVIEW. do on each node separately? (better: in each worker thread)
	double3 const& wo = problem->get_worldorigin();
	for (uint i = node_offset; i < node_offset + gdata->processParticles[gdata->mpi_rank]; i++) {
		const float4 pos = gdata->s_hBuffers.getData<BUFFER_POS>()[i];
=======
	// TODO: parallelize? (e.g. each thread tranlsates its own particles)
	double3 const& wo = problem->get_worldorigin();
	const float4 *lpos = gdata->s_hBuffers.getData<BUFFER_POS>();
	const particleinfo *info = gdata->s_hBuffers.getData<BUFFER_INFO>();
	double4 *gpos = gdata->s_hBuffers.getData<BUFFER_POS_GLOBAL>();

	for (uint i = node_offset; i < node_offset + gdata->processParticles[gdata->mpi_rank]; i++) {
		const float4 pos = lpos[i];
>>>>>>> 08515c3e
		double4 dpos;
		uint3 gridPos = gdata->calcGridPosFromCellHash( cellHashFromParticleHash(gdata->s_hBuffers.getData<BUFFER_HASH>()[i]) );
		dpos.x = ((double) gdata->cellSize.x)*(gridPos.x + 0.5) + (double) pos.x + wo.x;
		dpos.y = ((double) gdata->cellSize.y)*(gridPos.y + 0.5) + (double) pos.y + wo.y;
		dpos.z = ((double) gdata->cellSize.z)*(gridPos.z + 0.5) + (double) pos.z + wo.z;
		dpos.w = pos.w;

		// for surface particles add the z coodinate to the appropriate wavegages
		if (numgages && SURFACE(info[i])) {
			for (uint g = 0; g < numgages; ++g) {
				if ((dpos.x > gage_llimit[g].x) && (dpos.x < gage_ulimit[g].x) &&
					(dpos.y > gage_llimit[g].y) && (dpos.y < gage_ulimit[g].y)) {
						gage_parts[g]++;
						gages[g].z += pos.z;
				}
			}

		}

		gpos[i] = dpos;
	}

	if (numgages) {
		for (uint g = 0 ; g < numgages; ++g) {
			gages[g].z /= gage_parts[g];
		}
		//Write WaveGage information on one text file
		gdata->writer->write_WaveGage(gdata->t, gages);
	}

	//Testpoints
	if (gdata->problem->get_simparams()->testpoints) {
		// Write testpoints, on buffer read
		doCommand(COMPUTE_TESTPOINTS);
	}

	gdata->writer->write(
		gdata->processParticles[gdata->mpi_rank],
		gdata->s_hBuffers,
		node_offset,
		gdata->t, gdata->problem->get_simparams()->testpoints);
	gdata->problem->mark_written(gdata->t);

	// TODO: enable energy computation and dump
	/*calc_energy(m_hEnergy,
		m_dPos[m_currentPosRead],
		m_dVel[m_currentVelRead],
		m_dInfo[m_currentInfoRead],
		m_numParticles,
		m_physparams->numFluids);
	m_writer->write_energy(m_simTime, m_hEnergy);*/
}

void GPUSPH::buildNeibList()
{
	// run most of the following commands on all particles
	gdata->only_internal = false;

	doCommand(CALCHASH);
	doCommand(SORT);
	if (problem->get_simparams()->boundarytype == SA_BOUNDARY)
		doCommand(INVINDEX);
	doCommand(REORDER);

	// swap pos, vel and info double buffers
	gdata->swapDeviceBuffers(BUFFERS_ALL_DBL);

	// if running on multiple GPUs, update the external cells
	if (MULTI_DEVICE) {
		// copy cellStarts, cellEnds and segments on host
		doCommand(DUMP_CELLS);
		doCommand(UPDATE_SEGMENTS);

		// here or later, before update indices: MPI_Allgather (&sendbuf,sendcount,sendtype,&recvbuf, recvcount,recvtype,comm)
		// maybe overlapping with dumping cells (run async before dumping the cells)

		// update particle offsets
		updateArrayIndices();
		// crop external cells
		doCommand(CROP);
		// append fresh copies of the externals
		// NOTE: this imports also particle hashes without resetting the high bits, which are wrong
		// until next calchash; however, they are filtered out when using the particle hashes.
		doCommand(APPEND_EXTERNAL, IMPORT_BUFFERS);
	}

	// build neib lists only for internal particles
	gdata->only_internal = true;
	doCommand(BUILDNEIBS);

	// scan and check the peak number of neighbors and the estimated number of interactions
	const uint maxPossibleNeibs = gdata->problem->get_simparams()->maxneibsnum;
	gdata->lastGlobalPeakNeibsNum = 0;
	for (uint d = 0; d < gdata->devices; d++) {
		const uint currDevMaxNeibs = gdata->timingInfo[d].maxNeibs;

		if (currDevMaxNeibs > maxPossibleNeibs)
			printf("WARNING: current max. neighbors numbers %u greather than MAXNEIBSNUM (%u)\n", currDevMaxNeibs, maxPossibleNeibs);

		if (currDevMaxNeibs > gdata->lastGlobalPeakNeibsNum)
			gdata->lastGlobalPeakNeibsNum = currDevMaxNeibs;

		gdata->lastGlobalNumInteractions += gdata->timingInfo[d].numInteractions;
	}
}

void GPUSPH::doCallBacks()
{
	Problem *pb = gdata->problem;

	if (pb->m_simparams.mbcallback)
		gdata->s_mbData = pb->get_mbdata(
			gdata->t,
			gdata->dt,
			gdata->iterations == 0);

	if (pb->m_simparams.gcallback)
		gdata->s_varGravity = pb->g_callback(gdata->t);
}

void GPUSPH::initializeBoundaryConditions()
{
	// initially data is in read so swap to write
	gdata->swapDeviceBuffers(BUFFER_VEL | BUFFER_TKE | BUFFER_EPSILON);

	gdata->only_internal = true;
	// compute values for vertices plus initial estimate for gradgamma direction
	doCommand(SA_CALC_BOUND_CONDITIONS, INITIALIZATION_STEP);
	if (MULTI_DEVICE)
		doCommand(UPDATE_EXTERNAL, BUFFER_VEL | BUFFER_TKE | BUFFER_EPSILON | BUFFER_GRADGAMMA | DBLBUFFER_WRITE);

	// compute values for segments
	doCommand(SA_UPDATE_BOUND_VALUES, INITIALIZATION_STEP);
	if (MULTI_DEVICE)
		doCommand(UPDATE_EXTERNAL, BUFFER_VEL | BUFFER_TKE | BUFFER_EPSILON | DBLBUFFER_WRITE);

	// swap changed buffers back so that read contains the new data
	gdata->swapDeviceBuffers(BUFFER_VEL | BUFFER_TKE | BUFFER_EPSILON | BUFFER_GRADGAMMA);
}

void GPUSPH::printStatus()
{
//#define ti timingInfo
	printf(	"Simulation time t=%es, iteration=%s, dt=%es, %s parts (%.2g MIPPS), maxneibs %u, %u files saved so far\n",
			//"mean %e neibs. in %es, %e neibs/s, max %u neibs\n"
			//"mean neib list in %es\n"
			//"mean integration in %es\n",
			gdata->t, gdata->addSeparators(gdata->iterations).c_str(), gdata->dt,
			gdata->addSeparators(gdata->totParticles).c_str(), m_performanceCounter->getMIPPS(gdata->iterations * gdata->totParticles),
			gdata->lastGlobalPeakNeibsNum, gdata->writer->getLastFilenum()
			//ti.t, ti.iterations, ti.dt, ti.numParticles, (double) ti.meanNumInteractions,
			//ti.meanTimeInteract, ((double)ti.meanNumInteractions)/ti.meanTimeInteract, ti.maxNeibs,
			//ti.meanTimeNeibsList,
			//ti.meanTimeEuler
			);
	fflush(stdout);
//#undef ti
}

void GPUSPH::printParticleDistribution()
{
	printf("Particle distribution for process %u at iteration %lu:\n", gdata->mpi_rank, gdata->iterations);
	for (uint d = 0; d < gdata->devices; d++) {
		printf(" - Device %u: %u internal particles, %u total\n", d, gdata->s_hPartsPerDevice[d], gdata->GPUWORKERS[d]->getNumParticles());
		// Uncomment the following to detail the segments of each device
		/*
		if (MULTI_DEVICE) {
			printf("   Internal particles start at:      %u\n", gdata->s_dSegmentsStart[d][0]);
			printf("   Internal edge particles start at: %u\n", gdata->s_dSegmentsStart[d][1]);
			printf("   External edge particles start at: %u\n", gdata->s_dSegmentsStart[d][2]);
			printf("   External particles start at:      %u\n", gdata->s_dSegmentsStart[d][3]);
		}
		*/
	}
	printf("   TOT:   %u particles\n", gdata->processParticles[ gdata->mpi_rank ]);
}
// Do a roll call of particle IDs; useful after dumps if the filling was uniform.
// Notifies anomalies only once in the simulation for each particle ID
// NOTE: only meaningful in singlenode (otherwise, there is no correspondence between indices and ids)
void GPUSPH::rollCallParticles()
{
	bool all_normal = true;

	// reset bitmap and addrs
	for (uint idx = 0; idx < gdata->processParticles[gdata->mpi_rank]; idx++) {
		m_rcBitmap[idx] = false;
		m_rcAddrs[idx] = UINT_MAX;
	}

	// fill out the bitmap and check for duplicates
	for (uint pos = 0; pos < gdata->processParticles[gdata->mpi_rank]; pos++) {
		uint idx = id(gdata->s_hBuffers.getData<BUFFER_INFO>()[pos]);
		if (m_rcBitmap[idx] && !m_rcNotified[idx]) {
			printf("WARNING: at iteration %lu, time %g particle idx %u is in pos %u and %u!\n",
					gdata->iterations, gdata->t, idx, m_rcAddrs[idx], pos);
			// getchar(); // useful for debugging
			// printf("Press ENTER to continue...\n");
			all_normal = false;
			m_rcNotified[idx] = true;
		}
		m_rcBitmap[idx] = true;
		m_rcAddrs[idx] = pos;
	}
	// now check if someone is missing
	for (uint idx = 0; idx < gdata->processParticles[gdata->mpi_rank]; idx++)
		if (!m_rcBitmap[idx] && !m_rcNotified[idx]) {
			printf("WARNING: at iteration %lu, time %g particle idx %u was not found!\n",
					gdata->iterations, gdata->t, idx);
			// printf("Press ENTER to continue...\n");
			// getchar(); // useful for debugging
			m_rcNotified[idx] = true;
			all_normal = false;
		}
	// if there was any warning...
	if (!all_normal) {
		printf("Recap of devices after roll call:\n");
		for (uint d = 0; d < gdata->devices; d++) {
			printf(" - device at index %u has %s particles assigned and offset %s\n", d,
					gdata->addSeparators(gdata->s_hPartsPerDevice[d]).c_str(),
					gdata->addSeparators(gdata->s_hStartPerDevice[d]).c_str() );
			// extra stuff for deeper debugging
			// uint last_idx = gdata->s_hStartPerDevice[d] + gdata->s_hPartsPerDevice[d] - 1;
			// uint first_idx = gdata->s_hStartPerDevice[d];
			// printf("   first part has idx %u, last part has idx %u\n", id(gdata->s_hInfo[first_idx]), id(gdata->s_hInfo[last_idx])); */
		}
	}
}

// update s_hStartPerDevice, s_hPartsPerDevice and totParticles
// Could go in GlobalData but would need another forward-declaration
void GPUSPH::updateArrayIndices() {
	uint processCount = 0;

	// just store an incremental counter
	for (uint d = 0; d < gdata->devices; d++) {
		gdata->s_hPartsPerDevice[d] = gdata->GPUWORKERS[d]->getNumInternalParticles();
		processCount += gdata->s_hPartsPerDevice[d];
	}

	// update che number of particles of the current process. Do we need to store the previous value?
	// uint previous_process_parts = gdata->processParticles[ gdata->mpi_rank ];
	gdata->processParticles[gdata->mpi_rank] = processCount;

	// allgather values, aka: receive values of other processes
	if (MULTI_NODE)
		gdata->networkManager->allGatherUints(&processCount, gdata->processParticles);

	// now update the offsets for each device:
	gdata->s_hStartPerDevice[0] = 0;
	for (int n = 0; n < gdata->mpi_rank; n++) // first shift s_hStartPerDevice[0] by means of the previous nodes...
		gdata->s_hStartPerDevice[0] += gdata->processParticles[n];
	for (uint d = 1; d < gdata->devices; d++) // ...then shift the other devices by means of the previous devices
		gdata->s_hStartPerDevice[d] = gdata->s_hStartPerDevice[d-1] + gdata->s_hPartsPerDevice[d-1];

	// process 0 checks if total number of particles varied in the simulation
	if (gdata->mpi_rank == 0) {
		uint newSimulationTotal = 0;
		for (uint n = 0; n < gdata->mpi_nodes; n++)
			newSimulationTotal += gdata->processParticles[n];

		if (newSimulationTotal != gdata->totParticles) {
			printf("WARNING: at iteration %lu the number of particles changed from %u to %u for no known reason!\n",
				gdata->iterations, gdata->totParticles, newSimulationTotal);

			// who is missing? if single-node, do a roll call
			if (SINGLE_NODE) {
				doCommand(DUMP, BUFFER_INFO | DBLBUFFER_READ);
				rollCallParticles();
			}

			// update totParticles to avoid dumping an outdated particle (and repeating the warning).
			// Note: updading *after* the roll call likely shows the missing particle(s) and the duplicate(s). Doing before it only shows the missing one(s)
			gdata->totParticles = newSimulationTotal;
		}
	}
}

// initialize the centers of gravity of objects
void GPUSPH::initializeObjectsCGs()
{
	if (gdata->problem->get_simparams()->numODEbodies > 0) {
		gdata->s_hRbGravityCenters = gdata->problem->get_ODE_bodies_cg();

		// Debug
		/* for (int i=0; i < m_simparams->numbodies; i++) {
			printf("Body %d: cg(%g,%g,%g) lastindex: %d\n", i, cg[i].x, cg[i].y, cg[i].z, m_hRbLastIndex[i]);
		}
		uint rbfirstindex[MAXBODIES];
		CUDA_SAFE_CALL(cudaMemcpyFromSymbol(rbfirstindex, "d_rbstartindex", m_simparams->numbodies*sizeof(uint)));
		for (int i=0; i < m_simparams->numbodies; i++) {
			printf("Body %d: firstindex: %d\n", i, rbfirstindex[i]);
		} */
	}
}<|MERGE_RESOLUTION|>--- conflicted
+++ resolved
@@ -1090,12 +1090,6 @@
 		++gage;
 	}
 
-<<<<<<< HEAD
-	// TODO MERGE REVIEW. do on each node separately? (better: in each worker thread)
-	double3 const& wo = problem->get_worldorigin();
-	for (uint i = node_offset; i < node_offset + gdata->processParticles[gdata->mpi_rank]; i++) {
-		const float4 pos = gdata->s_hBuffers.getData<BUFFER_POS>()[i];
-=======
 	// TODO: parallelize? (e.g. each thread tranlsates its own particles)
 	double3 const& wo = problem->get_worldorigin();
 	const float4 *lpos = gdata->s_hBuffers.getData<BUFFER_POS>();
@@ -1104,7 +1098,6 @@
 
 	for (uint i = node_offset; i < node_offset + gdata->processParticles[gdata->mpi_rank]; i++) {
 		const float4 pos = lpos[i];
->>>>>>> 08515c3e
 		double4 dpos;
 		uint3 gridPos = gdata->calcGridPosFromCellHash( cellHashFromParticleHash(gdata->s_hBuffers.getData<BUFFER_HASH>()[i]) );
 		dpos.x = ((double) gdata->cellSize.x)*(gridPos.x + 0.5) + (double) pos.x + wo.x;
