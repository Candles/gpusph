/*  Copyright 2011-2013 Alexis Herault, Giuseppe Bilotta, Robert A. Dalrymple, Eugenio Rustico, Ciro Del Negro

    Istituto Nazionale di Geofisica e Vulcanologia
        Sezione di Catania, Catania, Italy

    Università di Catania, Catania, Italy

    Johns Hopkins University, Baltimore, MD

    This file is part of GPUSPH.

    GPUSPH is free software: you can redistribute it and/or modify
    it under the terms of the GNU General Public License as published by
    the Free Software Foundation, either version 3 of the License, or
    (at your option) any later version.

    GPUSPH is distributed in the hope that it will be useful,
    but WITHOUT ANY WARRANTY; without even the implied warranty of
    MERCHANTABILITY or FITNESS FOR A PARTICULAR PURPOSE.  See the
    GNU General Public License for more details.

    You should have received a copy of the GNU General Public License
    along with GPUSPH.  If not, see <http://www.gnu.org/licenses/>.
*/

#ifndef _BUILDNEIBS_CUH_
#define _BUILDNEIBS_CUH_

#include "particledefine.h"
#include "physparams.h"
#include "simparams.h"
#include "timing.h"

#include "vector_math.h"

/* Important notes on block sizes:
	- all kernels accessing the neighbor list MUST HAVE A BLOCK
	MULTIPLE OF NEIBINDEX_INTERLEAVE
	- a parallel reduction for max neibs number is done inside neiblist, block
	size for neiblist MUST BE A POWER OF 2
 */
#if (__COMPUTE__ >= 20)
	#define BLOCK_SIZE_CALCHASH		256
	#define MIN_BLOCKS_CALCHASH		6
	#define BLOCK_SIZE_REORDERDATA	256
	#define MIN_BLOCKS_REORDERDATA	6
	#define BLOCK_SIZE_BUILDNEIBS	256
	#define MIN_BLOCKS_BUILDNEIBS	5
#else
	#define BLOCK_SIZE_CALCHASH		256
	#define MIN_BLOCKS_CALCHASH		1
	#define BLOCK_SIZE_REORDERDATA	256
	#define MIN_BLOCKS_REORDERDATA	1
	#define BLOCK_SIZE_BUILDNEIBS	256
	#define MIN_BLOCKS_BUILDNEIBS	1
#endif


extern "C"
{
void
setneibsconstants(const SimParams *simparams, const PhysParams *physparams,
	float3 const& worldOrigin, uint3 const& gridSize, float3 const& cellSize,
	idx_t const& allocatedParticles);

void
getneibsconstants(SimParams *simparams, PhysParams *physparams);

void
resetneibsinfo(void);

void
getneibsinfo(TimingInfo & timingInfo);

void
calcHash(float4*	pos,
		 hashKey*	particleHash,
		 uint*		particleIndex,
		 const particleinfo* particleInfo,
		 uint*		compactDeviceMap,
		 const uint		numParticles,
		 const Periodicity	periodicbound);

void
fixHash(hashKey*	particleHash,
		uint*		particleIndex,
		const particleinfo* particleInfo,
		uint*		compactDeviceMap,
		const uint		numParticles);

void reorderDataAndFindCellStart(	uint*				cellStart,			// output: cell start index
									uint*				cellEnd,			// output: cell end index
									uint*				segmentStart,
									float4*				newPos,				// output: sorted positions
									float4*				newVel,				// output: sorted velocities
									particleinfo*		newInfo,			// output: sorted info
									float4*				newBoundElement,	// output: sorted boundary elements
									float4*				newGradGamma,		// output: sorted gradient gamma
									vertexinfo*			newVertices,		// output: sorted vertices
									float*				newTKE,				// output: k for k-e model
									float*				newEps,				// output: e for k-e model
									float*				newTurbVisc,		// output: eddy viscosity
									float4*				newEulerVel,		// output: sorted euler vel
									const hashKey*		particleHash,		// input: sorted grid hashes
									const uint*			particleIndex,		// input: sorted particle indices
									const float4*		oldPos,				// input: unsorted positions
									const float4*		oldVel,				// input: unsorted velocities
									const particleinfo*	oldInfo,			// input: unsorted info
									const float4*		oldBoundElement,	// input: sorted boundary elements
									const float4*		oldGradGamma,		// input: sorted gradient gamma
									const vertexinfo*	oldVertices,		// input: sorted vertices
									const float*		oldTKE,				// input: k for k-e model
									const float*		oldEps,				// input: e for k-e model
									const float*		oldTurbVisc,		// input: eddy viscosity
									const float4*		oldEulerVel,		// input: euler vel
									const uint			numParticles,
<<<<<<< HEAD
									const uint			numGridCells);

void
updateVertIDToIndex(particleinfo*	particleInfo,	// input: particle's information
					uint*			vertIDToIndex,	// output: vertIDToIndex array
					const uint		numParticles);	// input: total number of particles
=======
									uint*				newNumParticles,	// output: number of active particles found
									const uint			numGridCells,
									uint*				inversedParticleIndex);
>>>>>>> 393cd2d1

void
buildNeibsList(	neibdata*			neibsList,
				const float4*		pos,
				const particleinfo*	info,
				vertexinfo*			vertices,
				const float4		*boundelem,
				float2*				vertPos[],
				const uint*			vertIDToIndex,
				const hashKey*		particleHash,
				const uint*			cellStart,
				const uint*			cellEnd,
				const uint			numParticles,
				const uint			particleRangeEnd,
				const uint			gridCells,
				const float			sqinfluenceradius,
				const float			boundNlSqInflRad,
				const Periodicity	periodicbound);

void
sort(	hashKey*	particleHash,
		uint*	particleIndex,
		uint	numParticles
		);
}
#endif<|MERGE_RESOLUTION|>--- conflicted
+++ resolved
@@ -114,18 +114,12 @@
 									const float*		oldTurbVisc,		// input: eddy viscosity
 									const float4*		oldEulerVel,		// input: euler vel
 									const uint			numParticles,
-<<<<<<< HEAD
-									const uint			numGridCells);
+									uint*				newNumParticles);	// output: number of active particles found
 
 void
 updateVertIDToIndex(particleinfo*	particleInfo,	// input: particle's information
 					uint*			vertIDToIndex,	// output: vertIDToIndex array
 					const uint		numParticles);	// input: total number of particles
-=======
-									uint*				newNumParticles,	// output: number of active particles found
-									const uint			numGridCells,
-									uint*				inversedParticleIndex);
->>>>>>> 393cd2d1
 
 void
 buildNeibsList(	neibdata*			neibsList,
