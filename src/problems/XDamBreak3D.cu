--- conflicted
+++ resolved
@@ -80,11 +80,8 @@
 	set_dynamic_visc(0, 1.0e-4f);
 
 	// *** Initialization of minimal simulation parameters
-<<<<<<< HEAD
 	simparams()->neiblistsize = 256 + 64;
-=======
-	simparams()->maxneibsnum = 128 + 64;
->>>>>>> bce5c3a6
+	simparams()->neibboundpos = 255;
 
 	// *** Other parameters and settings
 	add_writer(VTKWRITER, 0.005f);
