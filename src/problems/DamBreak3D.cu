--- conflicted
+++ resolved
@@ -48,16 +48,9 @@
 	// boundary types: LJ_BOUNDARY*, MK_BOUNDARY, SA_BOUNDARY, DYN_BOUNDARY*
 	// * = tested in this problem
 	SETUP_FRAMEWORK(
-<<<<<<< HEAD
-		//formulation<SPH_GRENIER>,
-		//formulation<SPH_F2>,
-		viscosity<DYNAMICVISC>,
-		boundary<DYN_BOUNDARY>,
-		flags<ENABLE_DTADAPT | ENABLE_REPACKING>
-=======
 		viscosity<ARTVISC>,
 		boundary<DYN_BOUNDARY>
->>>>>>> a18ab7c8
+		add_flags<ENABLE_REPACKING>
 	).select_options(
 		RHODIFF == FERRARI, densitydiffusion<FERRARI>(),
 		RHODIFF == BREZZI, densitydiffusion<BREZZI>(),
