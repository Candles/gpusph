--- conflicted
+++ resolved
@@ -51,7 +51,6 @@
 
 template<int step, bool xsphcorr>
 __global__ void
-<<<<<<< HEAD
 eulerDevice(
 	const float4*	oldPos,
 	const hashKey*	particleHash,
@@ -70,22 +69,6 @@
 	const float	full_dt,
 	const float	half_dt, /* full_dt/2 */
 	const float	t)
-=======
-EULER_KERNEL_NAME(
-	const	float4	*oldPos,
-	const	float4	*oldVel,
-	particleinfo	*info,
-	const	float4	*forces,
-#if XSPH_KERNEL
-	const	float4	*xsph,
-#endif
-			float4	*newPos,
-			float4	*newVel,
-			uint	numParticles,
-			float	dt,
-			float	dt2,
-			float	t)
->>>>>>> d5900e29
 {
 	const int index = INTMUL(blockIdx.x,blockDim.x) + threadIdx.x;
 
@@ -119,26 +102,12 @@
 
 		// Updating particle position
 		if (FLUID(pinfo)) {
-<<<<<<< HEAD
 			// add weighted mean_vel only in xsphcorr case
 			// the compiler is smart enough to optimize it out
 			// in the xsphcorr == false case
 			pos.x += (velc.x + xsphcorr*d_epsxsph*mean_vel.x)*dt;
 			pos.y += (velc.y + xsphcorr*d_epsxsph*mean_vel.y)*dt;
 			pos.z += (velc.z + xsphcorr*d_epsxsph*mean_vel.z)*dt;
-=======
-			// new position is given by pos + pos_corr, with pos_corr given by
-			// velc [ + optional xsph correction ] * dt
-			float3 pos_corr = as_float3(velc);
-			# ifdef XSPH_KERNEL
-			pos_corr += d_epsxsph*as_float3(mean_vel);
-			# endif
-			pos_corr *= dt;
-
-			pos.x += pos_corr.x;
-			pos.y += pos_corr.y;
-			pos.z += pos_corr.z;
->>>>>>> d5900e29
 
 			// Updating particle velocity
 			// For step 1:
@@ -152,7 +121,6 @@
 			keps_k += dt*dkde.x;
 			keps_e += dt*dkde.y;
 		}
-<<<<<<< HEAD
 		// Updating velocity for vertex particles, used to set boundary conditions in k-e model
 		else if (VERTEX(pinfo)) {
 			vel += dt*force;
@@ -160,18 +128,11 @@
 		// Moving boundaries
 		// Updating positions for piston particles.
 		// Now d_mbdata.x contains the piston velocity
-=======
-		// Updating positions for Piston particles
->>>>>>> d5900e29
 		else if (type(pinfo) == PISTONPART) {
 			const int i = object(pinfo);
 			pos.x += d_mbdata[i].x*dt;
 		}
-<<<<<<< HEAD
 		// Updating postions for paddle particles
-=======
-		// Updating positions for Paddle particles
->>>>>>> d5900e29
 		else if (type(pinfo)  == PADDLEPART) {
 			const int i = object(pinfo);
 			const float3 absPos = d_worldOrigin + as_float3(pos) + calcGridPosFromHash(particleHash[index])*d_cellSize + 0.5f*d_cellSize;
@@ -182,85 +143,23 @@
 			pos.x += c*relPos.x + s*relPos.y;
 			pos.z += -s*relPos.x + c*relPos.y;
 		}
-<<<<<<< HEAD
 		// Updating positions for gate particles
 		// mbdata.x,y,z contains gate velocity
 		else if (type(pinfo) == GATEPART) {
-=======
-		// Updating positions for Gate particles
-		// At each substep the gate part covers a distance equals to v*dt/2.0
-		// so in 2 substep the gate covers v*dt BUT pos is always pos(n) so
-		// at step 1 we have pos += v*dt with dt=dt/2 and at step 2 we have
-		// pos += v*dt with dt = dt
-		else if (type(pinfo)  == GATEPART) {
->>>>>>> d5900e29
 			const int i = object(pinfo);
 			as_float3(pos) += as_float3(d_mbdata[i])*dt;
 		}
-<<<<<<< HEAD
 		// TODO: change object particles velocity
 		else if (type(pinfo) == OBJECTPART && step == 2) {
 			const int i = object(pinfo);
-
-=======
-		// TODO: test rotations
-		else if (type(pinfo) == OBJECTPART && step == 2) {
-			const int i = object(pinfo);
-
-			// // Applying rotation around center of gravity
-			//applyrot(&d_rbsteprot[9*i], pos, d_rbcg[i]);
-
->>>>>>> d5900e29
 			// Applying center of gravity translation
 			pos.x += d_rbtrans[i].x;
 			pos.y += d_rbtrans[i].y;
 			pos.z += d_rbtrans[i].z;
-<<<<<<< HEAD
 
 			// Applying rotation around center of gravity
 			const float3 relPos = d_worldOrigin + as_float3(pos) + calcGridPosFromHash(particleHash[index])*d_cellSize + 0.5f*d_cellSize - d_rbcg[i];
 			applyrot(&d_rbsteprot[9*i], relPos, pos);
-=======
-
-			// Applying rotation around center of gravity
-			applyrot(&d_rbsteprot[9*i], pos, d_rbcg[i]);
-		}
-
-		if (periodicbound) {
-			if (d_dispvect.x) {
-				if (pos.x >= d_maxlimit.x) {
-					pos.x -= d_dispvect.x;
-					pos.y -= d_dispOffset.y;
-					pos.z -= d_dispOffset.z;
-				} else if (pos.x < d_minlimit.x) {
-					pos.x += d_dispvect.x;
-					pos.y += d_dispOffset.y;
-					pos.z += d_dispOffset.z;
-				}
-			}
-			if (d_dispvect.y) {
-				if (pos.y >= d_maxlimit.y) {
-					pos.y -= d_dispvect.y;
-					pos.x -= d_dispOffset.x;
-					pos.z -= d_dispOffset.z;
-				} else if (pos.y < d_minlimit.y) {
-					pos.y += d_dispvect.y;
-					pos.x += d_dispOffset.x;
-					pos.z += d_dispOffset.z;
-				}
-			}
-			if (d_dispvect.z) {
-				if (pos.z >= d_maxlimit.z) {
-					pos.z -= d_dispvect.z;
-					pos.x -= d_dispOffset.x;
-					pos.y -= d_dispOffset.y;
-				} else if (pos.z < d_minlimit.z) {
-					pos.z += d_dispvect.z;
-					pos.x += d_dispOffset.x;
-					pos.y += d_dispOffset.y;
-				}
-			}
->>>>>>> d5900e29
 		}
 	}
 
