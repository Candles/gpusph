--- conflicted
+++ resolved
@@ -63,7 +63,7 @@
 
 __constant__ float3	d_gravity;						// gravity (vector)
 
-__constant__ float	d_ferrari;				// coefficient for Ferrari correction
+__constant__ float	d_ferrari;						// coefficient for Ferrari correction
 
 // LJ boundary repusion force comuting
 __constant__ float	d_dcoeff;
@@ -81,7 +81,6 @@
 
 __constant__ float	d_visccoeff;
 __constant__ float	d_epsartvisc;
-
 
 // Constants used for DEM
 __constant__ float	d_ewres;
@@ -375,7 +374,6 @@
 /************************************************************************************************************/
 
 
-<<<<<<< HEAD
 /********************************* Neighbor data access management ******************************************/
 /// Compute grid position from hash value
 /*! Compute the grid position corresponding to the given hash. The position
@@ -389,30 +387,6 @@
  */
 __device__ __forceinline__ int3
 calcGridPosFromHash(const hashKey fullGridHash)
-=======
-/********************************* Periodic boundary management *********************************************/
-// Function returning the neigbor index, position, relative distance and velocity
-template<bool periodicbound>
-__device__ __forceinline__ void
-getNeibData(const float4	pos,
-			const float		influenceradius,
-			uint&			neib_index,
-			float4&			neib_pos,
-			float3&			relPos,
-			float&			r);
-
-
-// In case of periodic boundaries we add the displacement
-// vector when needed
-template<>
-__device__ __forceinline__ void
-getNeibData<true>(	const float4	pos,
-					const float		influenceradius,
-					uint&			neib_index,
-					float4&			neib_pos,
-					float3&			relPos,
-					float&			r)
->>>>>>> db580281
 {
 	const uint gridHash = (uint)(fullGridHash >> GRIDHASH_BITSHIFT);
 	int3 gridPos;
@@ -426,7 +400,6 @@
 }
 
 
-<<<<<<< HEAD
 /// Compute hash value from grid position
 /*! Compute the hash value corresponding to the given position. If the position
  * 	is not in the range [0, gridSize.x - 1]x[0, gridSize.y - 1]x[0, gridSize.z - 1]
@@ -443,23 +416,12 @@
 //TODO: implement other periodicity than XPERIODIC and templatize
 __device__ __forceinline__ uint
 calcGridHash(int3 gridPos)
-=======
-template<>
-__device__ __forceinline__ void
-getNeibData<false>(	const float4	pos,
-					const float		influenceradius,
-					uint&			neib_index,
-					float4&			neib_pos,
-					float3&			relPos,
-					float&			r)
->>>>>>> db580281
 {
 	if (gridPos.x < 0) gridPos.x = d_gridSize.x - 1;
 	if (gridPos.x >= d_gridSize.x) gridPos.x = 0;
 	return INTMUL(INTMUL(gridPos.z, d_gridSize.y), d_gridSize.x) + INTMUL(gridPos.y, d_gridSize.x) + gridPos.x;
 }
 
-<<<<<<< HEAD
 
 #define CELLNUMENCODED		(1U<<11)
 #define NEIBINDEXMASK		(0x7FF)
@@ -490,30 +452,6 @@
 			const int3		gridPos,
 			char&			neib_cellnum,
 			uint&			neib_cell_base_index)
-=======
-template<bool periodicbound>
-__device__ __forceinline__ void
-getNeibData(const float4	pos,
-			const float4*	posArray,
-			const float		influenceradius,
-			uint&			neib_index,
-			float4&			neib_pos,
-			float3&			relPos,
-			float&			r);
-
-
-// In case of periodic boundaries we add the displacement
-// vector when needed
-template<>
-__device__ __forceinline__ void
-getNeibData<true>(	const float4	pos,
-					const float4*	posArray,
-					const float		influenceradius,
-					uint&			neib_index,
-					float4&			neib_pos,
-					float3&			relPos,
-					float&			r)
->>>>>>> db580281
 {
 	if (neib_data >= CELLNUMENCODED) {
 		// Update current neib cell number
@@ -522,22 +460,8 @@
 		// Compute neighbor index relative to belonging cell
 		neib_data &= NEIBINDEXMASK;
 
-<<<<<<< HEAD
 		// Substract current cell offset vector to pos
 		pos_corr = as_float3(pos) - d_cell_to_offset[neib_cellnum]*d_cellSize;
-=======
-template<>
-__device__ __forceinline__ void
-getNeibData<false>(	const float4	pos,
-					const float4*	posArray,
-					const float		influenceradius,
-					uint&			neib_index,
-					float4&			neib_pos,
-					float3&			relPos,
-					float&			r)
-{
-	neib_pos = posArray[neib_index];
->>>>>>> db580281
 
 		// Compute index of the first particle in the current cell
 		neib_cell_base_index = cellStart[calcGridHash(gridPos + d_cell_to_offset[neib_cellnum])];
@@ -718,19 +642,12 @@
 		const uint neib_index = getNeibIndex(pos, pos_corr, cellStart, neib_data, gridPos,
 					neib_cellnum, neib_cell_base_index);
 
-<<<<<<< HEAD
 		// Compute relative position vector and distance
 		// Now relPos is a float4 and neib mass is stored in relPos.w
 		#if( __COMPUTE__ >= 20)
 		const float4 relPos = pos_corr - posArray[neib_index];
 		#else
 		const float4 relPos = pos_corr - tex1Dfetch(posTex, neib_index);
-=======
-		#if( __COMPUTE__ >= 20)							
-		getNeibData<periodicbound>(pos, posArray, influenceradius, neib_index, neib_pos, relPos, r);
-		#else
-		getNeibData<periodicbound>(pos, influenceradius, neib_index, neib_pos, relPos, r);
->>>>>>> db580281
 		#endif
 		const float r = length(as_float3(relPos));
 
@@ -799,20 +716,20 @@
 }
 
 
-template<KernelType kerneltype, bool periodicbound>
+template<KernelType kerneltype>
 __global__ void
 initGradGammaDevice(	float4*		newPos,
 			float4*		virtualVel,
 			float4*		gradGam,
-			const uint*	neibsList,
+			const uint*	particleHash,
+			const uint*	cellStart,
+			const neibdata*	neibsList,
 			const uint	numParticles,
 			const float deltap,
 			const float	slength,
 			const float	inflRadius)
 {
 	const uint index = INTMUL(blockIdx.x, blockDim.x) + threadIdx.x;
-	const uint lane = index/NEIBINDEX_INTERLEAVE;
-	const uint offset = threadIdx.x & (NEIBINDEX_INTERLEAVE - 1);
 	
 	if(index < numParticles) {
 		float4 pos = tex1Dfetch(posTex, index);
@@ -827,17 +744,31 @@
 			//uint counter = 0; //DEBUG
 			float rmin = inflRadius;
 
-			// Loop over all neighbors
-			for(uint i = 0; i < d_maxneibsnum_time_neibindexinterleave; i += NEIBINDEX_INTERLEAVE) {
-				uint neibIndex = neibsList[d_maxneibsnum_time_neibindexinterleave * lane + offset + i];
-				
-				if(neibIndex == 0xffffffff) break;
-				
-				float4 neibPos;
-				float3 relPos;
-				float r;
-				
-				getNeibData<periodicbound>(pos, inflRadius, neibIndex, neibPos, relPos, r);
+			// Compute grid position of current particle
+			const int3 gridPos = calcGridPosFromHash(particleHash[index]);
+
+			// Persistent variables across getNeibData calls
+			char neib_cellnum = 0;
+			uint neib_cell_base_index = 0;
+
+			// Loop over all the neighbors
+			for(uint i = 0; i < d_maxneibsnum_time_numparticles; i += numParticles) {
+				neibdata neib_data = neibsList[i + index];
+
+				if (neib_data == 0xffff) break;
+
+				float3 pos_corr;
+				const uint neib_index = getNeibIndex(pos, pos_corr, cellStart, neib_data, gridPos,
+							neib_cellnum, neib_cell_base_index);
+
+				// Compute relative position vector and distance
+				// Now relPos is a float4 and neib mass is stored in relPos.w
+				#if( __COMPUTE__ >= 20)
+				const float4 relPos = pos_corr - posArray[neib_index];
+				#else
+				const float4 relPos = pos_corr - tex1Dfetch(posTex, neib_index);
+				#endif
+				const float r = length(as_float3(relPos));
 				
 				const particleinfo neibInfo = tex1Dfetch(infoTex, neibIndex);
 				
@@ -877,18 +808,18 @@
 }
 
 
-template<KernelType kerneltype, bool periodicbound>
+template<KernelType kerneltype>
 __global__ void
 updateGammaDevice(	float4*		newGam,
-			const uint*	neibsList,
+			const uint*	particleHash,
+			const uint*	cellStart,
+			const neibdata*	neibsList,
 			const uint	numParticles,
 			const float	slength,
 			const float	inflRadius,
 			const float	virtDt)
 {
 	const uint index = INTMUL(blockIdx.x, blockDim.x) + threadIdx.x;
-	const uint lane = index/NEIBINDEX_INTERLEAVE;
-	const uint offset = threadIdx.x & (NEIBINDEX_INTERLEAVE - 1);
 
 	if(index < numParticles) {
 		float4 pos = tex1Dfetch(posTex, index);
@@ -901,17 +832,31 @@
 
 		// Compute gradient of gamma for fluid particles and, when k-e model is used, for vertex particles
 		if(FLUID(info) || VERTEX(info)) {
-			// Loop over all neighbors
-			for(uint i = 0; i < d_maxneibsnum_time_neibindexinterleave; i += NEIBINDEX_INTERLEAVE) {
-				uint neibIndex = neibsList[d_maxneibsnum_time_neibindexinterleave * lane + offset + i];
-
-				if(neibIndex == 0xffffffff) break;
-
-				float4 neibPos;
-				float3 relPos;
-				float r;
-				
-				getNeibData<periodicbound>(pos, inflRadius, neibIndex, neibPos, relPos, r);
+			// Compute grid position of current particle
+			const int3 gridPos = calcGridPosFromHash(particleHash[index]);
+
+			// Persistent variables across getNeibData calls
+			char neib_cellnum = 0;
+			uint neib_cell_base_index = 0;
+
+			// Loop over all the neighbors
+			for(uint i = 0; i < d_maxneibsnum_time_numparticles; i += numParticles) {
+				neibdata neib_data = neibsList[i + index];
+
+				if (neib_data == 0xffff) break;
+
+				float3 pos_corr;
+				const uint neib_index = getNeibIndex(pos, pos_corr, cellStart, neib_data, gridPos,
+							neib_cellnum, neib_cell_base_index);
+
+				// Compute relative position vector and distance
+				// Now relPos is a float4 and neib mass is stored in relPos.w
+				#if( __COMPUTE__ >= 20)
+				const float4 relPos = pos_corr - posArray[neib_index];
+				#else
+				const float4 relPos = pos_corr - tex1Dfetch(posTex, neib_index);
+				#endif
+				const float r = length(as_float3(relPos));
 
 				const particleinfo neibInfo = tex1Dfetch(infoTex, neibIndex);
 
@@ -937,19 +882,19 @@
 }
 
 
-template<KernelType kerneltype, bool periodicbound>
+template<KernelType kerneltype>
 __global__ void
 updateGammaPrCorDevice( float4*		newPos,
 			float4*		newGam,
-			const uint*	neibsList,
+			const uint*	particleHash,
+			const uint*	cellStart,
+			const neibdata*	neibsList,
 			const uint	numParticles,
 			const float	slength,
 			const float	inflRadius,
 			const float	virtDt)
 {
 	const uint index = INTMUL(blockIdx.x, blockDim.x) + threadIdx.x;
-	const uint lane = index/NEIBINDEX_INTERLEAVE;
-	const uint offset = threadIdx.x & (NEIBINDEX_INTERLEAVE - 1);
 
 	if(index < numParticles) {
 		float4 oldpos = tex1Dfetch(posTex, index);
@@ -964,18 +909,31 @@
 
 		// Compute gradient of gamma for fluid only
 		if(FLUID(info)) {
-
-			// Loop over all neighbors
-			for(uint i = 0; i < d_maxneibsnum_time_neibindexinterleave; i += NEIBINDEX_INTERLEAVE) {
-				uint neibIndex = neibsList[d_maxneibsnum_time_neibindexinterleave * lane + offset + i];
-
-				if(neibIndex == 0xffffffff) break;
-
-				float4 neibPos;
-				float3 relPos;
-				float r;
-
-				getNeibData<periodicbound>(newpos, newPos, inflRadius, neibIndex, neibPos, relPos, r);
+			// Compute grid position of current particle
+			const int3 gridPos = calcGridPosFromHash(particleHash[index]);
+
+			// Persistent variables across getNeibData calls
+			char neib_cellnum = 0;
+			uint neib_cell_base_index = 0;
+
+			// Loop over all the neighbors
+			for(uint i = 0; i < d_maxneibsnum_time_numparticles; i += numParticles) {
+				neibdata neib_data = neibsList[i + index];
+
+				if (neib_data == 0xffff) break;
+
+				float3 pos_corr;
+				const uint neib_index = getNeibIndex(pos, pos_corr, cellStart, neib_data, gridPos,
+							neib_cellnum, neib_cell_base_index);
+
+				// Compute relative position vector and distance
+				// Now relPos is a float4 and neib mass is stored in relPos.w
+				#if( __COMPUTE__ >= 20)
+				const float4 relPos = pos_corr - posArray[neib_index];
+				#else
+				const float4 relPos = pos_corr - tex1Dfetch(posTex, neib_index);
+				#endif
+				const float r = length(as_float3(relPos));
 
 				const particleinfo neibInfo = tex1Dfetch(infoTex, neibIndex);
 
@@ -1003,6 +961,7 @@
 
 //FIXME: Modify this kernel taking into account periodic boundary
 //template<KernelType kerneltype, bool periodicbound>
+//TODO-AM: this function will be removed as it is part of init_gamma and not required, the above fixme is not needed
 __global__ void
 updatePositionsDevice(	float4*	newPos,
 			float	virtDt,
@@ -1091,7 +1050,7 @@
 	}
 }
 
-template<KernelType kerneltype, bool periodicbound >
+template<KernelType kerneltype>
 __global__ void
 __launch_bounds__(BLOCK_SIZE_SHEPARD, MIN_BLOCKS_SHEPARD)
 dynamicBoundConditionsDevice(	const float4*	oldPos,
@@ -1099,15 +1058,15 @@
 				float*		oldPressure,
 				float*		oldTKE,
 				float*		oldEps,
-				const uint*	neibsList,
+				const uint*	particleHash,
+				const uint*	cellStart,
+				const neibdata*	neibsList,
 				const uint	numParticles,
 				const float deltap,
 				const float	slength,
 				const float	influenceradius)
 {
 	const uint index = INTMUL(blockIdx.x,blockDim.x) + threadIdx.x;
-	const uint lane = index/NEIBINDEX_INTERLEAVE;
-	const uint offset = threadIdx.x & (NEIBINDEX_INTERLEAVE - 1);
 
 	if (index >= numParticles)
 		return;
@@ -1132,21 +1091,31 @@
 	float temp3 = 0; // summation for computing TKE
 	float alpha = 0;
 
-	// loop over all the neighbors
-	for(uint i = 0; i < d_maxneibsnum_time_neibindexinterleave ; i += NEIBINDEX_INTERLEAVE) {
-		uint neib_index = neibsList[d_maxneibsnum_time_neibindexinterleave*lane + i + offset];
-
-		if (neib_index == 0xffffffff) break;
-
-		float4 neib_pos;
-		float3 relPos;
-		float r;
-
+	// Compute grid position of current particle
+	const int3 gridPos = calcGridPosFromHash(particleHash[index]);
+
+	// Persistent variables across getNeibData calls
+	char neib_cellnum = 0;
+	uint neib_cell_base_index = 0;
+
+	// Loop over all the neighbors
+	for(uint i = 0; i < d_maxneibsnum_time_numparticles; i += numParticles) {
+		neibdata neib_data = neibsList[i + index];
+
+		if (neib_data == 0xffff) break;
+
+		float3 pos_corr;
+		const uint neib_index = getNeibIndex(pos, pos_corr, cellStart, neib_data, gridPos,
+					neib_cellnum, neib_cell_base_index);
+
+		// Compute relative position vector and distance
+		// Now relPos is a float4 and neib mass is stored in relPos.w
 		#if( __COMPUTE__ >= 20)
-		getNeibData<periodicbound>(pos, oldPos, influenceradius, neib_index, neib_pos, relPos, r);
+		const float4 relPos = pos_corr - posArray[neib_index];
 		#else
-		getNeibData<periodicbound>(pos, influenceradius, neib_index, neib_pos, relPos, r);
+		const float4 relPos = pos_corr - tex1Dfetch(posTex, neib_index);
 		#endif
+		const float r = length(as_float3(relPos));
 
 //		const float neib_rho = tex1Dfetch(velTex, neib_index).w;
 		const float neib_rho = oldVel[neib_index].w;
@@ -1156,9 +1125,9 @@
 		const float neib_k = oldTKE[neib_index];
 
 		if (r < influenceradius && FLUID(neib_info)) {
-			const float w = W<kerneltype>(r, slength)*neib_pos.w;
+			const float w = W<kerneltype>(r, slength)*relPos.w;
 			temp1 += w;
-			temp2 += w/neib_rho*(neib_pres/neib_rho + dot(d_gravity,relPos)/* + 0.5*(neib_vel*neib_vel-vel*vel)*/);
+			temp2 += w/neib_rho*(neib_pres/neib_rho + dot(d_gravity,as_float3(relPos))/* + 0.5*(neib_vel*neib_vel-vel*vel)*/);
 			temp3 += w/neib_rho*neib_k;
 			alpha += w/neib_rho;
 		}
@@ -1174,20 +1143,20 @@
 	}
 }
 
-template<KernelType kerneltype, bool periodicbound >
+template<KernelType kerneltype>
 __global__ void
 __launch_bounds__(BLOCK_SIZE_SHEPARD, MIN_BLOCKS_SHEPARD)
 calcProbeDevice(	float4*		oldPos,
 			float4*		oldVel,
 			float*		oldPressure,
-			const uint*	neibsList,
+			const uint*	particleHash,
+			const uint*	cellStart,
+			const neibdata*	neibsList,
 			const uint	numParticles,
 			const float	slength,
 			const float	influenceradius)
 {
 	const uint index = INTMUL(blockIdx.x,blockDim.x) + threadIdx.x;
-	const uint lane = index/NEIBINDEX_INTERLEAVE;
-	const uint offset = threadIdx.x & (NEIBINDEX_INTERLEAVE - 1);
 
 	if (index >= numParticles)
 		return;
@@ -1209,27 +1178,37 @@
 	float alpha = 0;
 	uint num_neib = 0;
 
-	// loop over all the neighbors
-	for(uint i = 0; i < d_maxneibsnum_time_neibindexinterleave ; i += NEIBINDEX_INTERLEAVE) {
-		uint neib_index = neibsList[d_maxneibsnum_time_neibindexinterleave*lane + i + offset];
-
-		if (neib_index == 0xffffffff) break;
-
-		float4 neib_pos;
-		float3 relPos;
-		float r;
-
+	// Compute grid position of current particle
+	const int3 gridPos = calcGridPosFromHash(particleHash[index]);
+
+	// Persistent variables across getNeibData calls
+	char neib_cellnum = 0;
+	uint neib_cell_base_index = 0;
+
+	// Loop over all the neighbors
+	for(uint i = 0; i < d_maxneibsnum_time_numparticles; i += numParticles) {
+		neibdata neib_data = neibsList[i + index];
+
+		if (neib_data == 0xffff) break;
+
+		float3 pos_corr;
+		const uint neib_index = getNeibIndex(pos, pos_corr, cellStart, neib_data, gridPos,
+					neib_cellnum, neib_cell_base_index);
+
+		// Compute relative position vector and distance
+		// Now relPos is a float4 and neib mass is stored in relPos.w
 		#if( __COMPUTE__ >= 20)
-		getNeibData<periodicbound>(pos, oldPos, influenceradius, neib_index, neib_pos, relPos, r);
+		const float4 relPos = pos_corr - posArray[neib_index];
 		#else
-		getNeibData<periodicbound>(pos, influenceradius, neib_index, neib_pos, relPos, r);
+		const float4 relPos = pos_corr - tex1Dfetch(posTex, neib_index);
 		#endif
+		const float r = length(as_float3(relPos));
 
 		const float neib_rho = oldVel[neib_index].w;
 		const particleinfo neib_info = tex1Dfetch(infoTex, neib_index);
 
 		if (r < influenceradius && FLUID(neib_info)) {
-			const float w = W<kerneltype>(r, slength)*neib_pos.w/neib_rho;
+			const float w = W<kerneltype>(r, slength)*relPos.w/neib_rho;
 			pressure += w*P(neib_rho, PART_FLUID_NUM(neib_info));
 			alpha += w;
 			num_neib++;
@@ -1251,19 +1230,19 @@
 /************************************************************************************************************/
 /*		                  Computes mean strain rate tensor for k-e model									*/
 /************************************************************************************************************/
-template<KernelType kerneltype, bool periodicbound>
+template<KernelType kerneltype>
 __global__ void
 __launch_bounds__(BLOCK_SIZE_SPS, MIN_BLOCKS_SPS)
 MeanScalarStrainRateDevice(	const float4* posArray,
 							float* strainRate,
-							const uint*	neibsList,
+							const uint*	particleHash,
+							const uint*	cellStart,
+							const neibdata*	neibsList,
 							const uint	numParticles,
 							const float	slength,
 							const float	influenceradius)
 {
 	const uint index = INTMUL(blockIdx.x,blockDim.x) + threadIdx.x;
-	const uint lane = index/NEIBINDEX_INTERLEAVE;
-	const uint offset = threadIdx.x & (NEIBINDEX_INTERLEAVE - 1);
 
 	if (index >= numParticles)
 		return;
@@ -1287,34 +1266,39 @@
 	float3 dvy = make_float3(0.0f);
 	float3 dvz = make_float3(0.0f);
 
+	// Compute grid position of current particle
+	const int3 gridPos = calcGridPosFromHash(particleHash[index]);
+
+	// Persistent variables across getNeibData calls
+	char neib_cellnum = -1;
+	uint neib_cell_base_index = 0;
+
 	// first loop over all the neighbors for the Velocity Gradients
-	for(uint i = 0; i < d_maxneibsnum_time_neibindexinterleave; i += NEIBINDEX_INTERLEAVE) {
-		uint neib_index = neibsList[d_maxneibsnum_time_neibindexinterleave*lane + i + offset];
-
-		if (neib_index == 0xffffffff) break;
-
-		float4 neib_pos;
-		float3 relPos;
-		float r;
-
+	for(uint i = 0; i < d_maxneibsnum_time_numparticles; i += numParticles) {
+		neibdata neib_data = neibsList[i + index];
+
+		if (neib_data == 0xffff) break;
+
+		float3 pos_corr;
+		const uint neib_index = getNeibIndex(pos, pos_corr, cellStart, neib_data, gridPos,
+					neib_cellnum, neib_cell_base_index);
+
+		// Compute relative position vector and distance
+		// Now relPos is a float4 and neib mass is stored in relPos.w
 		#if( __COMPUTE__ >= 20)
-		getNeibData<periodicbound>(pos, posArray, influenceradius, neib_index, neib_pos, relPos, r);
+		const float4 relPos = pos_corr - posArray[neib_index];
 		#else
-		getNeibData<periodicbound>(pos, influenceradius, neib_index, neib_pos, relPos, r);
+		const float4 relPos = pos_corr - tex1Dfetch(posTex, neib_index);
 		#endif
-		const float4 neib_vel = tex1Dfetch(velTex, neib_index);
-		const particleinfo neib_info = tex1Dfetch(infoTex, neib_index);
+		const float r = length(as_float3(relPos));
 
 		if (r < influenceradius) {
 
-			float3 relVel;
-			relVel.x = vel.x - neib_vel.x;
-			relVel.y = vel.y - neib_vel.y;
-			relVel.z = vel.z - neib_vel.z;
+			const particleinfo neib_info = tex1Dfetch(infoTex, neib_index);
 
 			// first term, interaction with fluid and vertex particles
 			if(FLUID(neib_info) || VERTEX(neib_info)) {
-				const float f = F<kerneltype>(r, slength)*neib_pos.w;	// 1/r ∂Wab/∂r * mb
+				const float f = F<kerneltype>(r, slength)*relPos.w;	// 1/r ∂Wab/∂r * mb
 
 				// Velocity Gradients (Wall-corrected)
 				dvx -= relVel.x*relPos*f;	// dvx = -∑mb vxab (ra - rb)/r ∂Wab/∂r
@@ -1326,9 +1310,9 @@
 				const float4 belem = tex1Dfetch(boundTex, neib_index);
 				const float3 gradgam_as = make_float3(gradGamma<kerneltype>(slength, r, belem));
 
-				dvx += neib_vel.w*relVel.x*gradgam_as;	// dvx = ∑ρs vxas ∇ɣas
-				dvy += neib_vel.w*relVel.y*gradgam_as;	// dvy = ∑ρs vyas ∇ɣas
-				dvz += neib_vel.w*relVel.z*gradgam_as;	// dvz = ∑ρs vzas ∇ɣas
+				dvx += relVel.w*relVel.x*gradgam_as;	// dvx = ∑ρs vxas ∇ɣas
+				dvy += relVel.w*relVel.y*gradgam_as;	// dvy = ∑ρs vyas ∇ɣas
+				dvz += relVel.w*relVel.z*gradgam_as;	// dvz = ∑ρs vzas ∇ɣas
 			}
 		} // end if
 	} // end of loop through neighbors
@@ -1417,32 +1401,20 @@
 		const uint neib_index = getNeibIndex(pos, pos_corr, cellStart, neib_data, gridPos,
 					neib_cellnum, neib_cell_base_index);
 
-<<<<<<< HEAD
 		// Compute relative position vector and distance
 		// Now relPos is a float4 and neib mass is stored in relPos.w
 		#if( __COMPUTE__ >= 20)
 		const float4 relPos = pos_corr - posArray[neib_index];
 		#else
 		const float4 relPos = pos_corr - tex1Dfetch(posTex, neib_index);
-=======
-		#if( __COMPUTE__ >= 20)							
-		getNeibData<periodicbound>(pos, posArray, influenceradius, neib_index, neib_pos, relPos, r);
-		#else
-		getNeibData<periodicbound>(pos, influenceradius, neib_index, neib_pos, relPos, r);
->>>>>>> db580281
 		#endif
 		const float r = length(as_float3(relPos));
 
 		const float neib_rho = tex1Dfetch(velTex, neib_index).w;
 		const particleinfo neib_info = tex1Dfetch(infoTex, neib_index);
 
-<<<<<<< HEAD
-		if (r < influenceradius && FLUID(neib_info)) {
+		if (r < influenceradius && (FLUID(neib_info)/* || VERTEX(neib_info)*/)) {
 			const float w = W<kerneltype>(r, slength)*relPos.w;
-=======
-		if (r < influenceradius && (FLUID(neib_info)/* || VERTEX(neib_info)*/)) {
-			const float w = W<kerneltype>(r, slength)*neib_pos.w;
->>>>>>> db580281
 			temp1 += w;
 			temp2 += w/neib_rho;
 		}
@@ -1509,7 +1481,6 @@
 
 		if (neib_data == 0xffff) break;
 
-<<<<<<< HEAD
 		float3 pos_corr;
 		const uint neib_index = getNeibIndex(pos, pos_corr, cellStart, neib_data, gridPos,
 					neib_cellnum, neib_cell_base_index);
@@ -1520,12 +1491,6 @@
 		const float4 relPos = pos_corr - posArray[neib_index];
 		#else
 		const float4 relPos = pos_corr - tex1Dfetch(posTex, neib_index);
-=======
-		#if( __COMPUTE__ >= 20)							
-		getNeibData<periodicbound>(pos, posArray, influenceradius, neib_index, neib_pos, relPos, r);
-		#else
-		getNeibData<periodicbound>(pos, influenceradius, neib_index, neib_pos, relPos, r);
->>>>>>> db580281
 		#endif
 		const float r = length(as_float3(relPos));
 
@@ -1593,19 +1558,12 @@
 			const uint neib_index = getNeibIndex(pos, pos_corr, cellStart, neib_data, gridPos,
 						neib_cellnum, neib_cell_base_index);
 
-<<<<<<< HEAD
 			// Compute relative position vector and distance
 			// Now relPos is a float4 and neib mass is stored in relPos.w
 			#if( __COMPUTE__ >= 20)
 			const float4 relPos = pos_corr - posArray[neib_index];
 			#else
 			const float4 relPos = pos_corr - tex1Dfetch(posTex, neib_index);
-=======
-			#if( __COMPUTE__ >= 20)							
-			getNeibData<periodicbound>(pos, posArray, influenceradius, neib_index, neib_pos, relPos, r);
-			#else
-			getNeibData<periodicbound>(pos, influenceradius, neib_index, neib_pos, relPos, r);
->>>>>>> db580281
 			#endif
 			const float r = length(as_float3(relPos));
 
@@ -1626,7 +1584,6 @@
 		a11 = pos.w*W<kerneltype>(0, slength);
 		a12 = a11/vel.w;
 
-<<<<<<< HEAD
 		// loop over all the neighbors (Second loop)
 		for(uint i = 0; i < d_maxneibsnum_time_numparticles; i += numParticles) {
 			neibdata neib_data = neibsList[i + index];
@@ -1657,34 +1614,6 @@
 					a11 += w;
 					a12 +=w/neib_rho;
 			}
-=======
-			// loop over all neighbors
-		for(uint i = 0; i < d_maxneibsnum_time_neibindexinterleave ; i += NEIBINDEX_INTERLEAVE) {
-			uint neib_index = neibsList[d_maxneibsnum_time_neibindexinterleave*lane + i + offset];
-
-				if (neib_index == 0xffffffff) break;
-
-				float4 neib_pos;
-				float3 relPos;
-				float r;
-
-				#if( __COMPUTE__ >= 20)							
-				getNeibData<periodicbound>(pos, posArray, influenceradius, neib_index, neib_pos, relPos, r);
-				#else
-				getNeibData<periodicbound>(pos, influenceradius, neib_index, neib_pos, relPos, r);
-				#endif
-				const float neib_rho = tex1Dfetch(velTex, neib_index).w;
-				const particleinfo neib_info = tex1Dfetch(infoTex, neib_index);
-
-				// interaction between two particles
-				if (r < influenceradius && FLUID(neib_info)) {
-						// ρj*Wij*Vj = mj*Wij
-						const float w = W<kerneltype>(r, slength)*neib_pos.w;
-						// ρ = ∑(ß0 + ß1(xi - xj) + ß2(yi - yj))*Wij*Vj
-						a11 += w;
-						a12 +=w/neib_rho;
-				}
->>>>>>> db580281
 		}  // end of second loop through neighbors
 
 		vel.w = a11/a12;
@@ -1937,13 +1866,7 @@
 	for(uint i = 0; i < d_maxneibsnum_time_numparticles; i += numParticles) {
 		neibdata neib_data = neibsList[i + index];
 
-<<<<<<< HEAD
 		if (neib_data == 0xffff) break;
-=======
-		getNeibData<periodicbound>(pos, influenceradius, neib_index, neib_pos, relPos, r);
-		const float4 neib_vel = tex1Dfetch(velTex, neib_index);
-		const particleinfo neib_info = tex1Dfetch(infoTex, neib_index);
->>>>>>> db580281
 
 		float3 pos_corr;
 		const uint neib_index = getNeibIndex(pos, pos_corr, cellStart, neib_data, gridPos,
@@ -2022,10 +1945,6 @@
 		const float4 relPos = pos_corr - tex1Dfetch(posTex, neib_index);
 		const float r = length(as_float3(relPos));
 
-<<<<<<< HEAD
-=======
-		getNeibData<periodicbound>(pos, influenceradius, neib_index, neib_pos, relPos, r);
->>>>>>> db580281
 		const float4 neib_vel = tex1Dfetch(velTex, neib_index);
         const particleinfo neib_info = tex1Dfetch(infoTex, neib_index);
 
@@ -2100,10 +2019,6 @@
 		const float4 relPos = pos_corr - tex1Dfetch(posTex, neib_index);
 		const float r = length(as_float3(relPos));
 
-<<<<<<< HEAD
-=======
-		getNeibData<periodicbound>(pos, influenceradius, neib_index, neib_pos, relPos, r);
->>>>>>> db580281
 		const float neib_density = tex1Dfetch(velTex, neib_index).w;
 
 		if (r < influenceradius) {
@@ -2155,10 +2070,6 @@
 
 		float cosconeangle;
 
-<<<<<<< HEAD
-=======
-		getNeibData<periodicbound>(pos, influenceradius, neib_index, neib_pos, relPos, r);
->>>>>>> db580281
 		const particleinfo neib_info = tex1Dfetch(infoTex, neib_index);
 
 		if (r < influenceradius) {
