--- conflicted
+++ resolved
@@ -178,15 +178,10 @@
 #define PISTONPART		(2<<MAX_FLUID_BITS)
 #define PADDLEPART		(3<<MAX_FLUID_BITS)
 #define GATEPART		(4<<MAX_FLUID_BITS)
-<<<<<<< HEAD
 #define OBJECTPART		(5<<MAX_FLUID_BITS)
 #define TESTPOINTSPART	(6<<MAX_FLUID_BITS)
-=======
-#define TESTPOINTSPART		(5<<MAX_FLUID_BITS)
-#define OBJECTPART		(6<<MAX_FLUID_BITS)
 #define VERTEXPART		(7<<MAX_FLUID_BITS)
 #define PROBEPART		(8<<MAX_FLUID_BITS)
->>>>>>> db580281
 
 /* particle flags */
 #define PART_FLAG_START	(1<<PART_FLAG_SHIFT)
