--- conflicted
+++ resolved
@@ -102,16 +102,11 @@
 		virtual void SetInertia(const double*);
 		virtual void GetInertialFrameData(double*, double&, double*, EulerParameters&) const;
 		//@}
-<<<<<<< HEAD
-		
-=======
 
->>>>>>> d5900e29
 		/// Returns the particle vector associatet with the object
 		PointVect& GetParts(void);
 
 		/// \name ODE related functions
-<<<<<<< HEAD
 		//@{
 		/// Compute the matrix of inertia
 		/*! This function compute the matrix of inertia of the obkect in the inertial
@@ -126,22 +121,6 @@
 		virtual void ODEGeomCreate(dSpaceID, const double) {};
 		//@}
 
-		/// \name Drawing functions
-=======
->>>>>>> d5900e29
-		//@{
-		/// Compute the matrix of inertia
-		/*! This function compute the matrix of inertia of the obkect in the inertial
-		 *  frame (i.e. the 3 diagonal components) and store it in the m_inertia array.
-		 *	For the same reasons as volume, the inertia depends on particle spacing.
-		 *	\param dx : particle spacing
-		 *
-		 *  This function is pure virtual and then as to be defined at child level
-		 */
-		virtual void ODEBodyCreate(dWorldID, const double, dSpaceID ODESpace = 0) {};
-
-		virtual void ODEGeomCreate(dSpaceID, const double) {};
-		//@}
 
 		/// \name Filling functions
 		//@{
