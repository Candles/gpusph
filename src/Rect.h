/*  Copyright 2011-2013 Alexis Herault, Giuseppe Bilotta, Robert A. Dalrymple, Eugenio Rustico, Ciro Del Negro

    Istituto Nazionale di Geofisica e Vulcanologia
        Sezione di Catania, Catania, Italy

    Università di Catania, Catania, Italy

    Johns Hopkins University, Baltimore, MD

    This file is part of GPUSPH.

    GPUSPH is free software: you can redistribute it and/or modify
    it under the terms of the GNU General Public License as published by
    the Free Software Foundation, either version 3 of the License, or
    (at your option) any later version.

    GPUSPH is distributed in the hope that it will be useful,
    but WITHOUT ANY WARRANTY; without even the implied warranty of
    MERCHANTABILITY or FITNESS FOR A PARTICULAR PURPOSE.  See the
    GNU General Public License for more details.

    You should have received a copy of the GNU General Public License
    along with GPUSPH.  If not, see <http://www.gnu.org/licenses/>.
*/

/*
 * File:   Rect.h
 * Author: alexis
 *
 * Created on 14 juin 2008, 17:04
 */

#ifndef _RECT_H
#define	_RECT_H

#include "Object.h"
#include "Point.h"
#include "Vector.h"


class Rect: public Object {
	private:
		Point   m_origin;
		double	m_lx, m_ly;
		Vector  m_vx, m_vy;

	public:
		Rect(void);
		Rect(const Point&, const double, const double, const EulerParameters &);
		Rect(const Point&, const Vector&, const Vector&);
		virtual ~Rect(void) {};

		double Volume(const double) const;
		void SetInertia(const double);

		void FillBorder(PointVect&, const double);
		void FillBorder(PointVect&, const double, const bool,
				const bool, const int);
<<<<<<< HEAD
		
		void Fill(PointVect&, const double, const bool*);
		void Fill(PointVect&, PointVect&, PointVect&, std::vector<uint4>&, const double, const int, std::vector<uint> [][4]);
=======

		void Fill(PointVect&, const double, const bool*);
>>>>>>> d5900e29
		int Fill(PointVect&, const double, const bool, const bool);
		int Fill(PointVect&, const double, const bool fill = true);

		bool IsInside(const Point&, const double) const;
};
#endif	/* _RECT_H */<|MERGE_RESOLUTION|>--- conflicted
+++ resolved
@@ -56,14 +56,9 @@
 		void FillBorder(PointVect&, const double);
 		void FillBorder(PointVect&, const double, const bool,
 				const bool, const int);
-<<<<<<< HEAD
-		
+
 		void Fill(PointVect&, const double, const bool*);
 		void Fill(PointVect&, PointVect&, PointVect&, std::vector<uint4>&, const double, const int, std::vector<uint> [][4]);
-=======
-
-		void Fill(PointVect&, const double, const bool*);
->>>>>>> d5900e29
 		int Fill(PointVect&, const double, const bool, const bool);
 		int Fill(PointVect&, const double, const bool fill = true);
 
