/*  Copyright 2011-2013 Alexis Herault, Giuseppe Bilotta, Robert A. Dalrymple, Eugenio Rustico, Ciro Del Negro

    Istituto Nazionale di Geofisica e Vulcanologia
        Sezione di Catania, Catania, Italy

    Università di Catania, Catania, Italy

    Johns Hopkins University, Baltimore, MD

    This file is part of GPUSPH.

    GPUSPH is free software: you can redistribute it and/or modify
    it under the terms of the GNU General Public License as published by
    the Free Software Foundation, either version 3 of the License, or
    (at your option) any later version.

    GPUSPH is distributed in the hope that it will be useful,
    but WITHOUT ANY WARRANTY; without even the implied warranty of
    MERCHANTABILITY or FITNESS FOR A PARTICULAR PURPOSE.  See the
    GNU General Public License for more details.

    You should have received a copy of the GNU General Public License
    along with GPUSPH.  If not, see <http://www.gnu.org/licenses/>.
*/

#ifndef _FORCES_KERNEL_AUX
#define _FORCES_KERNEL_AUX

/// Precompute pressure contribution to the momemntum equation.
/// Two versions are available, one in the KEPS viscosity case,
/// and a generic one

// Generic:
template<SPHFormulation sph_formulation>
__device__ __forceinline__
float
precalc_pressure(const float rho, particleinfo const& info);

/* when using SPH formulation 1, the precomputed pressure contribution
   for the current particle is p/rho^2 */
template<>
__device__ __forceinline__
float
precalc_pressure<SPH_F1>(const float rho, particleinfo const& info)
{
	return P(rho, PART_FLUID_NUM(info))/(rho*rho);
}

/* when using SPH formulation 2, the precomputed pressure contribution
   for the current particle is just p */
template<>
__device__ __forceinline__
float
precalc_pressure<SPH_F2>(const float rho, particleinfo const& info)
{
	return P(rho, PART_FLUID_NUM(info));
}

// With KEPS visc
template<SPHFormulation sph_formulation>
__device__ __forceinline__
float
precalc_pressure(const float rho, particleinfo const& info, const float keps_k)
{
	// in case of k-e model we use p~ = p + 2/3*rho*k
	// TODO FIXME so far this has only been done for SPH_F1,
	// check if this is also valid for SPH_F2
	return precalc_pressure<sph_formulation>(rho, info) + 2*keps_k/rho/3;
}

/* Compute the square of the at-rest speed of sound */
__device__ __forceinline__
float
get_sqC0(particleinfo const& info)
{
	float c0 = d_sscoeff[PART_FLUID_NUM(info)];
	return c0*c0;
}


/*
 * Particle data
 */

// The amount and type of particle data retrieved for the current particle
// being processed and for the neighbor particle depend on a variety of factors,
// including SPH formulation, boundary type, viscosity etc, but also the
// particle type (fluid, object, boundary, vertex). We use a conditional struct
// assembly mechanism similar to the one seen in src/forces_params.h

// data used for all particles
struct common_particle_data
{
	const	uint	index;
	particleinfo	const& info;
	float4	const&	pos;
	const	int3	gridPos;

	__device__ __forceinline__
	common_particle_data(const uint _index, float4 const& _pos, particleinfo const& _info, hashKey const* hash) :
		index(_index),
		info(_info),
		pos(_pos),
		gridPos(calcGridPosFromParticleHash(hash[index]))
	{}
};

// data used only for objects
struct rb_particle_data
{
	const	uint	rbindex;

	__device__ __forceinline__
	rb_particle_data(particleinfo const& info) : rbindex(id(info) + d_rbstartindex[object(info)])
	{}
};

// velocity. used for:
// * fluid particles
// * vertex particles if KEPSVISC
struct vel_particle_data
{
	const	float4	vel;

	__device__ __forceinline__
	vel_particle_data(const uint index) : vel(tex1Dfetch(velTex, index))
	{}
};

// speed of sound
// used only for dyndt, ARTVISC or SA_BOUNDARY
struct sspeed_particle_data
{
	const	float	sspeed;

	__device__ __forceinline__
	sspeed_particle_data(const float rho, particleinfo const& info) :
		sspeed(soundSpeed(rho, PART_FLUID_NUM(info)))
	{}
};

// data used for SA_BOUNDARY
struct sa_boundary_particle_data
{
	// square of at-rest sound speed. Would need modifications for multifluid
	// This is used by fluid particles only
	// TODO this should be computed once on the host and loaded into constant memory
	const	float	sqC0;

	// does this particle want to (re)compute gamma? see logic below
	// this is used by vertex particles only
			bool	computeGamma;

	// oldGGam would hold the previous value of gamma (in .w) and its gradient (in .xyz).
	// When we want to (re)compute gamma, the old gradient is only used for the
	// computation of solid angles for gamma, for which we actually need the
	// opposite, normalized vector. In this case, when loading oldGGam we
	// therefore proceed to the normalization and sign-change of the gradient
	// part, preserving .w
	const	float4	oldGGam;

	// For fluid particles, we always want to recompute gamma, while for vertex
	// particles we only want to recompute if we have moving boundaries or if
	// gamma itself has not been computed before, where ‘computed before’ is
	// assessed by checking if its value is less than the given epsilon

	// fluid init
	__device__ __forceinline__
	sa_boundary_particle_data(const uint index, particleinfo const& info,
		sa_boundary_forces_params const& params) :
		sqC0(get_sqC0(info)),
		computeGamma(FLUID(info) || (VERTEX(info) && params.movingBoundaries)),
		// the actual oldGGam loading: this will also set computeGamma true if
		// it was false but .w was < epsilon
		oldGGam(fetchNormalizedOldGamma(index, params.epsilon, computeGamma))
		// now oldGGam holds the old value of gamma if computeGamma == false,
		// and the renormalized gradient in .xyz if computeGamma == true
	{}
};

// SPSVISC particle data
struct sps_particle_data
{
	const	symtensor3	tau;

	__device__ __forceinline__
	sps_particle_data(const uint index) : tau(fetchTau(index))
	{}
};

// KEPSVISC particle data
struct keps_particle_data
{
	const	float	keps_k;
	const	float	keps_e;
	const	float	turbVisc;

	__device__ __forceinline__
	keps_particle_data(const uint index, particleinfo const& info) :
		keps_k(tex1Dfetch(keps_kTex, index)),
		keps_e( tex1Dfetch(keps_eTex, index)),
		turbVisc(FLUID(info) ? 0.09f*keps_k*keps_k/keps_e : 0)
	{}
};

// Precomputed pressure contribution
// Automatic initialization of this beast is a bit messy because
// (1) we want it to be const
// (2) the initialization depends on SPH formulation and viscosity type
// (3) with KEPSVISC it needs one additional parameter
// (4) the value passed to the additional parameter only exists in the KEPSVISC case
// so the caller must be able to feed the last parameter correctly if it exsists,
// but not even try to provide it otherwise.
// The solution is to make this a templatized structure based on
// SPH formulation, plus the typename of an additional parameter, which
// will be the structure containing keps_k in the case of KEPSVISC.
// Suggestions for a better solution are welcome
template<SPHFormulation sph_formulation, typename T>
struct p_precalc_particle_data
{
	const	float	p_precalc;

	// default initializer, extra param is ignored
	__device__ __forceinline__
	p_precalc_particle_data(const float rho, particleinfo const& info, T const&) :
		p_precalc(precalc_pressure<sph_formulation>(rho, info))
	{}
};

// specialize the initializer
template<SPHFormulation sph_formulation>
struct p_precalc_particle_data<sph_formulation, keps_particle_data>
{
	const	float	p_precalc;

	__device__ __forceinline__
	p_precalc_particle_data(const float rho, particleinfo const& info, keps_particle_data const& ke) :
		p_precalc(precalc_pressure<sph_formulation>(rho, info, ke.keps_k))
	{}
};

// KEPSVISC precalc data, used only for fluid particles
// again, turbVisc should only be actually accessed by the caller if we are with KEPSVISC,
// so we assume the caller passes us a full keps_particle_data structure
// (which they will only do in the KEPSVISC case)
struct keps_precalc_particle_data
{
	const	float	dkdt_precalc;
	const	float	dedt_precalc;

	__device__ __forceinline__
	keps_precalc_particle_data(const float rho, keps_particle_data const& ke) :
		dkdt_precalc(rho*(d_visccoeff + ke.turbVisc)),
		dedt_precalc(rho*(d_visccoeff + ke.turbVisc/1.3f))
	{}
};

// And now we assemble them. Not all particle types require all particle data,
// but for the time being we don't optimize this far and just limit ourselves
// to conditional inclusions based on kernel specialization only, not particle type

template<KernelType kerneltype,
	SPHFormulation sph_formulation,
	BoundaryType boundarytype,
	ViscosityType visctype,
	bool dyndt, bool usexsph>
struct forces_particle_data :
	// included unconditionally for all particles:
	common_particle_data,
	// the next is only needed for PT_OBJECT, which in fact need no other data
	rb_particle_data,
	// vel included unconditionally for all particles, even though
	// PT_VERTEX only use them for KEPSVISC, and
	// PT_OBJECT don't use them
	vel_particle_data,
	// SA_BOUNDARY data (always needed by PT_VERTEX, since they only obviously
	// appear with SA_BOUNDARY)
	COND_STRUCT(boundarytype == SA_BOUNDARY,
		sa_boundary_particle_data),
	// KEPSVISC data, needed by both PT_FLUID and PT_VERTEX
	COND_STRUCT(visctype == KEPSVISC,
		keps_particle_data),
	// everything else is just for PT_FLUID
	COND_STRUCT(visctype == SPSVISC,
		sps_particle_data),
	COND_STRUCT(dyndt || (visctype == ARTVISC) || (boundarytype == SA_BOUNDARY),
		sspeed_particle_data),
	// to see why this is so messy, see definition of p_precalc_particle_data
	p_precalc_particle_data<sph_formulation,
		typename COND_STRUCT(visctype == KEPSVISC, keps_particle_data)>,
	COND_STRUCT(visctype == KEPSVISC,
		keps_precalc_particle_data)
{
	// shorthand for the type of the forces params
	typedef forces_params<kerneltype, boundarytype, visctype, dyndt, usexsph> params_t;

	ParticleType	ptype;

	// determine specialization automatically based on info and params
	__device__ __forceinline__
	forces_particle_data(const uint _index, float4 const& _pos, particleinfo const& _info,
		params_t const& params) :
		common_particle_data(_index, _pos, _info, params.particleHash),
		rb_particle_data(_info),
		vel_particle_data(_index),
		COND_STRUCT(boundarytype == SA_BOUNDARY,
			sa_boundary_particle_data)(_index, _info, params),
		COND_STRUCT(visctype == KEPSVISC,
			keps_particle_data)(_index, _info),
		COND_STRUCT(visctype == SPSVISC,
			sps_particle_data)(_index),
		COND_STRUCT(dyndt || (visctype == ARTVISC) || (boundarytype == SA_BOUNDARY),
			sspeed_particle_data)(vel.w, _info),
		p_precalc_particle_data<sph_formulation,
			typename COND_STRUCT(visctype == KEPSVISC, keps_particle_data)>(vel.w, _info, *this),
		COND_STRUCT(visctype == KEPSVISC, keps_precalc_particle_data)(vel.w, *this),
		ptype(static_cast<ParticleType>PART_TYPE(_info))
	{}
};

/// Similarly for the output variables

// common
struct common_particle_output
{
	float4	force;

	__device__ __forceinline__
	common_particle_output() : force(make_float4(0.0f))
	{}
};

// SA_BOUNDARY
struct sa_boundary_particle_output
{
	float4	gGam;

	__device__ __forceinline__
	sa_boundary_particle_output() : gGam(make_float4(0, 0, 0, 1))
	{}
};

// KEPSVISC
struct keps_particle_output
{
	float3	dvx;
	float3	dvy;
	float3	dvz;

	float	diff_term_k;
	float	diff_term_e;

	__device__ __forceinline__
	keps_particle_output()
	{
		dvx = dvy = dvz = make_float3(0.0f);
		diff_term_k = diff_term_e = 0;
	}
};

// XSPH
struct xsph_particle_output
{
	float3	mean_vel;

	__device__ __forceinline__
	xsph_particle_output() : mean_vel(make_float3(0.0f))
	{}
};

template<BoundaryType boundarytype,
	ViscosityType visctype,
	bool usexsph>
struct forces_particle_output :
	common_particle_output,
	// TODO FIXME KEPSVISC currently depends on SA_BOUNDARY (see .e.g viscous_fixup<KEPSVISC>),
	// but there is no way to prevent it from being selected with other boundary conditions.
	// When this is implemented, the || visctype == KEPSVISC should be removed
	COND_STRUCT(boundarytype == SA_BOUNDARY || visctype == KEPSVISC, sa_boundary_particle_output),
	COND_STRUCT(visctype == KEPSVISC, keps_particle_output),
	COND_STRUCT(usexsph, xsph_particle_output)
{
	__device__ __forceinline__
	forces_particle_output() :
		common_particle_output(),
		// TODO FIXME see above
		COND_STRUCT(boundarytype == SA_BOUNDARY || visctype == KEPSVISC, sa_boundary_particle_output)(),
		COND_STRUCT(visctype == KEPSVISC, keps_particle_output)(),
		COND_STRUCT(usexsph, xsph_particle_output)()
	{}
};

/*
 * Neib data
 */

// Just like for particle data, we collect neib data into appropriate structures

// data used fo all neibs
template<KernelType kerneltype,
	SPHFormulation sph_formulation,
	BoundaryType boundarytype,
	ViscosityType visctype,
	bool dyndt, bool usexsph>
struct common_neib_data
{
	// we will get as arguments also the current particle data and forces_kernel params.
	// Define shorthands for their data type
	typedef forces_particle_data<kerneltype, sph_formulation, boundarytype, visctype, dyndt, usexsph> pdata_t;
	typedef forces_params<kerneltype, boundarytype, visctype, dyndt, usexsph> params_t;

	particleinfo	const& info;
	// relPos holds the distance vector in .xyz and the neib mass in .w
	float4	const&	relPos;
	const	float	r;

	// relVel holds the relative velocity in .xyz and the neib density in .w
	const	float4	relVel;
	const	float	vel_dot_pos;
	const	float	f;

	__device__ __forceinline__
	common_neib_data(pdata_t const& pdata, params_t const& params,
		const uint _index, particleinfo const& _info,
		float4 const& _relPos, const float _r) :
		info(_info), relPos(_relPos), r(_r),
		relVel(as_float3(pdata.vel) - tex1Dfetch(velTex, _index)),
		vel_dot_pos(dot3(relVel, relPos)),
		f(F<kerneltype>(r, params.slength))
	{}
};

template<KernelType kerneltype,
	SPHFormulation sph_formulation,
	BoundaryType boundarytype,
	ViscosityType visctype,
	bool dyndt, bool usexsph>
struct sa_boundary_neib_data
{
	// we will get as arguments also the current particle data and forces_kernel params.
	// Define shorthands for their data type
	typedef forces_particle_data<kerneltype, sph_formulation, boundarytype, visctype, dyndt, usexsph> pdata_t;
	typedef forces_params<kerneltype, boundarytype, visctype, dyndt, usexsph> params_t;

	const	float4	belem;
	const	float3&	normal_s;
	// distance of particle to boundary element along the normal
	const	float	r_as; // r_as as used by ptype == PT_FLUID, r_es as used by ptype == PT_VERTEX

	const	float2	gamAS; // gamAS as used by ptype == PT_FLUID, gamES as used by ptype == PT_VERTEX

	__device__ __forceinline__
	sa_boundary_neib_data(pdata_t const& pdata,  params_t const& params,
		const uint index, float4 const& _relPos) :
		belem(tex1Dfetch(boundTex, index)),
		normal_s(as_float3(belem)),
		r_as(fmax(dot(as_float3(_relPos), normal_s), params.deltap)),
		gamAS(Gamma<kerneltype>(params.slength, _relPos,
				params.vertPos0[index], params.vertPos1[index], params.vertPos2[index],
				belem, pdata.oldGGam, params.epsilon, pdata.computeGamma))
	{}
};

template<KernelType kerneltype,
	SPHFormulation sph_formulation,
	BoundaryType boundarytype,
	ViscosityType visctype,
	bool dyndt, bool usexsph>
struct forces_neib_data :
	common_neib_data<kerneltype, sph_formulation, boundarytype, visctype, dyndt, usexsph>,
// can't use COND_STRUCT here because of the commas in the sa_boundary_neib_data template def
	conditional<boundarytype == SA_BOUNDARY,
		sa_boundary_neib_data<kerneltype, sph_formulation, boundarytype, visctype, dyndt, usexsph>,
		empty<
			sa_boundary_neib_data<kerneltype, sph_formulation, boundarytype, visctype, dyndt, usexsph>
		> >::type,
	// these are the same as the particle data
	COND_STRUCT(visctype == KEPSVISC, keps_particle_data),
	COND_STRUCT(visctype == SPSVISC, sps_particle_data),
	COND_STRUCT(boundarytype == SA_BOUNDARY || visctype == ARTVISC, sspeed_particle_data)
{
	// shortcut typedefs
	typedef common_neib_data<kerneltype, sph_formulation, boundarytype, visctype, dyndt, usexsph> _common_neib_data;
	typedef
		typename conditional<boundarytype == SA_BOUNDARY,
			sa_boundary_neib_data<kerneltype, sph_formulation, boundarytype, visctype, dyndt, usexsph>,
			empty<
				sa_boundary_neib_data<kerneltype, sph_formulation, boundarytype, visctype, dyndt, usexsph>
			> >::type
		_sa_boundary_neib_data;
	typedef typename _common_neib_data::pdata_t pdata_t;
	typedef typename _common_neib_data::params_t params_t;

	ParticleType	ntype;

	__device__ __forceinline__
	forces_neib_data(pdata_t const& pdata, params_t const& params,
		const uint _index, particleinfo const& _info,
		float4 const& _relPos, const float _r) :
		_common_neib_data(pdata, params, _index, _info, _relPos, _r),
		_sa_boundary_neib_data(pdata, params, _index, _relPos),
		COND_STRUCT(visctype == KEPSVISC, keps_particle_data)(_index, _info),
		COND_STRUCT(visctype == SPSVISC, sps_particle_data)(_index),
		COND_STRUCT(boundarytype == SA_BOUNDARY || visctype == ARTVISC, sspeed_particle_data)(this->relVel.w, _info),
		ntype(static_cast<ParticleType>PART_TYPE(_info))
	{}
};

/// And finally the neib contribution to the current particle forces
struct common_neib_output
{
	// acceleration
	float	DvDt;
	// density derivative
	float	DrDt;

	__device__ __forceinline__
	common_neib_output() : DvDt(0), DrDt(0)
	{}
};

struct sa_boundary_neib_output
{
	float3	bound_term_pres;
	float3	bound_term_visc;

	__device__ __forceinline__
	sa_boundary_neib_output() {
		bound_term_pres = make_float3(0.0f);
		bound_term_visc = make_float3(0.0f);
	}
};

template<BoundaryType boundarytype>
struct forces_neib_output :
	common_neib_output,
	COND_STRUCT(boundarytype == SA_BOUNDARY, sa_boundary_neib_output)
{
	__device__ __forceinline__
	forces_neib_output() :
		common_neib_output(),
		COND_STRUCT(boundarytype == SA_BOUNDARY, sa_boundary_neib_output)()
	{}
};


/*
 * A lot of parts of the forces kernel behave very differently based on some template parameters.
 * We isolate this behavior in template functions defined (and specialized) here.
 * TODO FIXME the syntax of these functors could be OH SO MUCH CLEANER if we could use C++11 ...
 */

/// The next set of functions check  if the given particle (pdata) should skip
/// traversing the neib list, and define the actions to be taken when skipping.
/// Since we need partial specialization, they cannot be actual functions.
template<KernelType kerneltype,
	SPHFormulation sph_formulation,
	BoundaryType boundarytype,
	ViscosityType visctype,
	bool dyndt, bool usexsph>
struct skip_neiblist
{
	// typedefs to shorten argument types
	typedef forces_particle_data<kerneltype, sph_formulation, boundarytype, visctype, dyndt, usexsph> pdata_t;
	typedef forces_particle_output<boundarytype, visctype, usexsph> pout_t;

	/// check if the given particle must skip the neiblist traversal
	__device__ __forceinline__
	bool check(pdata_t const& pdata)
	{
		return false; // default, don't skip
	}

	/// do anything that is needed to actually skip the neiblist traversal
	__device__ __forceinline__
	void prepare(pdata_t const& pdata, pout_t &pout)
	{ /* do nothing by default */ }

};

template<KernelType kerneltype,
	SPHFormulation sph_formulation,
	ViscosityType visctype,
	bool dyndt, bool usexsph>
struct skip_neiblist<kerneltype, sph_formulation, SA_BOUNDARY, visctype, dyndt, usexsph>
{
	// typedefs to shorten argument types
	typedef forces_particle_data<kerneltype, sph_formulation, SA_BOUNDARY, visctype, dyndt, usexsph> pdata_t;
	typedef forces_particle_output<SA_BOUNDARY, visctype, usexsph> pout_t;

	__device__ __forceinline__
	bool check(pdata_t const& pdata)
	{
		// vertex particles will skip neighbors unless they need to compute gamma,
		// or when using KEPSVISC
		return visctype != KEPSVISC && (pdata.ptype == PT_VERTEX) && !pdata.computeGamma;
	}

	__device__ __forceinline__
	void prepare(pdata_t const& pdata, pout_t &pout)
	{
		// FIXME currently we can expect it to be a vertex particle, and this is what
		// we need to do, but in the future there might be other cases too
		pout.gGam = pdata.oldGGam;
	}
};

/*
 * Functors to compute neighbor contributions. Template structs with a single
 * static method (`with`) which takes params, pdata, ndata as const& input,
 * and pout, nout as & output. The method may also return something.
 * The method should be a template method based on the typenames of its arguments
 * (which would otherwise be too complex to specify, and it's not even necessary
 *  since template functions auto-match their arguments), so any specialization
 * based on the struct template parameter(s) will have two template<> specifications:
 * the first one for the struct, and the second (unchanged from the declaration)
 * for the method.
 */

/// A functor that computes the new gamma. Obviously does something
/// only in the case of SA_BOUNDARY
template<BoundaryType>
struct compute_gamma {
	template<typename FP, typename P, typename N, typename OP, typename ON>
	__device__ __forceinline__
	static void
	with(FP const& params, P const& pdata, N const& ndata, OP &pout, ON &nout)
	{ /* do nothing */ }
};

template<>
template<typename FP, typename P, typename N, typename OP, typename ON>
__device__ __forceinline__ void
compute_gamma<SA_BOUNDARY>::with(FP const& params, P const& pdata, N const& ndata, OP &pout, ON &nout)
{
	// we do not compute gamma for OBJECT particles,
	// and only BOUNDARY particles contribute to it
	if (pdata.ptype != PT_OBJECT && ndata.ntype == PT_BOUNDARY) {
		pout.gGam.x += ndata.gamAS.x*ndata.belem.x;
		pout.gGam.y += ndata.gamAS.x*ndata.belem.y;
		pout.gGam.z += ndata.gamAS.x*ndata.belem.z;
		pout.gGam.w -= ndata.gamAS.y;
	}
}

/// A functor that computes the time derivative of rho
template<BoundaryType>
struct compute_density_derivative {
	// auxiliary function, which is used as fallback also in the SA_BOUNDARY case
	template<typename FP, typename P, typename N, typename OP, typename ON>
	__device__ __forceinline__
	static void
	common_with(FP const& params, P const& pdata, N const& ndata, OP &pout, ON &nout)
	{
		nout.DrDt = ndata.relPos.w*ndata.vel_dot_pos*ndata.f;
	}

	// actual method
	template<SPHFormulation sph_formulation,
		typename FP, typename P, typename N, typename OP, typename ON>
	__device__ __forceinline__
	static void
	with(FP const& params, P const& pdata, N const& ndata, OP &pout, ON &nout)
	{
		common_with(params, pdata, ndata, pout, nout);
		/* The second formulation takes into consideration the density ratio */
		if (sph_formulation == SPH_F2)
			nout.DrDt *= pdata.vel.w/ndata.relVel.w;
	}
};

/// Specialization in the SA_BOUNDARY case
template<>
template<SPHFormulation sph_formulation, typename FP, typename P, typename N, typename OP, typename ON>
__device__ __forceinline__ void
compute_density_derivative<SA_BOUNDARY>::with(FP const& params, P const& pdata, N const& ndata, OP &pout, ON &nout)
{
	if (ndata.ntype == PT_BOUNDARY) {
		nout.DrDt -= ndata.relVel.w*dot3(ndata.relVel, ndata.belem)*ndata.gamAS.x;
	} else if (d_ferrari) {
		const float grav_corr = -dot(d_gravity, as_float3(ndata.relPos))*d_rho0[PART_FLUID_NUM(pdata.info)]/pdata.sqC0;
		const float3 ferraricor = (ndata.r > 1e-4*params.slength) ? max(pdata.sspeed, ndata.sspeed)*(pdata.vel.w - ndata.relVel.w + grav_corr)/pdata.vel.w/ndata.r*as_float3(ndata.relPos) : make_float3(0.0);
		nout.DrDt = ndata.relPos.w*dot(as_float3(ndata.relVel) + d_ferrari*ferraricor, as_float3(ndata.relPos))*ndata.f;
	} else {
		common_with(params, pdata, ndata, pout, nout);
	}

	/* The second formulation takes into consideration the density ratio */
	// TODO FIXME check if this applies to SA_BOUNDARY too, or if
	// SA_BOUNDARY is not really compatible with SPH_F2
	if (sph_formulation == SPH_F2)
		nout.DrDt *= pdata.vel.w/ndata.relVel.w;
}

/// Functor to compute the pressure contribution to the particle acceleration.
/// The results should be stored in nout.DvDt, which will be multiplied by neib_mass*f
template<ViscosityType>
struct compute_pressure_contrib
{
	// auxiliary function, which is used as fallback also in the KEPSVISC
	template<SPHFormulation sph_formulation, typename FP, typename P_t, typename N, typename OP, typename ON>
	__device__ __forceinline__
	static void
	common_with(FP const& params, P_t const& pdata, N const& ndata, OP &pout, ON &nout)
	{
		switch (sph_formulation) {
		case SPH_F1:
			nout.DvDt -= pdata.p_precalc + P(ndata.relVel.w, PART_FLUID_NUM(ndata.info))/(ndata.relVel.w*ndata.relVel.w);
			break;
		case SPH_F2:
			nout.DvDt -= (pdata.p_precalc + P(ndata.relVel.w, PART_FLUID_NUM(ndata.info)))/(pdata.vel.w*ndata.relVel.w);
			break;
		}
	}

	// actual method
	template<SPHFormulation sph_formulation,
		typename FP, typename P, typename N, typename OP, typename ON>
	__device__ __forceinline__
	static void
	with(FP const& params, P const& pdata, N const& ndata, OP &pout, ON &nout)
	{
		common_with<sph_formulation>(params, pdata, ndata, pout, nout);
	}
};

/// Specialization in the KEPSVISC case
template<>
template<SPHFormulation sph_formulation,
	typename FP, typename P, typename N, typename OP, typename ON>
__device__ __forceinline__ void
compute_pressure_contrib<KEPSVISC>::with(FP const& params, P const& pdata, N const& ndata, OP &pout, ON &nout)
{
	common_with<sph_formulation>(params, pdata, ndata, pout, nout);
	// TODO FIXME this is only valid with SPH_F1
	// is KEPSVISC compatible with SPH_F2? if so, find the formula in this case
	nout.DvDt -= 2*ndata.keps_k/ndata.relVel.w/3.f;
}

/// A functor that computes the mean velocity (XSPH)
template<bool usexsph>
struct compute_mean_vel
{
	template<KernelType kerneltype, typename FP, typename P, typename N, typename OP, typename ON>
	__device__ __forceinline__
	static void
	with(FP const& params, P const& pdata, N const& ndata, OP &pout, ON &nout)
	{ /* do nothing */ }
};

template<>
template<KernelType kerneltype, typename FP, typename P, typename N, typename OP, typename ON>
__device__ __forceinline__ void
compute_mean_vel<true>::with(FP const& params, P const& pdata, N const& ndata, OP &pout, ON &nout)
{
	pout.mean_vel -= ndata.relPos.w*W<kerneltype>(ndata.r, params.slength)*as_float3(ndata.relVel)/(pdata.vel.w + ndata.relVel.w);
}


/// A functor that computes simple fluid/boundary forces (LJ, MK)
template<BoundaryType>
struct compute_repulsive_force {
	template<typename FP, typename P, typename N, typename OP, typename ON>
	__device__ __forceinline__
	static void
	with(FP const& params, P const& pdata, N const& ndata, OP &pout, ON &nout);
};

template<>
template<typename FP, typename P, typename N, typename OP, typename ON>
__device__ __forceinline__ void
compute_repulsive_force<LJ_BOUNDARY>::with(FP const& params, P const& pdata, N const& ndata, OP &pout, ON &nout)
{
	nout.DvDt = LJForce(ndata.r);
}

template<>
template<typename FP, typename P, typename N, typename OP, typename ON>
__device__ __forceinline__ void
compute_repulsive_force<MK_BOUNDARY>::with(FP const& params, P const& pdata, N const& ndata, OP &pout, ON &nout)
{
	nout.DvDt = MKForce(ndata.r, params.slength, pdata.pos.w, pdata.pos.w);
}

/// TODO FIXME currently this code path only computes the force between fluid particles and
/// non-BOUNDARY, non-VERTEX particles in the SA_BOUNDARY case: specifically, this computes
/// the interaction between FLUID and OBJECT particles when SA_BOUNDARY is active. Since
/// OBJECT particles currently assume LJ-style behavior, we use here LJ-style behavior.
/// This should
/// be fixed by:
/// (1) never mixing SA and non-SA boundary-type particles, and
/// (2) removing this special case
template<>
template<typename FP, typename P, typename N, typename OP, typename ON>
__device__ __forceinline__ void
compute_repulsive_force<SA_BOUNDARY>::with(FP const& params, P const& pdata, N const& ndata, OP &pout, ON &nout)
{
	// TODO FIXME see above
	nout.DvDt = LJForce(ndata.r);
}


/// A functor that computes the scalar viscous coefficient (plus additional optional contributions
/// directly to pout and/or nout.
/// See above about the double template<> in the specializations
template<ViscosityType>
struct compute_visc {
	template<typename FP, typename P, typename N, typename OP, typename ON>
	__device__ __forceinline__
	static float
	with(FP const& params, P const& pdata, N const& ndata, OP &pout, ON &nout);
};

template<>
template<typename FP, typename P, typename N, typename OP, typename ON>
__device__ __forceinline__ float
compute_visc<DYNAMICVISC>::with(FP const& params, P const& pdata, N const& ndata, OP &pout, ON &nout)
{
	return laminarvisc_dynamic(pdata.vel.w, ndata.relVel.w, ndata.relPos.w, ndata.f,
		d_visccoeff*pdata.vel.w, d_visccoeff*ndata.relVel.w);
}

template<>
template<typename FP, typename P, typename N, typename OP, typename ON>
__device__ __forceinline__ float
compute_visc<KINEMATICVISC>::with(FP const& params, P const& pdata, N const& ndata, OP &pout, ON &nout)
{
	return laminarvisc_kinematic(pdata.vel.w, ndata.relVel.w, ndata.relPos.w, ndata.f);
}

// SPS viscosity is just kinematic + a direct contribution to the force
template<>
template<typename FP, typename P, typename N, typename OP, typename ON>
__device__ __forceinline__ float
compute_visc<SPSVISC>::with(FP const& params, P const& pdata, N const& ndata, OP &pout, ON &nout)
{
	pout.force.x += ndata.relPos.w*ndata.f*(
		(pdata.tau.xx + ndata.tau.xx)*ndata.relPos.x +
		(pdata.tau.xy + ndata.tau.xy)*ndata.relPos.y +
		(pdata.tau.xz + ndata.tau.xz)*ndata.relPos.z);
	pout.force.y += ndata.relPos.w*ndata.f*(
		(pdata.tau.xy + ndata.tau.xy)*ndata.relPos.x +
		(pdata.tau.yy + ndata.tau.yy)*ndata.relPos.y +
		(pdata.tau.yz + ndata.tau.yz)*ndata.relPos.z);
	pout.force.z += ndata.relPos.w*ndata.f*(
		(pdata.tau.xz + ndata.tau.xz)*ndata.relPos.x +
		(pdata.tau.yz + ndata.tau.yz)*ndata.relPos.y +
		(pdata.tau.zz + ndata.tau.zz)*ndata.relPos.z);
	return laminarvisc_kinematic(pdata.vel.w, ndata.relVel.w, ndata.relPos.w, ndata.f);
}

// k-e viscosity: dynamic + turbulent
template<>
template<typename FP, typename P, typename N, typename OP, typename ON>
__device__ __forceinline__ float
compute_visc<KEPSVISC>::with(FP const& params, P const& pdata, N const& ndata, OP &pout, ON &nout)
{
	return laminarvisc_dynamic(pdata.vel.w, ndata.relVel.w, ndata.relPos.w, ndata.f,
		(d_visccoeff+pdata.turbVisc)*pdata.vel.w, (d_visccoeff+ndata.turbVisc)*ndata.relVel.w);
}

// artificial viscosity contributes directly to DvDt, so it returns 0 as viscosity scalar value
template<>
template<typename FP, typename P, typename N, typename OP, typename ON>
__device__ __forceinline__ float
compute_visc<ARTVISC>::with(FP const& params, P const& pdata, N const& ndata, OP &pout, ON &nout)
{
	if (ndata.vel_dot_pos < 0.0f)
		nout.DvDt += artvisc(ndata.vel_dot_pos, pdata.vel.w, ndata.relVel.w,
			pdata.sspeed, ndata.sspeed, ndata.r, params.slength);
	return 0;
}

/// Functor that computes the pressure boundary term in SA_BOUNDARY
template<BoundaryType>
struct compute_boundary_term
{
	// auxiliary functor computing the viscous term of the boundary pressure
	template<ViscosityType visctype>
	struct viscous_part {
		template<typename FP, typename P, typename N, typename OP, typename ON>
		__device__ __forceinline__
		static void
		with(FP const& params, P const& pdata, N const& ndata, OP &pout, ON &nout,
			float3 const& vel_tau)
		{ nout.bound_term_visc = make_float3(NAN); } // TODO FIXME we don't have a generic model for this
	};

	template<ViscosityType visctype, typename FP, typename P, typename N, typename OP, typename ON>
	__device__ __forceinline__
	static void
	with(FP const& params, P const& pdata, N const& ndata, OP &pout, ON &nout)
	{ /* do nothing */ }
};

template<>
template<>
template<typename FP, typename P, typename N, typename OP, typename ON>
__device__ __forceinline__ void
compute_boundary_term<SA_BOUNDARY>::viscous_part<DYNAMICVISC>::with
(FP const& params, P const& pdata, N const& ndata, OP &pout, ON &nout, float3 const& vel_tau)
{
	nout.bound_term_visc = ndata.gamAS.x*d_visccoeff*(pdata.vel.w + ndata.relVel.w)/ndata.r_as*vel_tau;
}

template<>
template<>
template<typename FP, typename P, typename N, typename OP, typename ON>
__device__ __forceinline__ void
compute_boundary_term<SA_BOUNDARY>::viscous_part<KEPSVISC>::with
(FP const& params, P const& pdata, N const& ndata, OP &pout, ON &nout, float3 const& vel_tau)
{
	// a component of fluid paricle velocity tangential to the wall
	const float3 u_t = as_float3(pdata.vel) - dot(as_float3(pdata.vel), ndata.normal_s)*ndata.normal_s;
	const float abs_u_t = length(u_t);
	float y_plus = params.deltap;

	// we solve iteratively the wall law equation to obtain y+ value
	float u_star = exp(-2.132f)*d_visccoeff/ndata.r_as;
	for (int i=0; i<10; i++) {
		y_plus = max(ndata.r_as*u_star/d_visccoeff, 11.f);
		u_star = (0.41f*abs_u_t + u_star)/(log(y_plus) + 2.132f + 1);
	}
	y_plus = max(ndata.r_as*u_star/d_visccoeff, 11.f);

	const float denom_term = pow(log(y_plus)/0.41f + 5.2f, 2);
	nout.bound_term_visc = 2*pdata.vel.w*abs_u_t*ndata.gamAS.x*u_t/denom_term;
}

template<>
template<ViscosityType visctype, typename FP, typename P, typename N, typename OP, typename ON>
__device__ __forceinline__ void
compute_boundary_term<SA_BOUNDARY>::with(FP const& params, P const& pdata, N const& ndata, OP &pout, ON &nout)
{
	if (ndata.ntype != PT_BOUNDARY)
		return;

	nout.bound_term_pres = nout.DvDt*ndata.relVel.w*ndata.gamAS.x*ndata.normal_s;

	// velocity of fluid particle along the wall
	const float3 vel_tau = as_float3(ndata.relVel) - dot(as_float3(ndata.relVel), ndata.normal_s)*ndata.normal_s;

	viscous_part<visctype>::with(params, pdata, ndata, pout, nout, vel_tau);
}

/// Functor to compute the KEPS diffusion and velocity gradient terms

template<BoundaryType boundarytype, ViscosityType visctype>
struct compute_keps_term
{
	template<typename FP, typename P, typename N, typename OP, typename ON>
	__device__ __forceinline__
	static void
	with(FP const& params, P const& pdata, N const& ndata, OP &pout, ON &nout)
	{ /* do nothing */ }
};

template<>
template<typename FP, typename P, typename N, typename OP, typename ON>
__device__ __forceinline__ void
compute_keps_term<SA_BOUNDARY, KEPSVISC>::with
(FP const& params, P const& pdata, N const& ndata, OP &pout, ON &nout)
{
	// diffusion terms, to be divided later by rho_a and gamma_a
	if (ndata.ntype == PT_BOUNDARY) {
		pout.diff_term_e += pow(0.09f, 0.75f)/0.41f * (
			pdata.dedt_precalc*pow(pdata.keps_k,1.5f)/(ndata.r_as*ndata.r_as) +
			ndata.relVel.w*(d_visccoeff + ndata.turbVisc/1.3f)*pow(ndata.keps_k,1.5f)/(params.deltap*params.deltap)) * ndata.gamAS.x;
	} else {
		pout.diff_term_k += ndata.relPos.w*(
			pdata.dkdt_precalc + ndata.relVel.w*(d_visccoeff + ndata.turbVisc)
			)*(pdata.keps_k - ndata.keps_k)*ndata.f/ndata.relVel.w;
		pout.diff_term_e += ndata.relPos.w*(
			pdata.dedt_precalc + ndata.relVel.w*(d_visccoeff + ndata.turbVisc/1.3f)
			)*(pdata.keps_e - ndata.keps_e)*ndata.f/ndata.relVel.w;
	}

	// velocity gradient
	// From boundary:
	//	dvx = ∑ρs vxas ∇ɣas
	//	dvy = ∑ρs vyas ∇ɣas
	//	dvz = ∑ρs vzas ∇ɣas
	// From fluid/vertex:
	//	dvx = -∑mb vxab (ra - rb)/r ∂Wab/∂r
	//	dvy = -∑mb vyab (ra - rb)/r ∂Wab/∂r
	//	dvz = -∑mb vzab (ra - rb)/r ∂Wab/∂r

	const float3 dvmul =
		ndata.ntype == PT_BOUNDARY ?
		ndata.gamAS.x*ndata.normal_s*ndata.relVel.w : // rhoGGam
		-as_float3(ndata.relPos)*ndata.f ; // rab*F

	pout.dvx += ndata.relVel.x*dvmul;
	pout.dvy += ndata.relVel.y*dvmul;
	pout.dvz += ndata.relVel.z*dvmul;
}

/// Functor to update the particle force with the neighbor contribution

template<BoundaryType boundarytype>
struct add_force_contribution
{
	// auxiliary method for common contribution
	// force += DvDt * relPos;
	template<typename FP, typename P, typename N, typename OP, typename ON>
	__device__ __forceinline__
	static void
	simple(FP const& params, P const& pdata, N const& ndata, OP &pout, ON &nout)
	{ as_float3(pout.force) += nout.DvDt*as_float3(ndata.relPos); }

	template<typename FP, typename P, typename N, typename OP, typename ON>
	__device__ __forceinline__
	static void
	with(FP const& params, P const& pdata, N const& ndata, OP &pout, ON &nout)
	{ simple(params, pdata, ndata, pout, nout); }
};

// SA_BOUNDARY specialization

template<>
template<typename FP, typename P, typename N, typename OP, typename ON>
__device__ __forceinline__ void
add_force_contribution<SA_BOUNDARY>::with
(FP const& params, P const& pdata, N const& ndata, OP &pout, ON &nout)
{
	if (ndata.ntype == PT_BOUNDARY)
		as_float3(pout.force) -= nout.bound_term_pres + nout.bound_term_visc/pdata.vel.w;
	else
		simple(params, pdata, ndata, pout, nout);
}

/// Functor to compute forces on VERTEX particles in case of KEPS
template<BoundaryType boundarytype, ViscosityType visctype>
struct compute_vertex_keps
{
	template<typename FP, typename P, typename N, typename OP, typename ON>
	__device__ __forceinline__
	static void
	with(FP const& params, P const& pdata, N const& ndata, OP &pout, ON &nout)
	{ /* do nothing */ }
};

/// Implementation in the only case where it makes sense (SA_BOUNDARY and KEPSVISC)
template<>
template<typename FP, typename P, typename N, typename OP, typename ON>
__device__ __forceinline__ void
compute_vertex_keps<SA_BOUNDARY, KEPSVISC>::with
(FP const& params, P const& pdata, N const& ndata, OP &pout, ON &nout)
{
	if (ndata.ntype == PT_BOUNDARY) {
		// velocity of vertex particle along the wall
		const float3 u_t = as_float3(pdata.vel) - dot(as_float3(pdata.vel), ndata.normal_s)*ndata.normal_s;
		const float abs_u_t = length(u_t);
		float y_plus = params.deltap;

		// we solve iteratively the wall law equation to obtain y+ value
		float u_star = exp(-2.132f)*d_visccoeff/ndata.r_as;
		for (int i=0; i<10; i++) {
			y_plus = max(ndata.r_as*u_star/d_visccoeff, 11.f);
			u_star = (0.41f*abs_u_t + u_star)/(log(y_plus) + 2.132f + 1);
		}
		y_plus = max(ndata.r_as*u_star/d_visccoeff, 11.f);

		const float denom_term = pow(log(y_plus)/0.41f + 5.2f, 2);

		pout.force.x -= 2*abs_u_t*ndata.gamAS.x*u_t.x/denom_term;
		pout.force.y -= 2*abs_u_t*ndata.gamAS.x*u_t.y/denom_term;
		pout.force.z -= 2*abs_u_t*ndata.gamAS.x*u_t.z/denom_term;
	} else {
		const float visc = laminarvisc_dynamic(pdata.vel.w, ndata.relVel.w, ndata.relPos.w, ndata.f, (d_visccoeff+pdata.turbVisc)*pdata.vel.w,
			(d_visccoeff+ndata.turbVisc)*ndata.relVel.w);

		pout.force.x += visc*ndata.relVel.x;
		pout.force.y += visc*ndata.relVel.y;
		pout.force.z += visc*ndata.relVel.z;
	}
}


/*
 * Post-processing and saving
 */


/// The next set of functors post-process the particle forces and write them to
/// the appropriate given arrays


/// A functor that does viscosity-related post-processing, and returns a
/// viscous coefficient to be used with DEMs and planes

template<ViscosityType>
struct viscous_fixup
{
	template<typename FP, typename P, typename OP>
	__device__ __forceinline__
	static float
	with(FP const& params, P const& pdata, OP &pout);
};

/// Specializations

template<>
template<typename FP, typename P, typename OP >
__device__ __forceinline__ float
viscous_fixup<DYNAMICVISC>::with(FP const& params, P const& pdata, OP &pout)
{ return d_visccoeff*pdata.vel.w; }

template<>
template<typename FP, typename P, typename OP>
__device__ __forceinline__ float
viscous_fixup<KINEMATICVISC>::with(FP const& params, P const& pdata, OP &pout)
{ return d_visccoeff*pdata.vel.w/4; } // TODO FIXME check?

template<>
template<typename FP, typename P, typename OP>
__device__ __forceinline__ float
viscous_fixup<SPSVISC>::with(FP const& params, P const& pdata, OP &pout)
{ return d_visccoeff*pdata.vel.w/4; } // TODO FIXME check?

template<>
template<typename FP, typename P, typename OP>
__device__ __forceinline__ float
viscous_fixup<ARTVISC>::with(FP const& params, P const& pdata, OP &pout)
{ return 0; } // assumes free-slip

template<>
template<typename FP, typename P, typename OP>
__device__ __forceinline__ float
viscous_fixup<KEPSVISC>::with(FP const& params, P const& pdata, OP &pout)
{
	// velocity gradients
	pout.dvx /= pdata.vel.w * pout.gGam.w;	// dvx = -1/ɣa*ρa ∑mb vxab (ra - rb)/r ∂Wab/∂r
	pout.dvy /= pdata.vel.w * pout.gGam.w;	// dvy = -1/ɣa*ρa ∑mb vyab (ra - rb)/r ∂Wab/∂r
	pout.dvz /= pdata.vel.w * pout.gGam.w;	// dvz = -1/ɣa*ρa ∑mb vzab (ra - rb)/r ∂Wab/∂r
	// Calculate norm of the mean strain rate tensor
	float SijSij_bytwo = 2.0f*(pout.dvx.x*pout.dvx.x +
		pout.dvy.y*pout.dvy.y +
		pout.dvz.z*pout.dvz.z);	// 2*SijSij = 2.0((∂vx/∂x)^2 + (∂vy/∂yx)^2 + (∂vz/∂z)^2)
	float temp = pout.dvx.y + pout.dvy.x;
	SijSij_bytwo += temp*temp;		// 2*SijSij += (∂vx/∂y + ∂vy/∂x)^2
	temp = pout.dvx.z + pout.dvz.x;
	SijSij_bytwo += temp*temp;		// 2*SijSij += (∂vx/∂z + ∂vz/∂x)^2
	temp = pout.dvy.z + pout.dvz.y;
	SijSij_bytwo += temp*temp;		// 2*SijSij += (∂vy/∂z + ∂vz/∂y)^2
	const float S = sqrtf(SijSij_bytwo);
	const float Pturb = pdata.turbVisc*S*S;					// production of turbulent kinetic energy (TKE)

	const float dkdt = Pturb - pdata.keps_e + pout.diff_term_k/pdata.vel.w/pout.gGam.w;								// dk/dt
	const float dedt = pdata.keps_e/pdata.keps_k*(1.44f*Pturb - 1.92f*pdata.keps_e) +
		pout.diff_term_e/pdata.vel.w/pout.gGam.w;	// de/dt

	params.keps_dkde[pdata.index].x = dkdt;
	params.keps_dkde[pdata.index].y = dedt;

	return d_visccoeff*pdata.vel.w;
}


/// A functor that clamps gamma and divides force by it,
/// but only for SA_BOUNDARY
template<BoundaryType>
struct gamma_fixup
{
	template<typename FP, typename P, typename OP>
	__device__ __forceinline__
	static void
	with(FP const& params, P const& pdata, OP &pout)
	{ /* do nothing */ }
};

template<>
template<typename FP, typename P, typename OP>
__device__ __forceinline__ void
gamma_fixup<SA_BOUNDARY>::with(FP const& params, P const& pdata, OP &pout)
{
	pout.gGam.w = fmin(fmax(pout.gGam.w, params.epsilon),1.0f);
	pout.force /= pout.gGam.w;
}

/// A functor that writes out gamma,
/// but only for SA_BOUNDARY
template<BoundaryType>
struct write_gamma
{
	template<typename FP, typename P, typename OP>
	__device__ __forceinline__
	static void
	with(FP const& params, P const& pdata, OP const& pout)
	{ /* do nothing */ }
};

template<>
template<typename FP, typename P, typename OP>
__device__ __forceinline__ void
write_gamma<SA_BOUNDARY>::with(FP const& params, P const& pdata, OP const& pout)
{ params.newGGam[pdata.index] = pout.gGam; }

/// A functor that writes out the mean vel,
/// but only for XSPH
template<bool>
struct write_xsph
{
	template<typename FP, typename P, typename OP>
	__device__ __forceinline__
	static void
	with(FP const& params, P const& pdata, OP const& pout)
	{ /* do nothing */ }
};

template<>
template<typename FP, typename P, typename OP>
__device__ __forceinline__ void
write_xsph<true>::with(FP const& params, P const& pdata, OP const& pout)
{ params.xsph[pdata.index] = make_float4(2.0f*pout.mean_vel, 0.0f); }

/// A functor that writes out turbvisc
/// but only for KEPSVISC
template<ViscosityType>
struct write_turbvisc
{
	template<typename FP, typename P, typename OP>
	__device__ __forceinline__
	static void
	with(FP const& params, P const& pdata, OP const& pout)
	{ /* do nothing */ }
};

template<>
template<typename FP, typename P, typename OP>
__device__ __forceinline__ void
write_turbvisc<KEPSVISC>::with(FP const& params, P const& pdata, OP const& pout)
{ params.turbvisc[pdata.index] = pdata.turbVisc; }


/// A functor that writes out forces
/// (no templatization, not needed
struct write_forces
{
	template<typename FP, typename P, typename OP>
	__device__ __forceinline__
	static void
	with(FP const& params, P const& pdata, OP const& pout)
	{ params.forces[pdata.index] = pout.force; }
};

/*
 * Global variables
 */

/// Some forces kernel specializations have global variables which are not individual particle data
/// and are therefore collected here

struct dyndt_shared_data
{
	float sm_max[BLOCK_SIZE_FORCES];
};

struct dyndt_keps_shared_data
{
	float sm_max_nut[BLOCK_SIZE_FORCES];
};

template<bool dyndt, ViscosityType visctype>
struct forces_shared_data // by default, depend on nothing
{
	// init shared data
	__device__ __forceinline__ void init() { /* do nothing */ }

	// store shared data
	template<typename FP, typename P, typename OP>
	__device__ __forceinline__ void
	store(FP const& params, P const& pdata, OP const& pout)
	{ /* do nothing */ }

	// reduce shared data
	template<typename FP>
	__device__ __forceinline__ void reduce(FP const& params)
	{ /* do nothing */ }
};

template<ViscosityType visctype>
struct forces_shared_data<true, visctype> :
	dyndt_shared_data,
	COND_STRUCT(visctype == KEPSVISC, dyndt_keps_shared_data)
{
	// init shared data
	__device__ __forceinline__ void init()
	{ this->sm_max[threadIdx.x] = 0; }

	// auxiliary: store common dyndt shared data
	template<typename FP, typename P, typename OP>
	__device__ __forceinline__ void
	store_sm_max(FP const& params, P const& pdata, OP const& pout)
	{
		this->sm_max[threadIdx.x] = max(length(as_float3(pout.force)), pdata.sspeed*pdata.sspeed/params.slength);
	}

	// auxiliary: reduce common dyndt shared data
	template<typename FP>
	__device__ __forceinline__ void reduce_sm_max(FP const& params)
	{ dtadaptBlockReduce(this->sm_max, params.cfl); }

	// store shared data
	template<typename FP, typename P, typename OP>
	__device__ __forceinline__ void
	store(FP const& params, P const& pdata, OP const& pout)
	{ store_sm_max(params, pdata, pout); }

	// reduce shared data
	template<typename FP>
	__device__ __forceinline__ void reduce(FP const& params)
	{ reduce_sm_max(params); }
};

template<>
__device__ __forceinline__ void
forces_shared_data<true, KEPSVISC>::init()
{
	this->sm_max[threadIdx.x] = 0;
	this->sm_max_nut[threadIdx.x] = 0;
}

template<>
template<typename FP, typename P, typename OP>
__device__ __forceinline__ void
forces_shared_data<true, KEPSVISC>::store(FP const& params, P const& pdata, OP const& pout)
{
	store_sm_max(params, pdata, pout);
	this->sm_max_nut[threadIdx.x] = pdata.turbVisc;
}

template<>
template<typename FP>
__device__ __forceinline__ void
forces_shared_data<true, KEPSVISC>::reduce(FP const& params)
{
	reduce_sm_max(params);
	dtadaptBlockReduce(this->sm_max_nut, params.cfltvisc);
}


/************************************************************************************************************/
/*		   Kernels for computing forces with the different options											*/
/************************************************************************************************************/
template<KernelType kerneltype,
	SPHFormulation sph_formulation,
	BoundaryType boundarytype,
	ViscosityType visctype,
	bool dyndt,
	bool usexsph,
	bool usedem>
__global__ void
<<<<<<< HEAD
//__launch_bounds__(BLOCK_SIZE_FORCES, MIN_BLOCKS_FORCES)
FORCES_CUDA_KERNEL
(	
	const float4*	posArray,
	const float2*	vertPos0,
	const float2*	vertPos1,
	const float2*	vertPos2,
	float4*		newGGam,
	float4*		forces,
	float2*		keps_dkde,
	float*		turbvisc,
	const hashKey*	particleHash,
	const uint*	cellStart,
	# ifdef XSPH_KERNEL
	float4*		xsph,
	# endif
	const neibdata*	neibsList,
	const uint	numParticles,
	const float deltap,
	const float	slength,
	const float	influenceradius,
	const float	epsilon,
	const bool	movingBoundaries,
	float4*		rbforces,
	float4*		rbtorques
	# ifdef DT_KERNEL
	,
	float*		cfl,
	float*		cfltvisc
	# endif
)
{
	// Global particle index
	const uint index = INTMUL(blockIdx.x,blockDim.x) + threadIdx.x;
	# ifdef DT_KERNEL
	__shared__ float sm_max[BLOCK_SIZE_FORCES];
	sm_max[threadIdx.x] = 0.0f;
	# ifdef VISC_KEPS
	__shared__ float sm_max_nut[BLOCK_SIZE_FORCES];
	sm_max_nut[threadIdx.x] = 0.0f;
	# endif
	# endif

	if (index < numParticles) {
		// read particle info from texture
		const particleinfo info = tex1Dfetch(infoTex, index);

		uint cellHash = cellHashFromParticleHash(particleHash[index]);

		// this is the new value of gamma and grad gamma
		float4 gGam = make_float4(0.0f, 0.0f, 0.0f, 1.0f);

		// Compute force only if the given particle if a fluid one
		if (FLUID(info)) {
=======
forcesDevice(
	forces_params<kerneltype, boundarytype, visctype, dyndt, usexsph> params)
{
	// Global particle index
	const uint index = INTMUL(blockIdx.x,blockDim.x) + threadIdx.x;

	__shared__ forces_shared_data<dyndt, visctype> shared;
	shared.init();

	// the body of this kernel easily gets a lot of indentation. to prevent that,
	// we wrap the main part into a do { } while(0); so that rather than
	// if (c1) { if (c2) { if (c3) { stuff } } } we can do
	// if (!c1) break; if (!c2) break ; if (!c3) break; stuff
	// to do stuff only if c1, c2, c3 are satisfied.
	// This makes the code more readable and collects common data retrieval operations
	// into one place.
	// (The alternative would have been a label before the reduction and a
	// bunch of goto label, but that would skip across initializations, which is an error.
	// and some people still don't like gotos, so this is actually a better alternative).
#pragma unroll
	do {
		if (index >= params.numParticles)
			break;

		// particle info struct, always stored in a texture
		const particleinfo info = tex1Dfetch(infoTex, index);

		// Determine if the current particle must act based on the particle type.
		// The particles for which forces are computed are:
		// * fluid particles
		// * object particles
		// * vertex particles (for SA_BOUNDARY)

		bool computes_stuff = FLUID(info) || OBJECT(info);
		if (boundarytype == SA_BOUNDARY)
			computes_stuff = computes_stuff || VERTEX(info);

		// nothing to do if the particle doesn't need to compute forces
		if (!computes_stuff)
			break;

		// cell-local position of the particle, stored in texture
		// or global memory depending on architecture
		#if( __COMPUTE__ >= 20)
		const float4 pos = params.posArray[index];
		#else
		const float4 pos = tex1Dfetch(posTex, index);
		#endif

		// nothing to do if the particle is inactive
		if (INACTIVE(pos))
			break;

		// load rest of particle data
		forces_particle_data<kerneltype, sph_formulation, boundarytype, visctype, dyndt, usexsph> const
			pdata(index, pos, info, params);

		// prepare particle output variables
		forces_particle_output<boundarytype, visctype, usexsph> pout;

		/* And finally the neib list transversal support */

		// persistent variables across getNeibData calls
		char neib_cellnum = 0;
		uint neib_cell_base_index = 0;
		float3 pos_corr;

		// under some conditions, some particles might want to skip the
		// neighbor list traversal. This is checked by the check() function of
		// the skip_neiblist struct. Any action that needs to be done then is
		// done by the prepare() function in the same struct.
		// Setting the neib list iterator counter i to d_neiblist_end to
		// actually skip the neib list traversal is done in here rather than
		// in the prepare() function.

		skip_neiblist<kerneltype, sph_formulation, boundarytype, visctype, dyndt, usexsph> skip;
		idx_t i = 0;

		if (skip.check(pdata)) {
			skip.prepare(pdata, pout);
			i = d_neiblist_end; // skip neighbors loop
		}

		// loop over all neighbors
		for (; i < d_neiblist_end; i += d_neiblist_stride) {
			neibdata neib_data = params.neibsList[i + index];
>>>>>>> 08515c3e

			if (neib_data == 0xffff) break;

			const uint neib_index = getNeibIndex(pdata.pos, pos_corr, params.cellStart,
				neib_data, pdata.gridPos, neib_cellnum, neib_cell_base_index);

			// Compute relative position vector and distance
			// Now relPos is a float4 and neib mass is stored in relPos.w
			#if( __COMPUTE__ >= 20)
			const float4 relPos = pos_corr - params.posArray[neib_index];
			#else
			const float4 relPos = pos_corr - tex1Dfetch(posTex, neib_index);
			#endif

<<<<<<< HEAD
			const float4 vel = tex1Dfetch(velTex, index);
			// oldGGam is used for for the computation of solid angles for gamma. We actually require the inverse vector and we normalize it as all we need are angles
			float4 oldGGam = make_float4(NAN, NAN, NAN, 1.0f);
			if (boundarytype == SA_BOUNDARY) {
				oldGGam = tex1Dfetch(gamTex, index);
				oldGGam /= -length3(oldGGam);
			}

			// Compute grid position of current particle
			const int3 gridPos = calcGridPosFromCellHash(cellHash);

			# ifdef VISC_SPS
			// read particle SPS matrix
			symtensor3 tau;
			float2 temp = tex1Dfetch(tau0Tex, index);
			tau.xx = temp.x;
			tau.xy = temp.y;
			temp = tex1Dfetch(tau1Tex, index);
			tau.xz = temp.x;
			tau.yy = temp.y;
			temp = tex1Dfetch(tau2Tex, index);
			tau.yz = temp.x;
			tau.zz = temp.y;
			# endif

			# ifdef VISC_KEPS
			const float keps_k = tex1Dfetch(keps_kTex, index);
			const float keps_e = tex1Dfetch(keps_eTex, index);
			const float turbVisc = 0.09f*keps_k*keps_k/keps_e;			// eddy viscosity
			turbvisc[index] = turbVisc;

			float diff_term_k = 0;
			float diff_term_e = 0;
			const float dkdt_precalc = vel.w*(d_visccoeff + turbVisc);
			const float dedt_precalc = vel.w*(d_visccoeff + turbVisc/1.3f);

			// velocity gradient components
			float3 dvx = make_float3(0.0f);
			float3 dvy = make_float3(0.0f);
			float3 dvz = make_float3(0.0f);
			# endif

			// force and density derivative
			float4 force = make_float4(0.0f);

			# ifdef XSPH_KERNEL
			// XSPH correction
			float3 mean_vel = make_float3(0.0f);
			# endif

			/* precomputed component of DvDt */
			float p_precalc = 0;
			switch (sph_formulation) {
				/* when using SPH formulation 1
				   we precompute p/rho^2 for the current particle */
				case SPH_F1:
					p_precalc = P(vel.w, PART_FLUID_NUM(info))/(vel.w*vel.w);
					//in case of k-e model we use p~ = p + 2/3*rho*k
					# ifdef VISC_KEPS
					p_precalc += 2*keps_k/vel.w/3.f;
					# endif
					break;
				/* when using SPH formulation 2
				   we precompute the pressure for the current particle */
				case SPH_F2:
					p_precalc = P(vel.w, PART_FLUID_NUM(info));
					break;
			}

			//FIXME: Speed of sound should be calculated with SA_BOUNDARY, even when dt is constant
			//# if defined(DT_KERNEL) || defined(VISC_ARTVISC)
			/* sound speed sspeed is computed only once for the given particle */
			const float sspeed = soundSpeed(vel.w, PART_FLUID_NUM(info));
			// Square of sound speed. Would need modification for multifluid
			float sqC0 = d_sscoeff[PART_FLUID_NUM(info)];
			sqC0 *= sqC0;
			//# endif

			// persistent variables across getNeibData calls
			char neib_cellnum = 0;
			uint neib_cell_base_index = 0;
			float3 pos_corr;

			// loop over all neighbors
			for (idx_t i = 0; i < d_neiblist_end; i += d_neiblist_stride) {
				neibdata neib_data = neibsList[i + index];

				if (neib_data == 0xffff) break;

				const uint neib_index = getNeibIndex(pos, pos_corr, cellStart, neib_data, gridPos,
													neib_cellnum, neib_cell_base_index);

				// Compute relative position vector and distance
				// Now relPos is a float4 and neib mass is stored in relPos.w
				#if( __COMPUTE__ >= 20)
				const float4 relPos = pos_corr - posArray[neib_index];
				#else
				const float4 relPos = pos_corr - tex1Dfetch(posTex, neib_index);
				#endif

				// skip inactive particles
				if (INACTIVE(relPos))
					continue;

				const float r = length(as_float3(relPos));

				// Compute relative velocity
				// Now relVel is a float4 and neib density is stored in relVel.w
				const particleinfo neib_info = tex1Dfetch(infoTex, neib_index);
				# ifdef VISC_KEPS
				const float neib_keps_k = tex1Dfetch(keps_kTex, neib_index);
				const float neib_keps_e = tex1Dfetch(keps_eTex, neib_index);
				float neib_tvisc;
				if(FLUID(neib_info))
					neib_tvisc = 0.09f*neib_keps_k*neib_keps_k/neib_keps_e;
				else
					neib_tvisc = 0.0f;
				# endif

				if (r < influenceradius || (boundarytype == SA_BOUNDARY && BOUNDARY(info))) {
					float DvDt = 0.0f;
					float3 bound_term_pres = make_float3(0.0f);
					float3 bound_term_visc = make_float3(0.0f);
					// NOTE: this subtraction of float3 - float4 ensures that the .w component
					//       of the float4 remains positive. This implies that relVel.w is equal
					//       to velTex[neib_index].w.
					const float4 relVel = as_float3(vel) - tex1Dfetch(velTex, neib_index);

					if (FLUID(neib_info) || (boundarytype == SA_BOUNDARY && (BOUNDARY(neib_info) || VERTEX(neib_info)) ) ) {
						const float4 belem = (boundarytype == SA_BOUNDARY ? tex1Dfetch(boundTex, neib_index) : make_float4(NAN));
						const float neib_sspeed = soundSpeed(relVel.w, PART_FLUID_NUM(neib_info));

						/* TODO-AM should be removed I suppose
						float neib_pres = tex1Dfetch(presTex, neib_index);
						if(FLUID(neib_info))
							neib_pres = P(relVel.w, PART_FLUID_NUM(neib_info)); */

						# ifdef VISC_SPS
						symtensor3 neib_tau;
						temp = tex1Dfetch(tau0Tex, neib_index);
						neib_tau.xx = temp.x;
						neib_tau.xy = temp.y;
						temp = tex1Dfetch(tau1Tex, neib_index);
						neib_tau.xz = temp.x;
						neib_tau.yy = temp.y;
						temp = tex1Dfetch(tau2Tex, neib_index);
						neib_tau.yz = temp.x;
						neib_tau.zz = temp.y;
						# endif

						const float vel_dot_pos = dot(as_float3(relVel), as_float3(relPos));	// x.u
						const float f = F<kerneltype>(r, slength);		// 1/r dW/dr

						// density derivative
						float DrDt = 0;
						// grad gamma_{as}
						float2 gamAS = make_float2(0.0f);
						if (boundarytype == SA_BOUNDARY && BOUNDARY(neib_info)){
							gamAS = Gamma<kerneltype>(slength, relPos, vertPos0[neib_index], vertPos1[neib_index], vertPos2[neib_index], belem, oldGGam, epsilon, true);
							gGam.x += gamAS.x*belem.x;
							gGam.y += gamAS.x*belem.y;
							gGam.z += gamAS.x*belem.z;
							gGam.w -= gamAS.y;
							DrDt -= relVel.w*dot3(relVel, belem)*gamAS.x;
						}
						else if (boundarytype == SA_BOUNDARY && d_ferrari) {
							const float grav_corr = -dot(d_gravity, as_float3(relPos))*d_rho0[PART_FLUID_NUM(info)]/sqC0;
							float3 ferraricor = (r > 1e-4*slength) ? max(sspeed, neib_sspeed)*(vel.w - relVel.w + grav_corr)/vel.w/r*as_float3(relPos) : make_float3(0.0);
							DrDt = relPos.w*dot(as_float3(relVel) + d_ferrari*ferraricor, as_float3(relPos))*f;
						}
						else
							DrDt = relPos.w*vel_dot_pos*f;
						/* The second formulation takes into consideration the density ratio */
						if (sph_formulation == SPH_F2)
							DrDt *= vel.w/relVel.w;
						force.w += DrDt;

						// pressure part of acceleration (to be multiplied by neib_mass*f)
						switch (sph_formulation) {
							case SPH_F1:
								DvDt = -(p_precalc + P(relVel.w, PART_FLUID_NUM(neib_info))/(relVel.w*relVel.w)); /*I think these are i not index*/
								# ifdef VISC_KEPS
								DvDt -= 2*neib_keps_k/relVel.w/3.f;
								# endif
								break;
							case SPH_F2:
								DvDt = -(p_precalc + P(relVel.w, PART_FLUID_NUM(neib_info)))/(vel.w*relVel.w);
								break;
						}

						/* Viscous forces */
						# if defined(VISC_DYNAMIC) || defined(VISC_KINEMATIC) || defined(VISC_SPS) || defined(VISC_KEPS)
						# if defined(VISC_DYNAMIC)
						const float visc = laminarvisc_dynamic(vel.w, relVel.w, relPos.w, f, d_visccoeff*vel.w,
										d_visccoeff*relVel.w);
						# elif defined(VISC_KINEMATIC)
						const float visc = laminarvisc_kinematic(vel.w, relVel.w, relPos.w, f);
						# elif defined(VISC_SPS)
						const float visc = laminarvisc_kinematic(vel.w, relVel.w, relPos.w, f);
						force.x += relPos.w*f*((tau.xx + neib_tau.xx)*relPos.x + (tau.xy + neib_tau.xy)*relPos.y +
										(tau.xz + neib_tau.xz)*relPos.z);
						force.y += relPos.w*f*((tau.xy + neib_tau.xy)*relPos.x + (tau.yy + neib_tau.yy)*relPos.y +
										(tau.yz + neib_tau.yz)*relPos.z);
						force.z += relPos.w*f*((tau.xz + neib_tau.xz)*relPos.x + (tau.yz + neib_tau.yz)*relPos.y +
										(tau.zz + neib_tau.zz)*relPos.z);
						# elif defined(VISC_KEPS)
						const float visc = laminarvisc_dynamic(vel.w, relVel.w, relPos.w, f, (d_visccoeff+turbVisc)*vel.w,
										(d_visccoeff+neib_tvisc)*relVel.w);
						# endif // VISC_DYNAMIC + elif*

						if(!BOUNDARY(neib_info)) {
							as_float3(force) += visc*as_float3(relVel);
						}

						# elif defined(VISC_ARTVISC)
						if (vel_dot_pos < 0.0f)
							DvDt += artvisc(vel_dot_pos, vel.w, relVel.w, sspeed,
										soundSpeed(relVel.w, PART_FLUID_NUM(neib_info)), r, slength);
						# else
						# error Unknown viscosity!
						# endif // VISC_*

						# ifdef XSPH_KERNEL
						mean_vel -= relPos.w*W<kerneltype>(r, slength)*as_float3(relVel)/(vel.w + relVel.w);
						# endif

						if(boundarytype == SA_BOUNDARY) {
							if(BOUNDARY(neib_info)) {
								// normal vector
								const float3 normal_s = as_float3(belem);

								// pressure boundary term
								bound_term_pres = DvDt*relVel.w*gamAS.x*normal_s;

								// r_as - distance between fluid particle and boundary element along the normal
								float r_as = dot(as_float3(relPos), normal_s);
								if (r_as < deltap)
									r_as = deltap;

								// velocity of fluid particle along the wall
								const float3 vel_tau = as_float3(relVel) - dot(as_float3(relVel), normal_s)*normal_s;

								// These two expressions are correct only when used together with DYNAMICVISC or KEPSVISC model
								# ifdef VISC_KEPS
								// a component of fluid paricle velocity tangential to the wall
								const float3 u_t = as_float3(vel) - dot(as_float3(vel), normal_s)*normal_s;
								const float abs_u_t = length(u_t);
								float y_plus = deltap;

								// we solve iteratively the wall law equation to obtain y+ value
								float u_star = exp(-2.132f)*d_visccoeff/r_as;
								for (int i=0; i<10; i++) {
									y_plus = max(r_as*u_star/d_visccoeff, 11.f);
									u_star = (0.41f*abs_u_t + u_star)/(log(y_plus) + 2.132f + 1);
								}
								y_plus = max(r_as*u_star/d_visccoeff, 11.f);

								const float denom_term = pow(log(y_plus)/0.41f + 5.2f, 2);
								bound_term_visc = 2*vel.w*abs_u_t*gamAS.x*u_t/denom_term;

								// velocity gradient
								const float3 rhoGGam = gamAS.x*normal_s*relVel.w;

								dvx += relVel.x*rhoGGam;	// dvx = ∑ρs vxas ∇ɣas
								dvy += relVel.y*rhoGGam;	// dvy = ∑ρs vyas ∇ɣas
								dvz += relVel.z*rhoGGam;	// dvz = ∑ρs vzas ∇ɣas
								# else
								bound_term_visc = gamAS.x*d_visccoeff*(vel.w + relVel.w)/r_as*vel_tau;
								# endif

								# ifdef VISC_KEPS
								//to be divided later by rho_a and gamma_a
								diff_term_e += pow(0.09f, 0.75f)/0.41f * (dedt_precalc*pow(keps_k,1.5f)/(r_as*r_as) +
											relVel.w*(d_visccoeff + neib_tvisc/1.3f)*pow(neib_keps_k,1.5f)/(deltap*deltap)) * gamAS.x;
								# endif

							}
							# ifdef VISC_KEPS
							else {
								//to be divided later by rho_a and gamma_a
								diff_term_k += relPos.w*(dkdt_precalc + relVel.w*(d_visccoeff + neib_tvisc))*(keps_k - neib_keps_k)*f/relVel.w;
								diff_term_e += relPos.w*(dedt_precalc + relVel.w*(d_visccoeff + neib_tvisc/1.3f))*(keps_e - neib_keps_e)*f/relVel.w;

								//velocity gradient
								dvx -= relVel.x*as_float3(relPos)*f;	// dvx = -∑mb vxab (ra - rb)/r ∂Wab/∂r
								dvy -= relVel.y*as_float3(relPos)*f;	// dvy = -∑mb vyab (ra - rb)/r ∂Wab/∂r
								dvz -= relVel.z*as_float3(relPos)*f;	// dvz = -∑mb vzab (ra - rb)/r ∂Wab/∂r
							}
							# endif
						} // endif (boundarytype)

						DvDt *= relPos.w*f;
					} else {
						switch (boundarytype) {
							case LJ_BOUNDARY:
								DvDt = LJForce(r);
								break;
							case MK_BOUNDARY:
								DvDt = MKForce(r, slength, pos.w, pos.w);
								break;
							case SA_BOUNDARY:
								// TODO FIXME this is currently encountered when the fluid interacts with a floating object
								DvDt = LJForce(r);
								break;
							default:
								DvDt = 1.0f/0.0f;
								break;
						}
					}
					// interaction between two particles
					if(BOUNDARY(neib_info) && boundarytype == SA_BOUNDARY) {
						as_float3(force) -= bound_term_pres + bound_term_visc/vel.w;
					}
					else {
						as_float3(force) += DvDt*as_float3(relPos);
=======
			// skip inactive particles
			if (INACTIVE(relPos))
				continue;

			const float r = length3(relPos);

			const particleinfo neib_info = tex1Dfetch(infoTex, neib_index);

			// we now check if the current particle interacts with the neighbor.
			// We recycle the computes_stuff as boolean
			computes_stuff = (r < params.influenceradius);

			// Objects only interact with fluid particles, since object-object
			// and object-boundary forces are computed with ODE
			if (OBJECT(info))
				computes_stuff = computes_stuff && (FLUID(neib_info) && !OBJECT(neib_info));

			// with SA_BOUNDARY, fluid and vertex particles interact with any
			// BOUNDARY particles in the neiblist, regardless of distance
			// TODO FIXME they should interact with BOUNDARY particles such
			// that the current particle influence radius intersects the
			// boundary element
			if (boundarytype == SA_BOUNDARY && (FLUID(info) || VERTEX(info)))
				computes_stuff = computes_stuff || BOUNDARY(neib_info);

			// bail out if we do not interact with this neighbor
			if (!computes_stuff)
				continue;

			// load rest of neib data
			forces_neib_data<kerneltype, sph_formulation, boundarytype, visctype, dyndt, usexsph> const
				ndata(pdata, params, neib_index, neib_info, relPos, r);

			/* Contributions from this neighbor */

			forces_neib_output<boundarytype> nout;

			/* Now compute the interactions based on pdata.info and ndata.info */

			compute_gamma<boundarytype>::with(params, pdata, ndata, pout, nout);

			if (FLUID(pdata.info)) {

				if (FLUID(ndata.info) || (boundarytype == SA_BOUNDARY && (BOUNDARY(ndata.info) || VERTEX(ndata.info)) ) ) {

					compute_density_derivative<boundarytype>::with<sph_formulation>(params, pdata, ndata, pout, nout);
					pout.force.w += nout.DrDt;

					// compute pressure part of acceleration (to be multiplied by neib_mass*f)
					compute_pressure_contrib<visctype>::with<sph_formulation>(params, pdata, ndata, pout, nout);

					/* Viscous forces */
					const float visc(compute_visc<visctype>::with(params, pdata, ndata, pout, nout));
					if (visctype != ARTVISC && !BOUNDARY(ndata.info))
						as_float3(pout.force) += visc*as_float3(ndata.relVel);

					compute_mean_vel<usexsph>::with<kerneltype>(params, pdata, ndata, pout, nout);

					if (boundarytype == SA_BOUNDARY) {
						compute_boundary_term<boundarytype>::with<visctype>(params, pdata, ndata, pout, nout);
						compute_keps_term<boundarytype, visctype>::with(params, pdata, ndata, pout, nout);
>>>>>>> 08515c3e
					}

					nout.DvDt *= ndata.relPos.w*ndata.f;

				} else {
					compute_repulsive_force<boundarytype>::with(params, pdata, ndata, pout, nout);
				}

				add_force_contribution<boundarytype>::with(params, pdata, ndata, pout, nout);

			}
			else if (boundarytype == SA_BOUNDARY && VERTEX(info)) {
				// we only get here if computeGamma || visctype == KEPSVISC, and
				// gamma has already been computed, so all it's left is:
				compute_vertex_keps<boundarytype, visctype>::with(params, pdata, ndata, pout, nout);
			}
			else if (OBJECT(info)) {
				nout.DvDt = ndata.relPos.w*LJForce(r);

<<<<<<< HEAD
			// velocity gradients
			dvx /= vel.w * gGam.w;	// dvx = -1/ɣa*ρa ∑mb vxab (ra - rb)/r ∂Wab/∂r
			dvy /= vel.w * gGam.w;	// dvy = -1/ɣa*ρa ∑mb vyab (ra - rb)/r ∂Wab/∂r
			dvz /= vel.w * gGam.w;	// dvz = -1/ɣa*ρa ∑mb vzab (ra - rb)/r ∂Wab/∂r
			// Calculate norm of the mean strain rate tensor
			float SijSij_bytwo = 2.0f*(dvx.x*dvx.x + dvy.y*dvy.y + dvz.z*dvz.z);	// 2*SijSij = 2.0((∂vx/∂x)^2 + (∂vy/∂yx)^2 + (∂vz/∂z)^2)
			float temp = dvx.y + dvy.x;
			SijSij_bytwo += temp*temp;		// 2*SijSij += (∂vx/∂y + ∂vy/∂x)^2
			temp = dvx.z + dvz.x;
			SijSij_bytwo += temp*temp;		// 2*SijSij += (∂vx/∂z + ∂vz/∂x)^2
			temp = dvy.z + dvz.y;
			SijSij_bytwo += temp*temp;		// 2*SijSij += (∂vy/∂z + ∂vz/∂y)^2
			float S = sqrtf(SijSij_bytwo);
			const float Pturb = turbVisc*S*S;					// production of turbulent kinetic energy (TKE)

			float dkdt = Pturb - keps_e + diff_term_k/vel.w/gGam.w;								// dk/dt
			float dedt = keps_e/keps_k*(1.44f*Pturb - 1.92f*keps_e) + diff_term_e/vel.w/gGam.w;	// de/dt
=======
				as_float3(pout.force) += nout.DvDt*as_float3(ndata.relPos);
			}
		} // end of loop over neighbors
>>>>>>> 08515c3e

		// External forces etc
		if (FLUID(info)) {

			// post-processing for viscous terms, returns viscous coefficient
			// to be used with planes/DEM
			const float dynvisc = viscous_fixup<visctype>::with(params, pdata, pout);

			// only does something if SA_BOUNDARY
			gamma_fixup<boundarytype>::with(params, pdata, pout);

			// Dividing by gamma
			if (boundarytype == SA_BOUNDARY){
				gGam.w = fmin(fmax(gGam.w, epsilon),1.0f);
				force /= gGam.w;
			}
			// Adding gravity
			as_float3(pout.force) += d_gravity;

			// TODO: check for time step limitation in case of geometrical boundaries (DEM or planes)
			// for viscous fluids
			float geom_coeff = 0.0f;

			// Adding repulsive force computed from DEM
			if (usedem) {
				switch (boundarytype) {
					case LJ_BOUNDARY:
						geom_coeff = DemLJForce(demTex,
							as_float3(pdata.pos) + pdata.gridPos*d_cellSize + 0.5f*d_cellSize,
										pdata.pos.w, as_float3(pdata.vel), dynvisc, pout.force);
						break;
					default:
						break;
				}
			}

			// Adding repulsive force computed from geometric boundaries
			if (d_numplanes) {
				geom_coeff = max(geom_coeff,
					GeometryForce(d_worldOrigin + as_float3(pdata.pos) + pdata.gridPos*d_cellSize + 0.5f*d_cellSize,
							pdata.pos.w, as_float3(pdata.vel), dynvisc, pout.force));
			}

<<<<<<< HEAD
			# ifdef DT_KERNEL
			// storing data for cfl condition in shared memory			
			sm_max[threadIdx.x] = max(length(as_float3(force)), sspeed*sspeed/slength);
			# ifdef VISC_KEPS
			sm_max_nut[threadIdx.x] = turbVisc;
			# endif
			# endif

			# ifdef XSPH_KERNEL
			xsph[index] = make_float4(2.0f*mean_vel, 0.0f);
			# endif

			forces[index] = force;
			if (boundarytype == SA_BOUNDARY)
				newGGam[index] = gGam;
		}	// if (FLUID(info))

		else if (boundarytype == SA_BOUNDARY && VERTEX(info)) {
			float4 force = make_float4(0.0f);

			// oldGGam is used for for the computation of solid angles for gamma. We actually require the inverse vector and we normalize it as all we need are angles
			float4 oldGGam = make_float4(NAN, NAN, NAN, 1.0f);
			bool computeGamma = false;
			if (boundarytype == SA_BOUNDARY) {
				oldGGam = tex1Dfetch(gamTex, index);
				// check whether we need to recompute gamma for vertices, this is only the case if we have moving boundaries ore if gamma is not yet set
				computeGamma = (oldGGam.w < epsilon) || movingBoundaries;
				// if not, then save the old values into the new array
				if (!computeGamma)
					gGam = oldGGam;
				// otherwise prepare oldGGam for the gamma computation
				else
					oldGGam /= -length3(oldGGam);
			}

			if (computeGamma || VISC_TYPE == KEPSVISC) {

				// read other particle data from textures or global mem
				#if( __COMPUTE__ >= 20)
				const float4 pos = posArray[index];
				#else
				const float4 pos = tex1Dfetch(posTex, index);
				#endif

				// compute grid index of current particle
				const int3 gridPos = calcGridPosFromCellHash(cellHash);

				# ifdef VISC_KEPS
				const float4 vel = tex1Dfetch(velTex, index);
				const float keps_k = tex1Dfetch(keps_kTex, index);
				const float keps_e = tex1Dfetch(keps_eTex, index);
				const float turbVisc = 0.0f; // 0 eddy viscosity on boundary
				#endif

				// persistent variables across getNeibData calls
				char neib_cellnum = 0;
				uint neib_cell_base_index = 0;
				float3 pos_corr;

				// loop over all neighbors
				for (idx_t i = 0; i < d_neiblist_end; i += d_neiblist_stride) {
					neibdata neib_data = neibsList[i + index];

					if (neib_data == 0xffff) break;

					const uint neib_index = getNeibIndex(pos, pos_corr, cellStart, neib_data, gridPos,
								neib_cellnum, neib_cell_base_index);

					// Compute relative position vector and distance
					// Now relPos is a float4 and neib mass is stored in relPos.w
					#if( __COMPUTE__ >= 20)
					const float4 relPos = pos_corr - posArray[neib_index];
					#else
					const float4 relPos = pos_corr - tex1Dfetch(posTex, neib_index);
					#endif
					const float r = length(as_float3(relPos));

					const particleinfo neib_info = tex1Dfetch(infoTex, neib_index);

					# ifdef VISC_KEPS
					const float4 relVel = as_float3(vel) - tex1Dfetch(velTex, neib_index);
					const float neib_keps_k = tex1Dfetch(keps_kTex, neib_index);
					const float neib_keps_e = tex1Dfetch(keps_eTex, neib_index);
					float neib_tvisc;
					if(FLUID(neib_info))
						neib_tvisc = 0.09f*neib_keps_k*neib_keps_k/neib_keps_e;
					else
						neib_tvisc = 0.0f;
					#endif

					if (r < influenceradius || (boundarytype == SA_BOUNDARY && BOUNDARY(info))) {
						if (BOUNDARY(neib_info)) {
							const float4 belem = tex1Dfetch(boundTex, neib_index);
							const float3 normal_s = as_float3(belem);	// normal vector
							# ifdef VISC_KEPS
							// r_es - distance between vertex particle and boundary element along the normal
							float r_es = dot(as_float3(relPos), normal_s);
							if (r_es < deltap)
								r_es = deltap;
							#endif

							const float2 gamES = Gamma<kerneltype>(slength, relPos, vertPos0[neib_index], vertPos1[neib_index], vertPos2[neib_index], belem, oldGGam, epsilon, computeGamma);
							if (computeGamma){
								gGam.x += gamES.x*belem.x;
								gGam.y += gamES.x*belem.y;
								gGam.z += gamES.x*belem.z;
								gGam.w -= gamES.y;
							}

							# ifdef VISC_KEPS
							// velocity of vertex particle along the wall
							const float3 u_t = as_float3(vel) - dot(as_float3(vel), normal_s)*normal_s;
							const float abs_u_t = length(u_t);
							float y_plus = deltap;

							// we solve iteratively the wall law equation to obtain y+ value
							float u_star = exp(-2.132f)*d_visccoeff/r_es;
							for (int i=0; i<10; i++) {
								y_plus = max(r_es*u_star/d_visccoeff, 11.f);
								u_star = (0.41f*abs_u_t + u_star)/(log(y_plus) + 2.132f + 1);
							}
							y_plus = max(r_es*u_star/d_visccoeff, 11.f);

							const float denom_term = pow(log(y_plus)/0.41f + 5.2f, 2);

							force.x -= 2*abs_u_t*gamES.x*u_t.x/denom_term;
							force.y -= 2*abs_u_t*gamES.x*u_t.y/denom_term;
							force.z -= 2*abs_u_t*gamES.x*u_t.z/denom_term;
							#endif
						}
						# ifdef VISC_KEPS
						else {
							const float vel_dot_pos = dot(as_float3(relVel), as_float3(relPos));	// x.u
							const float f = F<kerneltype>(r, slength);		// 1/r dW/dr
							const float visc = laminarvisc_dynamic(vel.w, relVel.w, relPos.w, f, (d_visccoeff+turbVisc)*vel.w,
											(d_visccoeff+neib_tvisc)*relVel.w);

							force.x += visc*relVel.x;
							force.y += visc*relVel.y;
							force.z += visc*relVel.z;
						} //end if BOUNDARY(neib_info)
						#endif
					} // r < influenceradius
				} // end of loop over neighbors

				gGam.w = fmin(fmax(gGam.w, epsilon),1.0f);
				force /= gGam.w;

			} // end if (computeGamma || VISC_TYPE == KEPSVISC)

			forces[index] = force;
			if (boundarytype == SA_BOUNDARY)
				newGGam[index] = gGam;
		}

		else if (OBJECT(info)) {
			float4 force = make_float4(0.0f);

			// read other particle data from textures or global mem
			#if( __COMPUTE__ >= 20)
			const float4 pos = posArray[index];
			#else
			const float4 pos = tex1Dfetch(posTex, index);
			#endif

			// compute grid index of current particle
			const int3 gridPos = calcGridPosFromCellHash(cellHash);

			// persistent variables across getNeibData calls
			char neib_cellnum = 0;
			uint neib_cell_base_index = 0;
			float3 pos_corr;

			// loop over all neighbors
			for (idx_t i = 0; i < d_neiblist_end; i += d_neiblist_stride) {
				neibdata neib_data = neibsList[i + index];

				if (neib_data == 0xffff) break;

				const uint neib_index = getNeibIndex(pos, pos_corr, cellStart, neib_data, gridPos,
							neib_cellnum, neib_cell_base_index);

				// Compute relative position vector and distance
				// Now relPos is a float4 and neib mass is stored in relPos.w
				#if( __COMPUTE__ >= 20)
				const float4 relPos = pos_corr - posArray[neib_index];
				#else
				const float4 relPos = pos_corr - tex1Dfetch(posTex, neib_index);
				#endif
				const float r = length(as_float3(relPos));

				const particleinfo neib_info = tex1Dfetch(infoTex, neib_index);

				if (r < influenceradius) {
					float DvDt = 0.0f;
=======
			shared.store(params, pdata, pout);
		}
		else if (VERTEX(info)) {
			gamma_fixup<boundarytype>::with(params, pdata, pout);
		}

		// Writing out the results
		if (OBJECT(info)) {
			params.rbforces[pdata.rbindex] = pout.force;
			params.rbtorques[pdata.rbindex] = make_float4(
				cross(d_worldOrigin + as_float3(pdata.pos) + pdata.gridPos*d_cellSize + 0.5f*d_cellSize
								- d_rbcg[object(info)], as_float3(pout.force)));
		} else {
			write_forces::with(params, pdata, pout);
			write_gamma<boundarytype>::with(params, pdata, pout);
		}
>>>>>>> 08515c3e

		if (FLUID(info)) {
			write_xsph<usexsph>::with(params, pdata, pout);
			write_turbvisc<visctype>::with(params, pdata, pout);
		}

	} while (0);

<<<<<<< HEAD
			uint rbindex = id(info) + d_rbstartindex[object(info)];
			rbforces[rbindex] = force;
			rbtorques[rbindex] = make_float4(cross(d_worldOrigin + as_float3(pos) + gridPos*d_cellSize + 0.5f*d_cellSize
								- d_rbcg[object(info)], as_float3(force)));
		} // else if (OBJECT(info))
	}	// if index < numParticles)

	# ifdef DT_KERNEL
	dtadaptBlockReduce(sm_max, cfl);
	# ifdef VISC_KEPS
	dtadaptBlockReduce(sm_max_nut, cfltvisc);
	# endif
	# endif
=======
	shared.reduce(params);
>>>>>>> 08515c3e
}
/************************************************************************************************************/

#endif

/* vi:set ft=cuda: */<|MERGE_RESOLUTION|>--- conflicted
+++ resolved
@@ -1351,62 +1351,6 @@
 	bool usexsph,
 	bool usedem>
 __global__ void
-<<<<<<< HEAD
-//__launch_bounds__(BLOCK_SIZE_FORCES, MIN_BLOCKS_FORCES)
-FORCES_CUDA_KERNEL
-(	
-	const float4*	posArray,
-	const float2*	vertPos0,
-	const float2*	vertPos1,
-	const float2*	vertPos2,
-	float4*		newGGam,
-	float4*		forces,
-	float2*		keps_dkde,
-	float*		turbvisc,
-	const hashKey*	particleHash,
-	const uint*	cellStart,
-	# ifdef XSPH_KERNEL
-	float4*		xsph,
-	# endif
-	const neibdata*	neibsList,
-	const uint	numParticles,
-	const float deltap,
-	const float	slength,
-	const float	influenceradius,
-	const float	epsilon,
-	const bool	movingBoundaries,
-	float4*		rbforces,
-	float4*		rbtorques
-	# ifdef DT_KERNEL
-	,
-	float*		cfl,
-	float*		cfltvisc
-	# endif
-)
-{
-	// Global particle index
-	const uint index = INTMUL(blockIdx.x,blockDim.x) + threadIdx.x;
-	# ifdef DT_KERNEL
-	__shared__ float sm_max[BLOCK_SIZE_FORCES];
-	sm_max[threadIdx.x] = 0.0f;
-	# ifdef VISC_KEPS
-	__shared__ float sm_max_nut[BLOCK_SIZE_FORCES];
-	sm_max_nut[threadIdx.x] = 0.0f;
-	# endif
-	# endif
-
-	if (index < numParticles) {
-		// read particle info from texture
-		const particleinfo info = tex1Dfetch(infoTex, index);
-
-		uint cellHash = cellHashFromParticleHash(particleHash[index]);
-
-		// this is the new value of gamma and grad gamma
-		float4 gGam = make_float4(0.0f, 0.0f, 0.0f, 1.0f);
-
-		// Compute force only if the given particle if a fluid one
-		if (FLUID(info)) {
-=======
 forcesDevice(
 	forces_params<kerneltype, boundarytype, visctype, dyndt, usexsph> params)
 {
@@ -1493,7 +1437,6 @@
 		// loop over all neighbors
 		for (; i < d_neiblist_end; i += d_neiblist_stride) {
 			neibdata neib_data = params.neibsList[i + index];
->>>>>>> 08515c3e
 
 			if (neib_data == 0xffff) break;
 
@@ -1508,323 +1451,6 @@
 			const float4 relPos = pos_corr - tex1Dfetch(posTex, neib_index);
 			#endif
 
-<<<<<<< HEAD
-			const float4 vel = tex1Dfetch(velTex, index);
-			// oldGGam is used for for the computation of solid angles for gamma. We actually require the inverse vector and we normalize it as all we need are angles
-			float4 oldGGam = make_float4(NAN, NAN, NAN, 1.0f);
-			if (boundarytype == SA_BOUNDARY) {
-				oldGGam = tex1Dfetch(gamTex, index);
-				oldGGam /= -length3(oldGGam);
-			}
-
-			// Compute grid position of current particle
-			const int3 gridPos = calcGridPosFromCellHash(cellHash);
-
-			# ifdef VISC_SPS
-			// read particle SPS matrix
-			symtensor3 tau;
-			float2 temp = tex1Dfetch(tau0Tex, index);
-			tau.xx = temp.x;
-			tau.xy = temp.y;
-			temp = tex1Dfetch(tau1Tex, index);
-			tau.xz = temp.x;
-			tau.yy = temp.y;
-			temp = tex1Dfetch(tau2Tex, index);
-			tau.yz = temp.x;
-			tau.zz = temp.y;
-			# endif
-
-			# ifdef VISC_KEPS
-			const float keps_k = tex1Dfetch(keps_kTex, index);
-			const float keps_e = tex1Dfetch(keps_eTex, index);
-			const float turbVisc = 0.09f*keps_k*keps_k/keps_e;			// eddy viscosity
-			turbvisc[index] = turbVisc;
-
-			float diff_term_k = 0;
-			float diff_term_e = 0;
-			const float dkdt_precalc = vel.w*(d_visccoeff + turbVisc);
-			const float dedt_precalc = vel.w*(d_visccoeff + turbVisc/1.3f);
-
-			// velocity gradient components
-			float3 dvx = make_float3(0.0f);
-			float3 dvy = make_float3(0.0f);
-			float3 dvz = make_float3(0.0f);
-			# endif
-
-			// force and density derivative
-			float4 force = make_float4(0.0f);
-
-			# ifdef XSPH_KERNEL
-			// XSPH correction
-			float3 mean_vel = make_float3(0.0f);
-			# endif
-
-			/* precomputed component of DvDt */
-			float p_precalc = 0;
-			switch (sph_formulation) {
-				/* when using SPH formulation 1
-				   we precompute p/rho^2 for the current particle */
-				case SPH_F1:
-					p_precalc = P(vel.w, PART_FLUID_NUM(info))/(vel.w*vel.w);
-					//in case of k-e model we use p~ = p + 2/3*rho*k
-					# ifdef VISC_KEPS
-					p_precalc += 2*keps_k/vel.w/3.f;
-					# endif
-					break;
-				/* when using SPH formulation 2
-				   we precompute the pressure for the current particle */
-				case SPH_F2:
-					p_precalc = P(vel.w, PART_FLUID_NUM(info));
-					break;
-			}
-
-			//FIXME: Speed of sound should be calculated with SA_BOUNDARY, even when dt is constant
-			//# if defined(DT_KERNEL) || defined(VISC_ARTVISC)
-			/* sound speed sspeed is computed only once for the given particle */
-			const float sspeed = soundSpeed(vel.w, PART_FLUID_NUM(info));
-			// Square of sound speed. Would need modification for multifluid
-			float sqC0 = d_sscoeff[PART_FLUID_NUM(info)];
-			sqC0 *= sqC0;
-			//# endif
-
-			// persistent variables across getNeibData calls
-			char neib_cellnum = 0;
-			uint neib_cell_base_index = 0;
-			float3 pos_corr;
-
-			// loop over all neighbors
-			for (idx_t i = 0; i < d_neiblist_end; i += d_neiblist_stride) {
-				neibdata neib_data = neibsList[i + index];
-
-				if (neib_data == 0xffff) break;
-
-				const uint neib_index = getNeibIndex(pos, pos_corr, cellStart, neib_data, gridPos,
-													neib_cellnum, neib_cell_base_index);
-
-				// Compute relative position vector and distance
-				// Now relPos is a float4 and neib mass is stored in relPos.w
-				#if( __COMPUTE__ >= 20)
-				const float4 relPos = pos_corr - posArray[neib_index];
-				#else
-				const float4 relPos = pos_corr - tex1Dfetch(posTex, neib_index);
-				#endif
-
-				// skip inactive particles
-				if (INACTIVE(relPos))
-					continue;
-
-				const float r = length(as_float3(relPos));
-
-				// Compute relative velocity
-				// Now relVel is a float4 and neib density is stored in relVel.w
-				const particleinfo neib_info = tex1Dfetch(infoTex, neib_index);
-				# ifdef VISC_KEPS
-				const float neib_keps_k = tex1Dfetch(keps_kTex, neib_index);
-				const float neib_keps_e = tex1Dfetch(keps_eTex, neib_index);
-				float neib_tvisc;
-				if(FLUID(neib_info))
-					neib_tvisc = 0.09f*neib_keps_k*neib_keps_k/neib_keps_e;
-				else
-					neib_tvisc = 0.0f;
-				# endif
-
-				if (r < influenceradius || (boundarytype == SA_BOUNDARY && BOUNDARY(info))) {
-					float DvDt = 0.0f;
-					float3 bound_term_pres = make_float3(0.0f);
-					float3 bound_term_visc = make_float3(0.0f);
-					// NOTE: this subtraction of float3 - float4 ensures that the .w component
-					//       of the float4 remains positive. This implies that relVel.w is equal
-					//       to velTex[neib_index].w.
-					const float4 relVel = as_float3(vel) - tex1Dfetch(velTex, neib_index);
-
-					if (FLUID(neib_info) || (boundarytype == SA_BOUNDARY && (BOUNDARY(neib_info) || VERTEX(neib_info)) ) ) {
-						const float4 belem = (boundarytype == SA_BOUNDARY ? tex1Dfetch(boundTex, neib_index) : make_float4(NAN));
-						const float neib_sspeed = soundSpeed(relVel.w, PART_FLUID_NUM(neib_info));
-
-						/* TODO-AM should be removed I suppose
-						float neib_pres = tex1Dfetch(presTex, neib_index);
-						if(FLUID(neib_info))
-							neib_pres = P(relVel.w, PART_FLUID_NUM(neib_info)); */
-
-						# ifdef VISC_SPS
-						symtensor3 neib_tau;
-						temp = tex1Dfetch(tau0Tex, neib_index);
-						neib_tau.xx = temp.x;
-						neib_tau.xy = temp.y;
-						temp = tex1Dfetch(tau1Tex, neib_index);
-						neib_tau.xz = temp.x;
-						neib_tau.yy = temp.y;
-						temp = tex1Dfetch(tau2Tex, neib_index);
-						neib_tau.yz = temp.x;
-						neib_tau.zz = temp.y;
-						# endif
-
-						const float vel_dot_pos = dot(as_float3(relVel), as_float3(relPos));	// x.u
-						const float f = F<kerneltype>(r, slength);		// 1/r dW/dr
-
-						// density derivative
-						float DrDt = 0;
-						// grad gamma_{as}
-						float2 gamAS = make_float2(0.0f);
-						if (boundarytype == SA_BOUNDARY && BOUNDARY(neib_info)){
-							gamAS = Gamma<kerneltype>(slength, relPos, vertPos0[neib_index], vertPos1[neib_index], vertPos2[neib_index], belem, oldGGam, epsilon, true);
-							gGam.x += gamAS.x*belem.x;
-							gGam.y += gamAS.x*belem.y;
-							gGam.z += gamAS.x*belem.z;
-							gGam.w -= gamAS.y;
-							DrDt -= relVel.w*dot3(relVel, belem)*gamAS.x;
-						}
-						else if (boundarytype == SA_BOUNDARY && d_ferrari) {
-							const float grav_corr = -dot(d_gravity, as_float3(relPos))*d_rho0[PART_FLUID_NUM(info)]/sqC0;
-							float3 ferraricor = (r > 1e-4*slength) ? max(sspeed, neib_sspeed)*(vel.w - relVel.w + grav_corr)/vel.w/r*as_float3(relPos) : make_float3(0.0);
-							DrDt = relPos.w*dot(as_float3(relVel) + d_ferrari*ferraricor, as_float3(relPos))*f;
-						}
-						else
-							DrDt = relPos.w*vel_dot_pos*f;
-						/* The second formulation takes into consideration the density ratio */
-						if (sph_formulation == SPH_F2)
-							DrDt *= vel.w/relVel.w;
-						force.w += DrDt;
-
-						// pressure part of acceleration (to be multiplied by neib_mass*f)
-						switch (sph_formulation) {
-							case SPH_F1:
-								DvDt = -(p_precalc + P(relVel.w, PART_FLUID_NUM(neib_info))/(relVel.w*relVel.w)); /*I think these are i not index*/
-								# ifdef VISC_KEPS
-								DvDt -= 2*neib_keps_k/relVel.w/3.f;
-								# endif
-								break;
-							case SPH_F2:
-								DvDt = -(p_precalc + P(relVel.w, PART_FLUID_NUM(neib_info)))/(vel.w*relVel.w);
-								break;
-						}
-
-						/* Viscous forces */
-						# if defined(VISC_DYNAMIC) || defined(VISC_KINEMATIC) || defined(VISC_SPS) || defined(VISC_KEPS)
-						# if defined(VISC_DYNAMIC)
-						const float visc = laminarvisc_dynamic(vel.w, relVel.w, relPos.w, f, d_visccoeff*vel.w,
-										d_visccoeff*relVel.w);
-						# elif defined(VISC_KINEMATIC)
-						const float visc = laminarvisc_kinematic(vel.w, relVel.w, relPos.w, f);
-						# elif defined(VISC_SPS)
-						const float visc = laminarvisc_kinematic(vel.w, relVel.w, relPos.w, f);
-						force.x += relPos.w*f*((tau.xx + neib_tau.xx)*relPos.x + (tau.xy + neib_tau.xy)*relPos.y +
-										(tau.xz + neib_tau.xz)*relPos.z);
-						force.y += relPos.w*f*((tau.xy + neib_tau.xy)*relPos.x + (tau.yy + neib_tau.yy)*relPos.y +
-										(tau.yz + neib_tau.yz)*relPos.z);
-						force.z += relPos.w*f*((tau.xz + neib_tau.xz)*relPos.x + (tau.yz + neib_tau.yz)*relPos.y +
-										(tau.zz + neib_tau.zz)*relPos.z);
-						# elif defined(VISC_KEPS)
-						const float visc = laminarvisc_dynamic(vel.w, relVel.w, relPos.w, f, (d_visccoeff+turbVisc)*vel.w,
-										(d_visccoeff+neib_tvisc)*relVel.w);
-						# endif // VISC_DYNAMIC + elif*
-
-						if(!BOUNDARY(neib_info)) {
-							as_float3(force) += visc*as_float3(relVel);
-						}
-
-						# elif defined(VISC_ARTVISC)
-						if (vel_dot_pos < 0.0f)
-							DvDt += artvisc(vel_dot_pos, vel.w, relVel.w, sspeed,
-										soundSpeed(relVel.w, PART_FLUID_NUM(neib_info)), r, slength);
-						# else
-						# error Unknown viscosity!
-						# endif // VISC_*
-
-						# ifdef XSPH_KERNEL
-						mean_vel -= relPos.w*W<kerneltype>(r, slength)*as_float3(relVel)/(vel.w + relVel.w);
-						# endif
-
-						if(boundarytype == SA_BOUNDARY) {
-							if(BOUNDARY(neib_info)) {
-								// normal vector
-								const float3 normal_s = as_float3(belem);
-
-								// pressure boundary term
-								bound_term_pres = DvDt*relVel.w*gamAS.x*normal_s;
-
-								// r_as - distance between fluid particle and boundary element along the normal
-								float r_as = dot(as_float3(relPos), normal_s);
-								if (r_as < deltap)
-									r_as = deltap;
-
-								// velocity of fluid particle along the wall
-								const float3 vel_tau = as_float3(relVel) - dot(as_float3(relVel), normal_s)*normal_s;
-
-								// These two expressions are correct only when used together with DYNAMICVISC or KEPSVISC model
-								# ifdef VISC_KEPS
-								// a component of fluid paricle velocity tangential to the wall
-								const float3 u_t = as_float3(vel) - dot(as_float3(vel), normal_s)*normal_s;
-								const float abs_u_t = length(u_t);
-								float y_plus = deltap;
-
-								// we solve iteratively the wall law equation to obtain y+ value
-								float u_star = exp(-2.132f)*d_visccoeff/r_as;
-								for (int i=0; i<10; i++) {
-									y_plus = max(r_as*u_star/d_visccoeff, 11.f);
-									u_star = (0.41f*abs_u_t + u_star)/(log(y_plus) + 2.132f + 1);
-								}
-								y_plus = max(r_as*u_star/d_visccoeff, 11.f);
-
-								const float denom_term = pow(log(y_plus)/0.41f + 5.2f, 2);
-								bound_term_visc = 2*vel.w*abs_u_t*gamAS.x*u_t/denom_term;
-
-								// velocity gradient
-								const float3 rhoGGam = gamAS.x*normal_s*relVel.w;
-
-								dvx += relVel.x*rhoGGam;	// dvx = ∑ρs vxas ∇ɣas
-								dvy += relVel.y*rhoGGam;	// dvy = ∑ρs vyas ∇ɣas
-								dvz += relVel.z*rhoGGam;	// dvz = ∑ρs vzas ∇ɣas
-								# else
-								bound_term_visc = gamAS.x*d_visccoeff*(vel.w + relVel.w)/r_as*vel_tau;
-								# endif
-
-								# ifdef VISC_KEPS
-								//to be divided later by rho_a and gamma_a
-								diff_term_e += pow(0.09f, 0.75f)/0.41f * (dedt_precalc*pow(keps_k,1.5f)/(r_as*r_as) +
-											relVel.w*(d_visccoeff + neib_tvisc/1.3f)*pow(neib_keps_k,1.5f)/(deltap*deltap)) * gamAS.x;
-								# endif
-
-							}
-							# ifdef VISC_KEPS
-							else {
-								//to be divided later by rho_a and gamma_a
-								diff_term_k += relPos.w*(dkdt_precalc + relVel.w*(d_visccoeff + neib_tvisc))*(keps_k - neib_keps_k)*f/relVel.w;
-								diff_term_e += relPos.w*(dedt_precalc + relVel.w*(d_visccoeff + neib_tvisc/1.3f))*(keps_e - neib_keps_e)*f/relVel.w;
-
-								//velocity gradient
-								dvx -= relVel.x*as_float3(relPos)*f;	// dvx = -∑mb vxab (ra - rb)/r ∂Wab/∂r
-								dvy -= relVel.y*as_float3(relPos)*f;	// dvy = -∑mb vyab (ra - rb)/r ∂Wab/∂r
-								dvz -= relVel.z*as_float3(relPos)*f;	// dvz = -∑mb vzab (ra - rb)/r ∂Wab/∂r
-							}
-							# endif
-						} // endif (boundarytype)
-
-						DvDt *= relPos.w*f;
-					} else {
-						switch (boundarytype) {
-							case LJ_BOUNDARY:
-								DvDt = LJForce(r);
-								break;
-							case MK_BOUNDARY:
-								DvDt = MKForce(r, slength, pos.w, pos.w);
-								break;
-							case SA_BOUNDARY:
-								// TODO FIXME this is currently encountered when the fluid interacts with a floating object
-								DvDt = LJForce(r);
-								break;
-							default:
-								DvDt = 1.0f/0.0f;
-								break;
-						}
-					}
-					// interaction between two particles
-					if(BOUNDARY(neib_info) && boundarytype == SA_BOUNDARY) {
-						as_float3(force) -= bound_term_pres + bound_term_visc/vel.w;
-					}
-					else {
-						as_float3(force) += DvDt*as_float3(relPos);
-=======
 			// skip inactive particles
 			if (INACTIVE(relPos))
 				continue;
@@ -1886,7 +1512,6 @@
 					if (boundarytype == SA_BOUNDARY) {
 						compute_boundary_term<boundarytype>::with<visctype>(params, pdata, ndata, pout, nout);
 						compute_keps_term<boundarytype, visctype>::with(params, pdata, ndata, pout, nout);
->>>>>>> 08515c3e
 					}
 
 					nout.DvDt *= ndata.relPos.w*ndata.f;
@@ -1906,29 +1531,9 @@
 			else if (OBJECT(info)) {
 				nout.DvDt = ndata.relPos.w*LJForce(r);
 
-<<<<<<< HEAD
-			// velocity gradients
-			dvx /= vel.w * gGam.w;	// dvx = -1/ɣa*ρa ∑mb vxab (ra - rb)/r ∂Wab/∂r
-			dvy /= vel.w * gGam.w;	// dvy = -1/ɣa*ρa ∑mb vyab (ra - rb)/r ∂Wab/∂r
-			dvz /= vel.w * gGam.w;	// dvz = -1/ɣa*ρa ∑mb vzab (ra - rb)/r ∂Wab/∂r
-			// Calculate norm of the mean strain rate tensor
-			float SijSij_bytwo = 2.0f*(dvx.x*dvx.x + dvy.y*dvy.y + dvz.z*dvz.z);	// 2*SijSij = 2.0((∂vx/∂x)^2 + (∂vy/∂yx)^2 + (∂vz/∂z)^2)
-			float temp = dvx.y + dvy.x;
-			SijSij_bytwo += temp*temp;		// 2*SijSij += (∂vx/∂y + ∂vy/∂x)^2
-			temp = dvx.z + dvz.x;
-			SijSij_bytwo += temp*temp;		// 2*SijSij += (∂vx/∂z + ∂vz/∂x)^2
-			temp = dvy.z + dvz.y;
-			SijSij_bytwo += temp*temp;		// 2*SijSij += (∂vy/∂z + ∂vz/∂y)^2
-			float S = sqrtf(SijSij_bytwo);
-			const float Pturb = turbVisc*S*S;					// production of turbulent kinetic energy (TKE)
-
-			float dkdt = Pturb - keps_e + diff_term_k/vel.w/gGam.w;								// dk/dt
-			float dedt = keps_e/keps_k*(1.44f*Pturb - 1.92f*keps_e) + diff_term_e/vel.w/gGam.w;	// de/dt
-=======
 				as_float3(pout.force) += nout.DvDt*as_float3(ndata.relPos);
 			}
 		} // end of loop over neighbors
->>>>>>> 08515c3e
 
 		// External forces etc
 		if (FLUID(info)) {
@@ -1972,203 +1577,6 @@
 							pdata.pos.w, as_float3(pdata.vel), dynvisc, pout.force));
 			}
 
-<<<<<<< HEAD
-			# ifdef DT_KERNEL
-			// storing data for cfl condition in shared memory			
-			sm_max[threadIdx.x] = max(length(as_float3(force)), sspeed*sspeed/slength);
-			# ifdef VISC_KEPS
-			sm_max_nut[threadIdx.x] = turbVisc;
-			# endif
-			# endif
-
-			# ifdef XSPH_KERNEL
-			xsph[index] = make_float4(2.0f*mean_vel, 0.0f);
-			# endif
-
-			forces[index] = force;
-			if (boundarytype == SA_BOUNDARY)
-				newGGam[index] = gGam;
-		}	// if (FLUID(info))
-
-		else if (boundarytype == SA_BOUNDARY && VERTEX(info)) {
-			float4 force = make_float4(0.0f);
-
-			// oldGGam is used for for the computation of solid angles for gamma. We actually require the inverse vector and we normalize it as all we need are angles
-			float4 oldGGam = make_float4(NAN, NAN, NAN, 1.0f);
-			bool computeGamma = false;
-			if (boundarytype == SA_BOUNDARY) {
-				oldGGam = tex1Dfetch(gamTex, index);
-				// check whether we need to recompute gamma for vertices, this is only the case if we have moving boundaries ore if gamma is not yet set
-				computeGamma = (oldGGam.w < epsilon) || movingBoundaries;
-				// if not, then save the old values into the new array
-				if (!computeGamma)
-					gGam = oldGGam;
-				// otherwise prepare oldGGam for the gamma computation
-				else
-					oldGGam /= -length3(oldGGam);
-			}
-
-			if (computeGamma || VISC_TYPE == KEPSVISC) {
-
-				// read other particle data from textures or global mem
-				#if( __COMPUTE__ >= 20)
-				const float4 pos = posArray[index];
-				#else
-				const float4 pos = tex1Dfetch(posTex, index);
-				#endif
-
-				// compute grid index of current particle
-				const int3 gridPos = calcGridPosFromCellHash(cellHash);
-
-				# ifdef VISC_KEPS
-				const float4 vel = tex1Dfetch(velTex, index);
-				const float keps_k = tex1Dfetch(keps_kTex, index);
-				const float keps_e = tex1Dfetch(keps_eTex, index);
-				const float turbVisc = 0.0f; // 0 eddy viscosity on boundary
-				#endif
-
-				// persistent variables across getNeibData calls
-				char neib_cellnum = 0;
-				uint neib_cell_base_index = 0;
-				float3 pos_corr;
-
-				// loop over all neighbors
-				for (idx_t i = 0; i < d_neiblist_end; i += d_neiblist_stride) {
-					neibdata neib_data = neibsList[i + index];
-
-					if (neib_data == 0xffff) break;
-
-					const uint neib_index = getNeibIndex(pos, pos_corr, cellStart, neib_data, gridPos,
-								neib_cellnum, neib_cell_base_index);
-
-					// Compute relative position vector and distance
-					// Now relPos is a float4 and neib mass is stored in relPos.w
-					#if( __COMPUTE__ >= 20)
-					const float4 relPos = pos_corr - posArray[neib_index];
-					#else
-					const float4 relPos = pos_corr - tex1Dfetch(posTex, neib_index);
-					#endif
-					const float r = length(as_float3(relPos));
-
-					const particleinfo neib_info = tex1Dfetch(infoTex, neib_index);
-
-					# ifdef VISC_KEPS
-					const float4 relVel = as_float3(vel) - tex1Dfetch(velTex, neib_index);
-					const float neib_keps_k = tex1Dfetch(keps_kTex, neib_index);
-					const float neib_keps_e = tex1Dfetch(keps_eTex, neib_index);
-					float neib_tvisc;
-					if(FLUID(neib_info))
-						neib_tvisc = 0.09f*neib_keps_k*neib_keps_k/neib_keps_e;
-					else
-						neib_tvisc = 0.0f;
-					#endif
-
-					if (r < influenceradius || (boundarytype == SA_BOUNDARY && BOUNDARY(info))) {
-						if (BOUNDARY(neib_info)) {
-							const float4 belem = tex1Dfetch(boundTex, neib_index);
-							const float3 normal_s = as_float3(belem);	// normal vector
-							# ifdef VISC_KEPS
-							// r_es - distance between vertex particle and boundary element along the normal
-							float r_es = dot(as_float3(relPos), normal_s);
-							if (r_es < deltap)
-								r_es = deltap;
-							#endif
-
-							const float2 gamES = Gamma<kerneltype>(slength, relPos, vertPos0[neib_index], vertPos1[neib_index], vertPos2[neib_index], belem, oldGGam, epsilon, computeGamma);
-							if (computeGamma){
-								gGam.x += gamES.x*belem.x;
-								gGam.y += gamES.x*belem.y;
-								gGam.z += gamES.x*belem.z;
-								gGam.w -= gamES.y;
-							}
-
-							# ifdef VISC_KEPS
-							// velocity of vertex particle along the wall
-							const float3 u_t = as_float3(vel) - dot(as_float3(vel), normal_s)*normal_s;
-							const float abs_u_t = length(u_t);
-							float y_plus = deltap;
-
-							// we solve iteratively the wall law equation to obtain y+ value
-							float u_star = exp(-2.132f)*d_visccoeff/r_es;
-							for (int i=0; i<10; i++) {
-								y_plus = max(r_es*u_star/d_visccoeff, 11.f);
-								u_star = (0.41f*abs_u_t + u_star)/(log(y_plus) + 2.132f + 1);
-							}
-							y_plus = max(r_es*u_star/d_visccoeff, 11.f);
-
-							const float denom_term = pow(log(y_plus)/0.41f + 5.2f, 2);
-
-							force.x -= 2*abs_u_t*gamES.x*u_t.x/denom_term;
-							force.y -= 2*abs_u_t*gamES.x*u_t.y/denom_term;
-							force.z -= 2*abs_u_t*gamES.x*u_t.z/denom_term;
-							#endif
-						}
-						# ifdef VISC_KEPS
-						else {
-							const float vel_dot_pos = dot(as_float3(relVel), as_float3(relPos));	// x.u
-							const float f = F<kerneltype>(r, slength);		// 1/r dW/dr
-							const float visc = laminarvisc_dynamic(vel.w, relVel.w, relPos.w, f, (d_visccoeff+turbVisc)*vel.w,
-											(d_visccoeff+neib_tvisc)*relVel.w);
-
-							force.x += visc*relVel.x;
-							force.y += visc*relVel.y;
-							force.z += visc*relVel.z;
-						} //end if BOUNDARY(neib_info)
-						#endif
-					} // r < influenceradius
-				} // end of loop over neighbors
-
-				gGam.w = fmin(fmax(gGam.w, epsilon),1.0f);
-				force /= gGam.w;
-
-			} // end if (computeGamma || VISC_TYPE == KEPSVISC)
-
-			forces[index] = force;
-			if (boundarytype == SA_BOUNDARY)
-				newGGam[index] = gGam;
-		}
-
-		else if (OBJECT(info)) {
-			float4 force = make_float4(0.0f);
-
-			// read other particle data from textures or global mem
-			#if( __COMPUTE__ >= 20)
-			const float4 pos = posArray[index];
-			#else
-			const float4 pos = tex1Dfetch(posTex, index);
-			#endif
-
-			// compute grid index of current particle
-			const int3 gridPos = calcGridPosFromCellHash(cellHash);
-
-			// persistent variables across getNeibData calls
-			char neib_cellnum = 0;
-			uint neib_cell_base_index = 0;
-			float3 pos_corr;
-
-			// loop over all neighbors
-			for (idx_t i = 0; i < d_neiblist_end; i += d_neiblist_stride) {
-				neibdata neib_data = neibsList[i + index];
-
-				if (neib_data == 0xffff) break;
-
-				const uint neib_index = getNeibIndex(pos, pos_corr, cellStart, neib_data, gridPos,
-							neib_cellnum, neib_cell_base_index);
-
-				// Compute relative position vector and distance
-				// Now relPos is a float4 and neib mass is stored in relPos.w
-				#if( __COMPUTE__ >= 20)
-				const float4 relPos = pos_corr - posArray[neib_index];
-				#else
-				const float4 relPos = pos_corr - tex1Dfetch(posTex, neib_index);
-				#endif
-				const float r = length(as_float3(relPos));
-
-				const particleinfo neib_info = tex1Dfetch(infoTex, neib_index);
-
-				if (r < influenceradius) {
-					float DvDt = 0.0f;
-=======
 			shared.store(params, pdata, pout);
 		}
 		else if (VERTEX(info)) {
@@ -2185,7 +1593,6 @@
 			write_forces::with(params, pdata, pout);
 			write_gamma<boundarytype>::with(params, pdata, pout);
 		}
->>>>>>> 08515c3e
 
 		if (FLUID(info)) {
 			write_xsph<usexsph>::with(params, pdata, pout);
@@ -2194,23 +1601,7 @@
 
 	} while (0);
 
-<<<<<<< HEAD
-			uint rbindex = id(info) + d_rbstartindex[object(info)];
-			rbforces[rbindex] = force;
-			rbtorques[rbindex] = make_float4(cross(d_worldOrigin + as_float3(pos) + gridPos*d_cellSize + 0.5f*d_cellSize
-								- d_rbcg[object(info)], as_float3(force)));
-		} // else if (OBJECT(info))
-	}	// if index < numParticles)
-
-	# ifdef DT_KERNEL
-	dtadaptBlockReduce(sm_max, cfl);
-	# ifdef VISC_KEPS
-	dtadaptBlockReduce(sm_max_nut, cfltvisc);
-	# endif
-	# endif
-=======
 	shared.reduce(params);
->>>>>>> 08515c3e
 }
 /************************************************************************************************************/
 
