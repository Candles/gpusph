/*  Copyright 2011-2013 Alexis Herault, Giuseppe Bilotta, Robert A. Dalrymple, Eugenio Rustico, Ciro Del Negro

    Istituto Nazionale di Geofisica e Vulcanologia
        Sezione di Catania, Catania, Italy

    Università di Catania, Catania, Italy

    Johns Hopkins University, Baltimore, MD

    This file is part of GPUSPH.

    GPUSPH is free software: you can redistribute it and/or modify
    it under the terms of the GNU General Public License as published by
    the Free Software Foundation, either version 3 of the License, or
    (at your option) any later version.

    GPUSPH is distributed in the hope that it will be useful,
    but WITHOUT ANY WARRANTY; without even the implied warranty of
    MERCHANTABILITY or FITNESS FOR A PARTICULAR PURPOSE.  See the
    GNU General Public License for more details.

    You should have received a copy of the GNU General Public License
    along with GPUSPH.  If not, see <http://www.gnu.org/licenses/>.
*/

#include <cmath>
#include <cstdio>
#include <cstdlib>
#include <iostream>

#include "Cylinder.h"
<<<<<<< HEAD
#include "gl_utils.h"
=======
>>>>>>> d5900e29

Cylinder::Cylinder(void)
{
	m_center = Point(0,0,0);
	m_h = 1;
	m_r = 1;
}


Cylinder::Cylinder(const Point& origin, const double radius, const Vector& height)
{
	m_origin = origin;
	m_center = m_origin + 0.5*height;
	m_r = radius;
	m_h = height.norm();

	Vector v(0, 0, 1);
	const double angle = acos(height*v/m_h);
	Vector rotdir = -height.cross(v);
	if (rotdir.norm() == 0)
		rotdir = Vector(0, 1, 0);
	dRFromAxisAndAngle(m_ODERot, rotdir(0), rotdir(1), rotdir(2), angle);
	m_ep = EulerParameters(rotdir, angle);
	m_ep.ComputeRot();
}


Cylinder::Cylinder(const Point& origin, const double radius, const double height, const EulerParameters& ep)
{
	m_origin = origin;
	m_h = height;
	m_r = radius;

	m_ep = ep;
	m_ep.ComputeRot();

	m_center = m_origin + m_ep.Rot(0.5*m_h*Vector(0, 0, 1));
	dQuaternion q;
	for (int i = 0; i < 4; i++)
		q[i] = m_ep(i);

	dQtoR(q, m_ODERot);

	m_origin.print();
	m_center.print();
}


Cylinder::Cylinder(const Point& origin, const Vector& radius, const Vector& height)
{
	if (abs(radius*height) > 1e-8*radius.norm()*height.norm()) {
		std::cout << "Trying to construct a cylinder with non perpendicular radius and axis\n";
		exit(1);
	}
	m_origin = origin;
	m_center = m_origin + 0.5*height;
	m_r = radius.norm();
	m_h = height.norm();

	Vector v(0, 0, 1);
	const double angle = acos(height*v/m_h);
	Vector rotdir = height.cross(v);
	if (rotdir.norm() == 0)
		rotdir = Vector(0, 1, 0);
	dRFromAxisAndAngle(m_ODERot, rotdir(0), rotdir(1), rotdir(2), angle);
	m_ep = EulerParameters(rotdir, angle);
	m_ep.ComputeRot();
}


double
Cylinder::Volume(const double dx) const
{
	const double r = m_r + dx/2.0;
	const double h = m_h + dx;
	const double volume = M_PI*r*r*h;
	return volume;
}


void
Cylinder::SetInertia(const double dx)
{
	const double r = m_r + dx/2.0;
	const double h = m_h + dx;
	m_inertia[0] = m_mass/12.0*(3*r*r + h*h);
	m_inertia[1] = m_inertia[0];
	m_inertia[2] = m_mass/2.0*r*r;
}


void
Cylinder::ODEBodyCreate(dWorldID ODEWorld, const double dx, dSpaceID ODESpace)
{
	m_ODEBody = dBodyCreate(ODEWorld);
	dMassSetZero(&m_ODEMass);
	dMassSetCylinderTotal(&m_ODEMass, m_mass, 3, m_r +dx/2.0, m_h + dx);
	dBodySetMass(m_ODEBody, &m_ODEMass);
	dBodySetPosition(m_ODEBody, m_center(0), m_center(1), m_center(2));
	dBodySetRotation(m_ODEBody, m_ODERot);
	if (ODESpace)
		ODEGeomCreate(ODESpace, dx);
}


void
Cylinder::ODEGeomCreate(dSpaceID ODESpace, const double dx) {
	m_ODEGeom = dCreateCylinder(ODESpace, m_r, m_h);
	if (m_ODEBody)
		dGeomSetBody(m_ODEGeom, m_ODEBody);
	else {
		dGeomSetPosition(m_ODEGeom, m_center(0), m_center(1), m_center(2));
		dGeomSetRotation(m_ODEGeom, m_ODERot);
	}
}


void
Cylinder::FillBorder(PointVect& points, const double dx, const bool bottom, const bool top)
{
	m_origin(3) = m_center(3);
	const int nz = (int) ceil(m_h/dx);
	const double dz = m_h/nz;
	for (int i = 0; i <= nz; i++)
		FillDiskBorder(points, m_ep, m_origin, m_r, i*dz, dx, 2.0*M_PI*rand()/RAND_MAX);
	if (bottom)
		FillDisk(points, m_ep, m_origin, m_r - dx, 0.0, dx, true);
	if (top)
		FillDisk(points, m_ep, m_origin, m_r - dx, nz*dz, dx, true);
}


int
Cylinder::Fill(PointVect& points, const double dx, const bool fill)
{
	m_origin(3) = m_center(3);
	int nparts = 0;
	const int nz = (int) ceil(m_h/dx);
	const double dz = m_h/nz;
	for (int i = 0; i <= nz; i++)
		nparts += FillDisk(points, m_ep, m_origin, m_r, i*dz, dx, fill);

	return nparts;
}


bool
Cylinder::IsInside(const Point& p, const double dx) const
{
	Point lp = m_ep.TransposeRot(p - m_origin);
	const double r = m_r + dx;
	const double h = m_h + dx;
	bool inside = false;
	if (lp(0)*lp(0) + lp(1)*lp(1) < r*r && lp(2) > - dx && lp(2) < h)
		inside = true;

	return inside;
}
<<<<<<< HEAD


void
Cylinder::GLDraw(const dMatrix3 rot, const Point& cg) const
{
	GLSetTransform (cg, rot);
	GLDrawCylinder(m_r, m_h);
	glPopMatrix();
}


void
Cylinder::GLDraw(void) const
{
	if (m_ODEBody)
		GLDraw(dBodyGetRotation(m_ODEBody), Point(dBodyGetPosition(m_ODEBody)));
	else
		GLDraw(m_ODERot, m_center);
}
=======
>>>>>>> d5900e29
<|MERGE_RESOLUTION|>--- conflicted
+++ resolved
@@ -29,10 +29,6 @@
 #include <iostream>
 
 #include "Cylinder.h"
-<<<<<<< HEAD
-#include "gl_utils.h"
-=======
->>>>>>> d5900e29
 
 Cylinder::Cylinder(void)
 {
@@ -190,26 +186,4 @@
 		inside = true;
 
 	return inside;
-}
-<<<<<<< HEAD
-
-
-void
-Cylinder::GLDraw(const dMatrix3 rot, const Point& cg) const
-{
-	GLSetTransform (cg, rot);
-	GLDrawCylinder(m_r, m_h);
-	glPopMatrix();
-}
-
-
-void
-Cylinder::GLDraw(void) const
-{
-	if (m_ODEBody)
-		GLDraw(dBodyGetRotation(m_ODEBody), Point(dBodyGetPosition(m_ODEBody)));
-	else
-		GLDraw(m_ODERot, m_center);
-}
-=======
->>>>>>> d5900e29
+}