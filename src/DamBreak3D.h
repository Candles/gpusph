/*  Copyright 2011-2013 Alexis Herault, Giuseppe Bilotta, Robert A. Dalrymple, Eugenio Rustico, Ciro Del Negro

    Istituto Nazionale di Geofisica e Vulcanologia
        Sezione di Catania, Catania, Italy

    Università di Catania, Catania, Italy

    Johns Hopkins University, Baltimore, MD

    This file is part of GPUSPH.

    GPUSPH is free software: you can redistribute it and/or modify
    it under the terms of the GNU General Public License as published by
    the Free Software Foundation, either version 3 of the License, or
    (at your option) any later version.

    GPUSPH is distributed in the hope that it will be useful,
    but WITHOUT ANY WARRANTY; without even the implied warranty of
    MERCHANTABILITY or FITNESS FOR A PARTICULAR PURPOSE.  See the
    GNU General Public License for more details.

    You should have received a copy of the GNU General Public License
    along with GPUSPH.  If not, see <http://www.gnu.org/licenses/>.
*/
/*
 * File:   DamBreak3D.h
 * Author: alexis
 *
 * Created on 28 janvier 2009, 00:44
 */

#ifndef _DAMBREAK3D_H
#define	_DAMBREAK3D_H

#include "Problem.h"
#include "Point.h"
#include "Cube.h"

class DamBreak3D: public Problem {
	private:
		Cube		experiment_box;
		Cube		obstacle;
		PointVect	parts;
		PointVect	boundary_parts;
		PointVect	obstacle_parts;
		float		H;  // still water level
		double		lx, ly, lz;		// dimension of experiment box
		bool		wet;			// set wet to true have a wet bed experiment
<<<<<<< HEAD
		bool		m_usePlanes;	// use planes or boundaries
=======
		float		obstaclex, obstacley, obstaclez;
		float3		obstacle_origin;
		int		n_probeparts; // number of probe particles (used for output)
>>>>>>> db580281

	public:
		DamBreak3D(const Options &);
		virtual ~DamBreak3D(void);

		int fill_parts(void);
		void draw_boundary(float);
		void copy_to_array(float4 *, float4 *, particleinfo *, uint *);
		uint fill_planes(void);
		void copy_planes(float4*, float*);

		void release_memory(void);
};
#endif	/* _DAMBREAK3D_H */
<|MERGE_RESOLUTION|>--- conflicted
+++ resolved
@@ -43,16 +43,11 @@
 		PointVect	parts;
 		PointVect	boundary_parts;
 		PointVect	obstacle_parts;
-		float		H;  // still water level
+		float		H;				// still water level
 		double		lx, ly, lz;		// dimension of experiment box
 		bool		wet;			// set wet to true have a wet bed experiment
-<<<<<<< HEAD
 		bool		m_usePlanes;	// use planes or boundaries
-=======
-		float		obstaclex, obstacley, obstaclez;
-		float3		obstacle_origin;
-		int		n_probeparts; // number of probe particles (used for output)
->>>>>>> db580281
+		int			n_probeparts;	// number of probe particles (used for output)
 
 	public:
 		DamBreak3D(const Options &);
