--- conflicted
+++ resolved
@@ -87,15 +87,12 @@
 
 #include "ProblemCore.h"
 
-<<<<<<< HEAD
 #include "debugflags.h"
 
 #if USE_CHRONO
 #include "chrono/fea/ChNodeFEAxyzD.h"
 #endif
 
-=======
->>>>>>> 5e0ca6aa
 // The GlobalData struct can be considered as a set of pointers. Different pointers may be initialized
 // by different classes in different phases of the initialization. Pointers should be used in the code
 // only where we are sure they were already initialized.
