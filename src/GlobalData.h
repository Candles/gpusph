--- conflicted
+++ resolved
@@ -87,10 +87,6 @@
 	SHEPARD,			// SHEPARD correction
 	VORTICITY,			// vorticity computation
 	SURFACE_PARTICLES,	// surface particle detections (including storing the normals)
-<<<<<<< HEAD
-	CALC_TESTPOINTS,	// update testpoint values
-=======
->>>>>>> 08515c3e
 	SA_CALC_BOUND_CONDITIONS, // compute new boundary conditions
 	SA_UPDATE_BOUND_VALUES, // update bounary values
 	SPS,				// SPS stress matrix computation kernel
