--- conflicted
+++ resolved
@@ -131,11 +131,7 @@
 
 	// write wave gages
 	static void
-<<<<<<< HEAD
-	WriteWaveGage(double t, GageList const& );
-=======
 	WriteWaveGage(WriterMap writers, double t, GageList const& gage);
->>>>>>> ca16fd97
 
 	// write object data
 	static void
@@ -239,12 +235,7 @@
 	std::ofstream		m_timefile;
 
 	const Problem	*m_problem;
-<<<<<<< HEAD
-	std::string			next_filenum();
 	std::string			current_filenum() const;
-=======
-	string			current_filenum() const;
->>>>>>> ca16fd97
 	const GlobalData*		gdata;
 };
 
