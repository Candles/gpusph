--- conflicted
+++ resolved
@@ -176,16 +176,12 @@
 	virtual void
 	write_objects(double t, Object const* const* bodies) {}
 
-<<<<<<< HEAD
 	virtual void
 	write_objectforces(double t, uint numobjects,
 		const float3* computedforces, const float3* computedtorques,
 		const float3* appliedforces, const float3* appliedtorques) {}
 
-	uint getLastFilenum();
-=======
 	uint getLastFilenum() const;
->>>>>>> 77200fa2
 
 	// default suffix (extension) for data files)
 	string			m_fname_sfx;
