--- conflicted
+++ resolved
@@ -72,18 +72,11 @@
 	void write_options(std::ostream &out);
 	void write_summary();
 
-<<<<<<< HEAD
-	ofstream		m_energyfile;
-	ofstream		m_WaveGagefile;
-	ofstream		m_objectfile;
-	ofstream		m_objectforcesfile;
-	ofstream		m_fluxfile;
-=======
 	std::ofstream		m_energyfile;
 	std::ofstream		m_WaveGagefile;
 	std::ofstream		m_objectfile;
 	std::ofstream		m_objectforcesfile;
->>>>>>> 2426123f
+	std::ofstream		m_fluxfile;
 
 };
 #endif
