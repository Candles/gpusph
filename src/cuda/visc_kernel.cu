--- conflicted
+++ resolved
@@ -804,11 +804,7 @@
 		tau.zz = nu_SPS*(tau.zz+tau.zz) - divu_SPS - Blinetal_SPS;	// tau33 = tau_zz/ρ^2
 		tau.zz /= rho;
 
-<<<<<<< HEAD
 		write_sps_tau(params, index, tau);
-=======
-		write_sps_tau<simflags & SPSK_STORE_TAU>::with(params, pdata.index, tau);
->>>>>>> 7e4b099b
 	}
 }
 
