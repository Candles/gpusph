/*  Copyright 2014 Alexis Herault, Giuseppe Bilotta, Robert A. Dalrymple, Eugenio Rustico, Ciro Del Negro

    Istituto Nazionale di Geofisica e Vulcanologia
        Sezione di Catania, Catania, Italy

    Università di Catania, Catania, Italy

    Johns Hopkins University, Baltimore, MD

    This file is part of GPUSPH.

    GPUSPH is free software: you can redistribute it and/or modify
    it under the terms of the GNU General Public License as published by
    the Free Software Foundation, either version 3 of the License, or
    (at your option) any later version.

    GPUSPH is distributed in the hope that it will be useful,
    but WITHOUT ANY WARRANTY; without even the implied warranty of
    MERCHANTABILITY or FITNESS FOR A PARTICULAR PURPOSE.  See the
    GNU General Public License for more details.

    You should have received a copy of the GNU General Public License
    along with GPUSPH.  If not, see <http://www.gnu.org/licenses/>.
*/

/* \note
 * The sections to be used in the user interface are
 * defined in gpusphgui/SGPUSPH/resources/params.xml.
 * Please consult this file for the list of sections.
*/

#ifndef _CUDASIMFRAMEWORK_H
#define _CUDASIMFRAMEWORK_H

#include "simframework.h"

#include "predcorr_alloc_policy.h"

#include "simflags.h"
#include "textures.cuh"

#include "sph_core.cu"
#include "phys_core.cu"
#include "buildneibs.cu"
#include "geom_core.cu"
#include "boundary_conditions.cu"
#include "euler.cu"
#include "forces.cu"
#include "visc.cu"
#include "post_process.cu"

using namespace std;

using namespace std;

// This class holds the implementation and interface of CUDASimFramework,
// the CUDA simulation framework for GPUPSH. (In fact, the only simulation
// framework in GPUSPH, presently).

// The CUDASimFramework is a template class depending on KernelType, ViscSpec,
// BoundaryType, Periodicity and simulation flags, in order to allow concrete
// instantiation of only the needed specializations of the appropriate engines.

// To allow the user to specify any (or none, or all) of the template parameters,
// in any order, we separate the implementation from the user-visible class that
// instantiates it. This is not strictly necessary, but it makes the code more
// readable by separating the optional, named template arguments management
// from the implementation of the actual framework.


/* CUDABoundaryConditionsSelector */

// We begin with an auxiliary functor to select a BoundaryConditionsEngine,
// which currently simply selects the CUDABoundaryConditionsEngine in the case of
// SA_BOUNDARY BoundaryType, and returns NULL otherwise.

// General case
template<KernelType kerneltype, typename ViscSpec,
	BoundaryType boundarytype, flag_t simflags>
struct CUDABoundaryConditionsSelector
{
	typedef CUDABoundaryConditionsEngine<kerneltype, ViscSpec, boundarytype, simflags> BCEtype;
	static BCEtype* select()
	{ return NULL; } // default, no BCE
};

// SA_BOUNDARY specialization
template<KernelType kerneltype, typename ViscSpec, flag_t simflags>
struct CUDABoundaryConditionsSelector<kerneltype, ViscSpec, SA_BOUNDARY, simflags>
{
	typedef CUDABoundaryConditionsEngine<kerneltype, ViscSpec, SA_BOUNDARY, simflags> BCEtype;
	static BCEtype* select()
	{ return new BCEtype(); } // TODO FIXME when we have proper BCEs
};

/// Some combinations of frameworks for kernels are invalid/
/// unsupported/untested and we want to prevent the user from
/// using them, by (1) catching the error as soon as possible
/// during compilation and (2) give an error message that is
/// as descriptive as possible (non-trivial with C++).
/// Point (2) is particularly hard to realize with nvcc because
/// it doesn't print out the actual line with the error, so we
/// need some indirection; we achieve this by making the
/// CUDASimFramework subclass a template class InvalidOptionCombination
/// whose instantiation will fail in case of invalid option combinations;
/// this failure is due to trying to subclass an IncompleteType class
/// which is not defined except in the not invalid case.
/// nvcc will then show the error for InvalidOptionCombination, which
/// is hopefully descriptive enough for users.
template<bool invalid>
class IncompleteType;

template<>
class IncompleteType<false>
{};

template<bool invalid>
class InvalidOptionCombination : IncompleteType<invalid>
{};

/* CUDASimFrameworkImpl */

// Here we define the implementation for the CUDASimFramework. The use of *Impl is
// to allow the user-facing CUDASimFramework to be the one that allows named and optional
// template parameters

template<
	KernelType _kerneltype,
	SPHFormulation _sph_formulation,
	DensityDiffusionType _densitydiffusiontype,
	RheologyType _rheologytype,
	TurbulenceModel _turbmodel,
	ComputationalViscosityType _compvisc,
	ViscousModel _viscmodel,
	AverageOperator _viscavgop,
	LegacyViscosityType _legacyvisctype,
	BoundaryType _boundarytype,
	Periodicity _periodicbound,
	flag_t _simflags,
	bool _is_const_visc = (_legacyvisctype == KINEMATICVISC) || (
		IS_SINGLEFLUID(_simflags) &&
		(_rheologytype == NEWTONIAN) &&
		(_turbmodel != KEPSILON)
	),
	bool invalid_combination =
		// Currently, we consider invalid only the case
		// of SA_BOUNDARY

		// TODO extend to include all unsupported/untested combinations for other boundary conditions

		(_legacyvisctype == KINEMATICVISC && IS_MULTIFLUID(_simflags)) || // kinematicvisc model only made sense for single-fluid
		(_turbmodel == KEPSILON && _boundarytype != SA_BOUNDARY) || // k-epsilon only supported in SA currently
		(_boundarytype == SA_BOUNDARY && (
			// viscosity
			_viscavgop != ARITHMETIC		||	// untested
			_turbmodel == SPS			||	// untested
			_turbmodel == ARTIFICIAL		||	// untested (use is discouraged, use density diffusion instead)
			// kernel
			! (_kerneltype == WENDLAND)		||	// only the Wendland kernel is allowed in SA_BOUNDARY
												// all other kernels would require their respective
												// gamma and grad gamma formulation
			// formulation
			_sph_formulation == SPH_GRENIER	||	// multi-fluid is currently not implemented
			// flags
			_simflags & ENABLE_XSPH			||	// untested
			_simflags & ENABLE_DEM			||	// not implemented (flat wall formulation is in an old branch)
			(_simflags & ENABLE_INLET_OUTLET && !(_simflags & ENABLE_DENSITY_SUM)) ||
												// inlet outlet works only with the summation density
			(_simflags & ENABLE_DENSITY_SUM && _simflags & ENABLE_GAMMA_QUADRATURE)
												// enable density sum only works with the dynamic equation for gamma,
												// so gamma quadrature must be disabled
		)
	)
	||
	(
	!(_boundarytype == SA_BOUNDARY) && _simflags & ENABLE_DENSITY_SUM
												// density sum is untested with boundary conditions other than SA
	)
>
class CUDASimFrameworkImpl : public SimFramework,
	private InvalidOptionCombination<invalid_combination>
{
public:
	static const KernelType kerneltype = _kerneltype;
	static const SPHFormulation sph_formulation = _sph_formulation;
	static const DensityDiffusionType densitydiffusiontype = _densitydiffusiontype;

	static const RheologyType rheologytype = _rheologytype;
	static const TurbulenceModel turbmodel = _turbmodel;
	static const ComputationalViscosityType compvisc = _compvisc;
	static const ViscousModel viscmodel = _viscmodel;
	// Grenier used to assume harmonic averaging regardless of the specification. Today we support
	// overriding the choice, but for backwards compatibility we should still assume harmonic averaging
	// when legacy viscous specifications have been used
	static const AverageOperator viscavgop = (
<<<<<<< HEAD
		(_legacyvisctype != INVALID_VISCOSITY) ? // was there a legacy specification?
		AverageOperator::HARMONIC : // yes, assume harmonic averaging
=======
		((_sph_formulation == SPH_GRENIER) && // when using Grenier's formulation
		(_legacyvisctype != INVALID_VISCOSITY)) ? // was there a legacy specification?
		AverageOperator::HARMONIC : // yes, assume harmonic averaging 
>>>>>>> e01737a6
		_viscavgop // no, take what the user gave us
	);
	static const bool is_const_visc = _is_const_visc;

	using ViscSpec = FullViscSpec<_rheologytype, _turbmodel, _compvisc,
	      _viscmodel, viscavgop, _simflags, _is_const_visc>;

	static const BoundaryType boundarytype = _boundarytype;
	static const Periodicity periodicbound = _periodicbound;
	static const flag_t simflags = _simflags;

public:
	CUDASimFrameworkImpl() : SimFramework()
	{
		m_neibsEngine = new CUDANeibsEngine<sph_formulation, boundarytype, periodicbound, true>();
		m_integrationEngine = new CUDAPredCorrEngine<sph_formulation, boundarytype, kerneltype, ViscSpec, simflags>();
		m_viscEngine = new CUDAViscEngine<ViscSpec, kerneltype, boundarytype>();
		m_forcesEngine = new CUDAForcesEngine<kerneltype, sph_formulation, densitydiffusiontype, ViscSpec, boundarytype, simflags>();
		m_bcEngine = CUDABoundaryConditionsSelector<kerneltype, ViscSpec, boundarytype, simflags>::select();

		// TODO should be allocated by the integration scheme
		m_allocPolicy = new PredCorrAllocPolicy();

		m_simparams = new SimParams(this);
	}

protected:
	AbstractFilterEngine* newFilterEngine(FilterType filtertype, int frequency)
	{
		switch (filtertype) {
		case SHEPARD_FILTER:
			return new CUDAFilterEngine<SHEPARD_FILTER, kerneltype, boundarytype>(frequency);
		case MLS_FILTER:
			return new CUDAFilterEngine<MLS_FILTER, kerneltype, boundarytype>(frequency);
		case INVALID_FILTER:
			throw runtime_error("Invalid filter type");
		}
		throw runtime_error("Unknown filter type");
	}

	AbstractPostProcessEngine* newPostProcessEngine(PostProcessType pptype, flag_t options=NO_FLAGS)
	{
		switch (pptype) {
		case VORTICITY:
			return new CUDAPostProcessEngine<VORTICITY, kerneltype, boundarytype, simflags>(options);
		case TESTPOINTS:
			return new CUDAPostProcessEngine<TESTPOINTS, kerneltype, boundarytype, simflags>(options);
		case SURFACE_DETECTION:
			return new CUDAPostProcessEngine<SURFACE_DETECTION, kerneltype, boundarytype, simflags>(options);
		case FLUX_COMPUTATION:
			return new CUDAPostProcessEngine<FLUX_COMPUTATION, kerneltype, boundarytype, simflags>(options);
		case CALC_PRIVATE:
			return new CUDAPostProcessEngine<CALC_PRIVATE, kerneltype, boundarytype, simflags>(options);
		case INVALID_POSTPROC:
			throw runtime_error("Invalid filter type");
		}
		throw runtime_error("Unknown filter type");
	}

};

/* CUDASimFramework user-facing interface */

// We want to allow the user to create a CUDASimFramework by omitting any of the template
// parameters, and to override them in any order. For example, if the user wants to
// override only the kernel and the periodicity, and to enable XSPH, they should be able to
// write something like:
//
//	m_simframework = new CUDASimFramework<
//		withKernel<WENDLAND>,
//		withFlags<ENABLE_XSPH | ENABLE_DEM>,
//		withPeriodicity<PERIODIC_X>
//	>();
//
// NOTE: the withFlags<> will override the default flags, not add to them,
// so in case of flag override, the default ones should be included manually.
// As an alternative, a class that adds to the defaults is provided too.

// TODO we may want to put the implementation of the named template options into its own
// header file.

// To get to the named, optional parameter template API we will need a couple of auxiliary
// classes. The main mechanism is essentially inspired by the named template arguments
// mechanism shown in http://www.informit.com/articles/article.aspx?p=31473 with some
// additions to take into account that our template arguments are not typenames, but
// values of different types, and to allow inheritance from previous arguments selectors.

// The first auxiliary class is TypeValue: a class template to carry a value and its type:
// this will be used to specify the default values for the parameters, as well
// as to allow their overriding by the user. It is needed because we want to
// allow parameters to be specified in any order, and this means that we need a
// common 'carrier' for our specific types.

template<typename T, T _val>
struct TypeValue
{
	typedef T type;
	static const T value = _val;
	constexpr operator T() const { return _val; }; // allow automatic conversion to the type
};

// We will rely on multiple inheritance to group the arguments, and we need to be
// able to specify the same class multiple times (which is forbidden by the standard),
// so we will wrap the type in a "multiplexer":

template<typename T, int idx>
struct MultiplexSubclass : virtual public T
{};

// Template arguments are collected into this class: it will subclass
// all of the template arguments, that must therefore have a common base class
// (see below), and uses the multiplexer class above in case two ore more arguments
// are actually the same class. The number of supported template arguments
// should match that of the CUDASimFramework

template<typename Arg1, typename Arg2, typename Arg3,
	typename Arg4, typename Arg5, typename Arg6,
	typename Arg7, typename Arg8, typename Arg9,
	typename Arg10, typename Arg11, typename Arg12>
struct ArgSelector :
	virtual public MultiplexSubclass<Arg1,1>,
	virtual public MultiplexSubclass<Arg2,2>,
	virtual public MultiplexSubclass<Arg3,3>,
	virtual public MultiplexSubclass<Arg4,4>,
	virtual public MultiplexSubclass<Arg5,5>,
	virtual public MultiplexSubclass<Arg6,6>,
	virtual public MultiplexSubclass<Arg7,7>,
	virtual public MultiplexSubclass<Arg8,8>,
	virtual public MultiplexSubclass<Arg9,9>,
	virtual public MultiplexSubclass<Arg10,10>,
	virtual public MultiplexSubclass<Arg11,11>,
	virtual public MultiplexSubclass<Arg12,12>
{};

// Now we set the defaults for each argument
struct TypeDefaults
{
	typedef TypeValue<KernelType, WENDLAND> Kernel;
	typedef TypeValue<SPHFormulation, SPH_F1> Formulation;
	typedef TypeValue<DensityDiffusionType, DENSITY_DIFFUSION_NONE> DensityDiffusion;
	typedef TypeValue<RheologyType, INVISCID> Rheology;
	typedef TypeValue<TurbulenceModel, ARTIFICIAL> Turbulence;
	typedef TypeValue<ComputationalViscosityType, KINEMATIC> ComputationalViscosity;
	typedef TypeValue<ViscousModel, MORRIS> ViscModel;
	typedef TypeValue<AverageOperator, ARITHMETIC> ViscAveraging;
	typedef TypeValue<LegacyViscosityType, INVALID_VISCOSITY> LegacyViscType;
	typedef TypeValue<BoundaryType, LJ_BOUNDARY> Boundary;
	typedef TypeValue<Periodicity, PERIODIC_NONE> Periodic;
	typedef TypeValue<flag_t, DEFAULT_FLAGS> Flags;
};

// The user-visible name template parameters will all subclass TypeDefaults,
// and override specific typedefs
// NOTE: inheritance must be virtual so that there will be no resolution
// ambiguity.
// NOTE: in order to allow the combination of a named parameter struct with
// an existing (specific) ArgSelector, we allow them to be assigned a different
// parent, in order to avoid resolution ambiguity in constructs such as:
// ArgSelector<OldArgSelector, formulation<OTHER_FORMULATION> >

// No override: these are the default themselves
struct DefaultArg : virtual public TypeDefaults
{};

#define DEFINE_ARGSELECTOR(selector, SelectorType, ArgName) \
template<SelectorType value__, typename ParentArgs=TypeDefaults> \
struct selector : virtual public ParentArgs \
{ \
	typedef TypeValue<SelectorType, value__> ArgName; \
	template<typename NewParent> struct reparent : \
		virtual public selector<value__, NewParent> {}; \
}

// Kernel override
DEFINE_ARGSELECTOR(kernel, KernelType, Kernel);

// Formulation override
DEFINE_ARGSELECTOR(formulation, SPHFormulation, Formulation);

// Density diffusion override
DEFINE_ARGSELECTOR(densitydiffusion, DensityDiffusionType, DensityDiffusion);

// Rheology override
DEFINE_ARGSELECTOR(rheology, RheologyType, Rheology);

// Turbulence model override
DEFINE_ARGSELECTOR(turbulence_model, TurbulenceModel, Turbulence);

// ComputationalViscosity override
DEFINE_ARGSELECTOR(computational_visc, ComputationalViscosityType, ComputationalViscosity);

// ViscousModel override
DEFINE_ARGSELECTOR(visc_model, ViscousModel, ViscModel);

// AverageOperator override
DEFINE_ARGSELECTOR(visc_average, AverageOperator, ViscAveraging);

template<LegacyViscosityType visctype, typename ParentArgs=TypeDefaults>
struct viscosity : virtual public ParentArgs
{
	// propagate the information about the fact that the user
	// specified the given legacy type
	typedef TypeValue<LegacyViscosityType, visctype> LegacyViscType;

	// set the corresponding viscous model parameters
	using Spec = typename ConvertLegacyVisc<visctype>::type;
	typedef TypeValue<RheologyType, Spec::rheologytype> Rheology;
	typedef TypeValue<TurbulenceModel, Spec::turbmodel> Turbulence;
	typedef TypeValue<ComputationalViscosityType, Spec::compvisc> ComputationalViscosity;
	typedef TypeValue<ViscousModel, Spec::viscmodel> ViscModel;
	typedef TypeValue<AverageOperator, Spec::avgop> ViscAveraging;

	template<typename NewParent> struct reparent :
		virtual public viscosity<visctype, NewParent> {};
};

// Boundary override
DEFINE_ARGSELECTOR(boundary, BoundaryType, Boundary);

// Periodic override
DEFINE_ARGSELECTOR(periodicity, Periodicity, Periodic);

#if 0
// Flags override
// These are disabled because problems should only use
// add_flags<> and disable_flags<>, in order to avoid issues
// when new default flags get introduced for backwards compatibility
DEFINE_ARGSELECTOR(flags, flag_t, Flags);
#endif

// Add flags: this is an override that adds the new simflags
// to the ones of the parent.
template<flag_t simflags, typename ParentArgs=TypeDefaults>
struct add_flags : virtual public ParentArgs
{
	typedef TypeValue<flag_t, ParentArgs::Flags::value | simflags> Flags;

	template<typename NewParent> struct reparent :
		virtual public add_flags<simflags, NewParent> {};
};

// Disable flags: this is an override that removes the given simflags
// from the ones of the parent
template<flag_t simflags, typename ParentArgs=TypeDefaults>
struct disable_flags : virtual public ParentArgs
{
	typedef TypeValue<flag_t, DISABLE_FLAGS(ParentArgs::Flags::value, simflags)> Flags;

	template<typename NewParent> struct reparent :
		virtual public add_flags<simflags, NewParent> {};
};


/// We want to give users the possibility to change options (e.g. enable flags)
/// conditionally at runtime. For this, we need a way to pack collection of
/// overrides to be selected by a switch statement (currently limited to three
/// options)
template<typename _A, typename _B, typename _C>
struct TypeSwitch {
	typedef _A A;
	typedef _B B;
	typedef _C C;
};

/// Comfort method to allow the user to select one of three flags at runtime
template<flag_t F0, flag_t F1, flag_t F2>
struct FlagSwitch :
	TypeSwitch<
		add_flags<F0>,
		add_flags<F1>,
		add_flags<F2>
	>
{};

/// Our CUDASimFramework is actualy a factory for CUDASimFrameworkImpl*,
/// generating one when assigned to a SimFramework*. This is to allow us
/// to change the set of options at runtime without setting up/tearing down
/// the whole simframework every time an option is changed (setting up/tearing
/// down the factory itself is much cheaper as there is no associated storage, so
/// it's mostly just compile-time juggling).
template<
	typename Arg1 = DefaultArg,
	typename Arg2 = DefaultArg,
	typename Arg3 = DefaultArg,
	typename Arg4 = DefaultArg,
	typename Arg5 = DefaultArg,
	typename Arg6 = DefaultArg,
	typename Arg7 = DefaultArg,
	typename Arg8 = DefaultArg,
	typename Arg9 = DefaultArg,
	typename Arg10 = DefaultArg,
	typename Arg11 = DefaultArg,
	typename Arg12 = DefaultArg>
class CUDASimFramework {
	/// The collection of arguments for our current setup
	typedef ArgSelector<Arg1, Arg2, Arg3, Arg4, Arg5, Arg6,
		Arg7, Arg8, Arg9, Arg10, Arg11, Arg12> Args;

	/// Comfort static defines
	static const KernelType kerneltype = Args::Kernel::value;
	static const SPHFormulation sph_formulation = Args::Formulation::value;
	static const DensityDiffusionType densitydiffusiontype = Args::DensityDiffusion::value;

	static const RheologyType rheologytype = Args::Rheology::value;
	static const TurbulenceModel turbmodel = Args::Turbulence::value;
	static const ComputationalViscosityType compvisc = Args::ComputationalViscosity::value;
	static const ViscousModel viscmodel = Args::ViscModel::value;
	static const AverageOperator viscavgop = Args::ViscAveraging::value;

	static const BoundaryType boundarytype = Args::Boundary::value;
	static const Periodicity periodicbound = Args::Periodic::value;
	static const flag_t simflags = Args::Flags::value;

	/// The CUDASimFramework implementation of the current setup
	typedef CUDASimFrameworkImpl<
			kerneltype,
			sph_formulation,
			densitydiffusiontype,
			rheologytype,
			turbmodel,
			compvisc,
			viscmodel,
			viscavgop,
			Args::LegacyViscType::value,
			boundarytype,
			periodicbound,
			simflags> CUDASimFrameworkType;

	/// A comfort auxiliary class that overrides Args (the current setup)
	/// with the Extra named option
	template<typename Extra> struct Override :
		virtual public Args,
		virtual public Extra::template reparent<Args>
	{};

	/// A method to produce a new factory with an overridden parameter
	template<typename Extra>
	CUDASimFramework< Override<Extra> > extend() {
		return CUDASimFramework< Override<Extra> >();
	}

public:
	/// Conversion operator: this produces the actual implementation of the
	/// simframework
	operator SimFramework *()
	{
		// return the intended framework
		return new CUDASimFrameworkType();
	}

	/// Runtime selectors.

	/// Note that they must return a SimFramework* because otherwise the type
	/// returned would depend on the runtime selection, which is not possible.
	/// As a result we cannot chain runtime selectors, and must instead provide
	/// further runtime selectors with multiple (pairs of) overrides

	/// Select an override only if a boolean option is ture
	template<typename Extra>
	SimFramework * select_options(bool selector, Extra)
	{
		if (selector)
			return extend<Extra>();
		return *this;
	}

	/// Select one of three overrides in a Switch, based on the value of
	/// selector. TODO refine
	template<typename Switch>
	SimFramework * select_options(int selector, Switch)
	{
		switch (selector) {
		case 0:
			return extend< typename Switch::A >();
		case 1:
			return extend< typename Switch::B >();
		case 2:
			return extend< typename Switch::C >();
		}
		throw runtime_error("invalid selector value");
	}

	/// Chained selectors (for multiple overrides)
	template<typename Extra, typename ...Rest>
	SimFramework * select_options(bool selector, Extra, Rest...rest)
	{
		if (selector)
			return extend<Extra>().select_options(rest...);
		return this->select_options(rest...);
	}

	/// Chained selectors (for multiple overrides)
	template<typename Switch, typename ...Rest>
	SimFramework * select_options(int selector, Switch, Rest...rest)
	{
		switch (selector) {
		case 0:
			return extend< typename Switch::A >().select_options(rest...);
		case 1:
			return extend< typename Switch::B >().select_options(rest...);
		case 2:
			return extend< typename Switch::C >().select_options(rest...);
		}
		throw runtime_error("invalid selector value");
	}

};

#endif

/* vim: set ft=cuda sw=4 ts=4 : */<|MERGE_RESOLUTION|>--- conflicted
+++ resolved
@@ -193,14 +193,9 @@
 	// overriding the choice, but for backwards compatibility we should still assume harmonic averaging
 	// when legacy viscous specifications have been used
 	static const AverageOperator viscavgop = (
-<<<<<<< HEAD
-		(_legacyvisctype != INVALID_VISCOSITY) ? // was there a legacy specification?
-		AverageOperator::HARMONIC : // yes, assume harmonic averaging
-=======
 		((_sph_formulation == SPH_GRENIER) && // when using Grenier's formulation
 		(_legacyvisctype != INVALID_VISCOSITY)) ? // was there a legacy specification?
-		AverageOperator::HARMONIC : // yes, assume harmonic averaging 
->>>>>>> e01737a6
+		AverageOperator::HARMONIC : // yes, assume harmonic averaging
 		_viscavgop // no, take what the user gave us
 	);
 	static const bool is_const_visc = _is_const_visc;
