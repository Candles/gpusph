/*  Copyright 2013 Alexis Herault, Giuseppe Bilotta, Robert A.
 	Dalrymple, Eugenio Rustico, Ciro Del Negro

	Conservatoire National des Arts et Metiers, Paris, France

	Istituto Nazionale di Geofisica e Vulcanologia,
    Sezione di Catania, Catania, Italy

    Universita di Catania, Catania, Italy

    Johns Hopkins University, Baltimore, MD

	This file is part of GPUSPH.

    GPUSPH is free software: you can redistribute it and/or modify
    it under the terms of the GNU General Public License as published by
    the Free Software Foundation, either version 3 of the License, or
    (at your option) any later version.

    GPUSPH is distributed in the hope that it will be useful,
    but WITHOUT ANY WARRANTY; without even the implied warranty of
    MERCHANTABILITY or FITNESS FOR A PARTICULAR PURPOSE.  See the
    GNU General Public License for more details.

    You should have received a copy of the GNU General Public License
    along with GPUSPH.  If not, see <http://www.gnu.org/licenses/>.
*/

/*! \file
 * Core Problem class implementation
 */

#include <sstream>
#include <stdexcept>
#include <string>
#include <time.h>
#include <sys/types.h>
#include <sys/stat.h>

// shared_ptr
#include <memory>

#include "Problem.h"
#include "vector_math.h"
#include "vector_print.h"
#include "utils.h"

// here we need the complete definition of the GlobalData struct
#include "GlobalData.h"

// COORD1, COORD2, COORD3
#include "linearization.h"

#if USE_CHRONO
#include "chrono/physics/ChSystemNSC.h"
#include "chrono/solver/ChSolver.h"
#endif

// Enable to get/set envelop and margin (mainly debug)
/*
#include "chrono_select.opt"
#if USE_CHRONO == 1
#include "chrono/collision/ChCCollisionModel.h"
#endif
*/

using namespace std;

Problem::Problem(GlobalData *_gdata) :
	m_problem_dir(_gdata->clOptions->dir),
	m_dem(NULL),
	m_physparams(new PhysParams()),
	m_simframework(NULL),
	m_size(make_double3(NAN, NAN, NAN)),
	m_origin(make_double3(NAN, NAN, NAN)),
	m_deltap(NAN),
	m_hydrostaticFilling(true),
	m_waterLevel(NAN),
	gdata(_gdata),
	m_options(_gdata->clOptions),
	m_bodies_storage(NULL)
{
#if USE_CHRONO == 1
	m_bodies_physical_system = NULL;
#endif
}

bool
Problem::initialize()
{
	if (simparams()->gage.size() > 0 && !m_simframework->hasPostProcessEngine(SURFACE_DETECTION)) {
		printf("Wave gages present: force-enabling surface detection\n");
		m_simframework->addPostProcessEngine(SURFACE_DETECTION);
	}
	// run post-construction functions
	check_dt();
	check_neiblistsize();
	calculateDensityDiffusionCoefficient();

	/* Set ARTVISC epsilon to h^2/10 if not set by the user.
	 * For simplicity, we do this regardless of the viscosity model used,
	 * it'll just be ignored otherwise */
	if (simparams()->visctype == ARTVISC && isnan(physparams()->epsartvisc)){
		physparams()->epsartvisc = 0.01*simparams()->slength*simparams()->slength;
		printf("ARTVISC epsilon is not set, using default value: %e\n", physparams()->epsartvisc);		
	}

	if (simparams()->sph_formulation == SPH_GRENIER && isnan(physparams()->epsinterface)){
		physparams()->epsinterface = 0.05;
		printf("Grenier's interface epsilon is not set, using default value: %e\n", physparams()->epsinterface);
	}

	create_problem_dir();

	printf("Problem calling set grid params\n");
	set_grid_params();

	return true;
}

Problem::~Problem(void)
{
	delete [] m_bodies_storage;
	delete m_simframework;
	delete m_physparams;
}

void
Problem::InitializeChrono()
{
#if USE_CHRONO == 1
	m_bodies_physical_system = new ::chrono::ChSystemNSC();
	m_bodies_physical_system->Set_G_acc(::chrono::ChVector<>(m_physparams->gravity.x, m_physparams->gravity.y,
		m_physparams->gravity.z));
	m_bodies_physical_system->SetMaxItersSolverSpeed(100);
	m_bodies_physical_system->SetSolverType(::chrono::ChSolver::Type::SOR);
	// For debug purposes
	/*
	const double chronoSuggEnv = ::chrono::collision::ChCollisionModel::GetDefaultSuggestedEnvelope();
	const double chronoSuggMarg = ::chrono::collision::ChCollisionModel::GetDefaultSuggestedMargin();
	printf("Default envelop: %g, default margin: %g\n", chronoSuggEnv, chronoSuggMarg);
	::chrono::collision::ChCollisionModel::SetDefaultSuggestedEnvelope(chronoSuggEnv / 10.0);
	::chrono::collision::ChCollisionModel::SetDefaultSuggestedMargin(chronoSuggMarg / 10.0);
	*/
#else
	throw runtime_error ("Problem::InitializeChrono Trying to use Chrono without USE_CHRONO defined !\n");
#endif
}

void Problem::FinalizeChrono(void)
{
#if USE_CHRONO == 1
	if (m_bodies_physical_system)
		delete m_bodies_physical_system;
#else
	throw runtime_error ("Problem::FinalizeChrono Trying to use Chrono without USE_CHRONO defined !\n");
#endif
}

// callback for initializing joints between Chrono bodies
void Problem::initializeObjectJoints()
{
	// Default: do nothing

	// See also: http://api.chrono.projectchrono.org/links.html
}

/// Allocate storage required for the integration of the kinematic data
/// of moving bodies.
void
Problem::allocate_bodies_storage()
{
	const uint nbodies = simparams()->numbodies;

	if (nbodies) {
		// TODO: this should depend on the integration scheme
		m_bodies_storage = new KinematicData[nbodies];
	}
}

void
Problem::add_moving_body(Object* object, const MovingBodyType mbtype)
{
	// Moving bodies are put at the end of the bodies vector,
	// ODE bodies and moving bodies for which we want a force feedback
	// are put at the beginning of the bodies vector (ODE bodies first).
	// The reason behind this ordering is the way the forces on bodies
	// are reduced by a parallel prefix sum: all the bodies that require
	// force computing must have consecutive ids.
	const uint index = m_bodies.size();
	if (index >= MAX_BODIES)
		throw runtime_error ("Problem::add_moving_body Number of moving bodies superior to MAX_BODIES. Increase MAXBODIES\n");
	MovingBodyData *mbdata = new MovingBodyData;
	mbdata->index = index;
	mbdata->type = mbtype;
	mbdata->object = object;
	mbdata->kdata.crot = object->GetCenterOfGravity();
	mbdata->kdata.lvel = make_double3(0.0f);
	mbdata->kdata.avel = make_double3(0.0f);
	mbdata->kdata.orientation = object->GetOrientation();
	switch (mbdata->type) {
		case MB_FLOATING : {
#if USE_CHRONO == 1
			std::shared_ptr< ::chrono::ChBody > body = object->GetBody();
			::chrono::ChVector<> vec = body->GetPos();
			mbdata->kdata.crot = make_double3(vec.x(), vec.y(), vec.z());
			vec = body->GetPos_dt();
			mbdata->kdata.lvel = make_double3(vec.x(), vec.y(), vec.z());
			vec = body->GetWvel_par();
			mbdata->kdata.avel = make_double3(vec.x(), vec.y(), vec.z());
			::chrono::ChQuaternion<> quat = body->GetRot();
			m_bodies.insert(m_bodies.begin() + simparams()->numODEbodies, mbdata);
			simparams()->numODEbodies++;
			simparams()->numforcesbodies++;
#else
			throw runtime_error ("Problem::add_moving_body Cannot add a floating body without CHRONO\n");
#endif
			break;
		}

		case MB_FORCES_MOVING:
			m_bodies.insert(m_bodies.begin() + simparams()->numforcesbodies, mbdata);
			simparams()->numforcesbodies++;
			break;

		case MB_MOVING:
			m_bodies.push_back(mbdata);
			break;
	}

	// Setting body id after insertion
	for (uint id = 0; id < m_bodies.size(); id++)
		m_bodies[id]->id = id;

	mbdata->initial_kdata = mbdata->kdata;

	simparams()->numbodies = m_bodies.size();
}

void
Problem::restore_moving_body(const MovingBodyData & saved_mbdata, const uint numparts, const int firstindex, const int lastindex)
{
	const uint id = saved_mbdata.id;
	MovingBodyData *mbdata = m_bodies[id];
	mbdata->object->SetNumParts(numparts);
	mbdata->initial_kdata = saved_mbdata.initial_kdata;
	mbdata->kdata = saved_mbdata.kdata;
	if (mbdata->type == MB_FORCES_MOVING || mbdata->type == MB_FLOATING) {
		gdata->s_hRbFirstIndex[id] = firstindex;
		gdata->s_hRbLastIndex[id] = lastindex;
	}

	if (mbdata->type == MB_FLOATING) {
#if USE_CHRONO == 1
		std::shared_ptr< ::chrono::ChBody > body = mbdata->object->GetBody();
		body->SetPos(::chrono::ChVector<>(mbdata->kdata.crot.x, mbdata->kdata.crot.y, mbdata->kdata.crot.z));
		body->SetPos_dt(::chrono::ChVector<>(mbdata->kdata.lvel.x, mbdata->kdata.lvel.y, mbdata->kdata.lvel.z));
		body->SetWvel_par(::chrono::ChVector<>(mbdata->kdata.avel.x, mbdata->kdata.avel.y, mbdata->kdata.avel.z));
		body->SetRot(mbdata->kdata.orientation.ToChQuaternion());
#else
		throw runtime_error ("Problem::restore_moving_body Cannot restore a floating body without CHRONO\n");
#endif
		}
}

MovingBodyData *
Problem::get_mbdata(const uint index)
{
	if (index >= m_bodies.size()) {
		stringstream ss;
		ss << "get_body: body number " << index << " >= numbodies";
		throw runtime_error(ss.str());
	}
	for (vector<MovingBodyData *>::iterator it = m_bodies.begin() ; it != m_bodies.end(); ++it) {
		if ((*it)->index == index)
			return *it;
	}
	return NULL;
}


MovingBodyData *
Problem::get_mbdata(const Object* object)
{
	for (vector<MovingBodyData *>::iterator it = m_bodies.begin() ; it != m_bodies.end(); ++it) {
		if ((*it)->object == object)
			return *it;
	}
	throw runtime_error("get_body: invalid object\n");
	return NULL;
}

size_t
Problem::get_bodies_numparts(void)
{
	size_t total_parts = 0;
	for (vector<MovingBodyData *>::iterator it = m_bodies.begin() ; it != m_bodies.end(); ++it) {
		total_parts += (*it)->object->GetNumParts();
	}

	return total_parts;
}


size_t
Problem::get_forces_bodies_numparts(void)
{
	size_t total_parts = 0;
	for (vector<MovingBodyData *>::iterator it = m_bodies.begin() ; it != m_bodies.end(); ++it) {
		if ((*it)->type == MB_FLOATING || (*it)->type == MB_FORCES_MOVING)
			total_parts += (*it)->object->GetNumParts();
	}
	return total_parts;
}


size_t
Problem::get_body_numparts(const int index)
{
	return m_bodies[index]->object->GetNumParts();
}


size_t
Problem::get_body_numparts(const Object* object)
{
	return get_mbdata(object)->object->GetNumParts();
}

void
Problem::calc_grid_and_local_pos(double3 const& globalPos, int3 *gridPos, float3 *localPos) const
{
	int3 _gridPos = calc_grid_pos(globalPos);
	*gridPos = _gridPos;
	*localPos = make_float3(globalPos - m_origin -
		(make_double3(_gridPos) + 0.5)*m_cellsize);
}

void
Problem::get_bodies_cg(void)
{
	for (uint i = 0; i < simparams()->numbodies; i++) {
		calc_grid_and_local_pos(m_bodies[i]->kdata.crot,
			gdata->s_hRbCgGridPos + i,
			gdata->s_hRbCgPos + i);
		cout << "Body: " << i << endl;
		cout << "\t Cg grid pos: " << gdata->s_hRbCgGridPos[i].x << " " << gdata->s_hRbCgGridPos[i].y << " " << gdata->s_hRbCgGridPos[i].z << endl;
		cout << "\t Cg pos: " << gdata->s_hRbCgPos[i].x << " " << gdata->s_hRbCgPos[i].y << " " << gdata->s_hRbCgPos[i].z << endl;
	}
}


void
Problem::set_body_cg(const double3& crot, MovingBodyData* mbdata) {
	mbdata->kdata.crot = crot;
}


void
Problem::set_body_cg(const uint index, const double3& crot) {
	set_body_cg(crot, m_bodies[index]);
}


void
Problem::set_body_cg(const Object *object, const double3& crot) {
	set_body_cg(crot, get_mbdata(object));
}


void
Problem::set_body_linearvel(const double3& lvel, MovingBodyData* mbdata) {
	mbdata->kdata.lvel = lvel;
}


void
Problem::set_body_linearvel(const uint index, const double3& lvel) {
	set_body_linearvel(lvel, m_bodies[index]);
}


void
Problem::set_body_linearvel(const Object *object, const double3& lvel)
{
	set_body_linearvel(lvel, get_mbdata(object));
}


void
Problem::set_body_angularvel(const double3& avel, MovingBodyData* mbdata) {
	mbdata->kdata.avel = avel;
}

void
Problem::set_body_angularvel(const uint index, const double3& avel) {
	set_body_angularvel(avel, m_bodies[index]);
}


void
Problem::set_body_angularvel(const Object *object, const double3& avel)
{
	set_body_angularvel(avel, get_mbdata(object));
}


void
Problem::bodies_forces_callback(const double t0, const double t1, const uint step, float3 *forces, float3 *torques)
{ /* default does nothing */ }


void
Problem::post_timestep_callback(const double t)
{ /* default does nothing */ }


void
Problem::moving_bodies_callback(const uint index, Object* object, const double t0, const double t1,
		const float3& force, const float3& torque, const KinematicData& initial_kdata,
		KinematicData& kdata, double3& dx, EulerParameters& dr)
{ /* default does nothing */ }

// input: force, torque, step number, dt
// output: cg, trans, steprot (can be input uninitialized)
void
Problem::bodies_timestep(const float3 *forces, const float3 *torques, const int step,
		const double dt, const double t,
		int3 * & cgGridPos, float3 * & cgPos, float3 * & trans, float * & steprot,
		float3 * & linearvel, float3 * & angularvel)
{
	// Compute time step and time according to the integration scheme
	// TODO: must be done according to the integration scheme
	double dt1 = dt;
	if (step == 1)
		dt1 /= 2.0;
	double t0 = t;
	double t1 = t + dt1;

	//#define _DEBUG_OBJ_FORCES_
	bool there_is_at_least_one_chrono_body = false;
	// For Chrono bodies apply forces and torques
	for (size_t i = 0; i < m_bodies.size(); i++) {
		// Shortcut to body data
		MovingBodyData* mbdata = m_bodies[i];
		// Store kinematic data at the beginning of the time step
		if (step == 1)
			m_bodies_storage[i] = mbdata->kdata;
		// Restore kinematic data from the value stored at the beginning of the time step
		if (step == 2)
			mbdata->kdata = m_bodies_storage[i];
#if USE_CHRONO == 1
		// If current body has a Chrono body associated (no matter whether type moving or floating), we
		// want to copy its parameters (velocities, position, etc.) from its kdata to Chrono
		if (mbdata->object->HasBody()) {
			there_is_at_least_one_chrono_body = true;
			std::shared_ptr< ::chrono::ChBody > body = mbdata->object->GetBody();
			// For step 2 restore cg, lvel and avel to the value at the beginning of
			// the timestep
			if (step == 2) {
				body->SetPos(::chrono::ChVector<>(mbdata->kdata.crot.x, mbdata->kdata.crot.y, mbdata->kdata.crot.z));
				body->SetPos_dt(::chrono::ChVector<>(mbdata->kdata.lvel.x, mbdata->kdata.lvel.y, mbdata->kdata.lvel.z));
				body->SetWvel_par(::chrono::ChVector<>(mbdata->kdata.avel.x, mbdata->kdata.avel.y, mbdata->kdata.avel.z));
				body->SetRot(mbdata->kdata.orientation.ToChQuaternion());
			}

			body->Empty_forces_accumulators();
			body->Accumulate_force(::chrono::ChVector<>(forces[i].x, forces[i].y, forces[i].z), body->GetPos(), false);
			body->Accumulate_torque(::chrono::ChVector<>(torques[i].x, torques[i].y, torques[i].z), false);


			if (false) {
				cout << "Before dWorldStep, object " << i << "\tt = " << t << "\tdt = " << dt <<"\n";
				//mbdata->object->ODEPrintInformation(false);
				printf("   F:	%e\t%e\t%e\n", forces[i].x, forces[i].y, forces[i].z);
				printf("   T:	%e\t%e\t%e\n", torques[i].x, torques[i].y, torques[i].z);
			}
		}
#endif
	}

#if USE_CHRONO == 1
	// Call Chrono solver. Should it be called only if there are floating ones?
	if (there_is_at_least_one_chrono_body) {
		m_bodies_physical_system->DoStepDynamics(dt1);
	}
#endif

	// Walk trough all moving bodies :
	// updates bodies center of rotation, linear and angular velocity and orientation
	for (size_t i = 0; i < m_bodies.size(); i++) {
		// Shortcut to MovingBodyData
		MovingBodyData* mbdata = m_bodies[i];
		// New center of rotation, linear and angular velocity and orientation
		double3 new_trans = make_double3(0.0);
		EulerParameters new_orientation, dr;
#if USE_CHRONO == 1
		// For floating bodies, new center of rotation position, linear and angular velocity
		// and new orientation have been computed by Chrono. So let's read them and copy to kdata
		if (mbdata->type == MB_FLOATING) {
			std::shared_ptr< ::chrono::ChBody > body = mbdata->object->GetBody();
			::chrono::ChVector<> vec = body->GetPos();
			const double3 new_crot = make_double3(vec.x(), vec.y(), vec.z());
			new_trans = new_crot - mbdata->kdata.crot;
			mbdata->kdata.crot = new_crot;
			vec = body->GetPos_dt();
			mbdata->kdata.lvel = make_double3(vec.x(), vec.y(), vec.z());
			vec = body->GetWvel_par();
			mbdata->kdata.avel = make_double3(vec.x(), vec.y(), vec.z());
			::chrono::ChQuaternion<> quat = body->GetRot();
			const EulerParameters new_orientation = EulerParameters(quat.e0(), quat.e1(), quat.e2(), quat.e3());
			dr = new_orientation*mbdata->kdata.orientation.Inverse();
			mbdata->kdata.orientation = new_orientation;
		}
#endif
		// If the body is not floating, the user is probably providing linear and angular velocity trough a call back
		// function.
		if (mbdata->type != MB_FLOATING) {
			const uint index = mbdata->index;
			// Get linear and angular velocities at t + dt/2.O for step 1 or t + dt for step 2
			float3 force = make_float3(0.0f);
			float3 torque = make_float3(0.0f);
			if (mbdata->type == MB_FORCES_MOVING) {
				force = forces[i];
				torque = torques[i];
			}

			moving_bodies_callback(index, mbdata->object, t0, t1, force, torque, mbdata->initial_kdata,
					mbdata->kdata, new_trans, dr);
		}

		calc_grid_and_local_pos(mbdata->kdata.crot, cgGridPos + i, cgPos + i);
		trans[i] = make_float3(new_trans);
		linearvel[i] = make_float3(mbdata->kdata.lvel);
		angularvel[i] = make_float3(mbdata->kdata.avel);

		// Compute and relative rotation respect to the beginning of time step
		float *base_addr = steprot + 9*i;
		dr.ComputeRot();
		dr.GetRotation(base_addr);

		if (false) {
			if (i == 1 && trans[i].x != 0.0) {
				cout << "After dWorldStep, object "  << i << "\tt = " << t << "\tdt = " << dt <<"\n";
			mbdata->object->BodyPrintInformation(false);
			printf("   lvel: %e\t%e\t%e\n", linearvel[i].x, linearvel[i].y, linearvel[i].z);
			printf("   avel: %e\t%e\t%e\n", angularvel[i].x, angularvel[i].y, angularvel[i].z);
			printf("    pos: %g\t%g\t%g\n", mbdata->kdata.crot.x, mbdata->kdata.crot.y, mbdata->kdata.crot.z);
			printf("   gpos: %d\t%d\t%d\n", cgGridPos[i].x, cgGridPos[i].y, cgGridPos[i].z);
			printf("   lpos: %e\t%e\t%e\n", cgPos[i].x, cgPos[i].y, cgPos[i].z);
			printf("   trans:%e\t%e\t%e\n", trans[i].x, trans[i].y, trans[i].z);
			printf("   n_ep: %e\t%e\t%e\t%e\n", mbdata->kdata.orientation(0), mbdata->kdata.orientation(1),
					mbdata->kdata.orientation(2), mbdata->kdata.orientation(3));
			printf("   dr: %e\t%e\t%e\t%e\n", dr(0), dr(1),dr(2), dr(3));
			printf("   SR:   %e\t%e\t%e\n", base_addr[0], base_addr[1], base_addr[2]);
			printf("         %e\t%e\t%e\n", base_addr[3], base_addr[4], base_addr[5]);
			printf("         %e\t%e\t%e\n\n", base_addr[6], base_addr[7], base_addr[8]);
			}
		}
	}
}

// Copy planes for upload
void
Problem::copy_planes(PlaneList& planes)
{
	return;
}

void
Problem::check_dt(void)
{
	float dt_from_sspeed = INFINITY;
	for (uint f = 0 ; f < physparams()->numFluids(); ++f) {
		float sspeed = physparams()->sscoeff[f];
		dt_from_sspeed = fmin(dt_from_sspeed, simparams()->slength/sspeed);
	}
	dt_from_sspeed *= simparams()->dtadaptfactor;

	float dt_from_gravity = sqrt(simparams()->slength/length(physparams()->gravity));
	dt_from_gravity *= simparams()->dtadaptfactor;

	float dt_from_visc = NAN;
	if (simparams()->visctype != ARTVISC) {
		for (uint f = 0; f < physparams()->numFluids(); ++f)
			dt_from_visc = fminf(dt_from_visc, simparams()->slength*simparams()->slength/physparams()->kinematicvisc[f]);
		dt_from_visc *= 0.125f; // TODO this should be configurable
	}

	float cfl_dt = fminf(dt_from_sspeed, fminf(dt_from_gravity, dt_from_visc));

	if (simparams()->dt > cfl_dt) {
		fprintf(stderr, "WARNING: dt %g bigger than %g imposed by CFL conditions (sspeed: %g, gravity: %g, viscosity: %g)\n",
			simparams()->dt, cfl_dt,
			dt_from_sspeed, dt_from_gravity, dt_from_visc);
	} else if (!simparams()->dt) { // dt wasn't set
			simparams()->dt = cfl_dt;
			printf("setting dt = %g from CFL conditions (soundspeed: %g, gravity: %g, viscosity: %g)\n",
				simparams()->dt,
				dt_from_sspeed, dt_from_gravity, dt_from_visc);
	} else {
			printf("dt = %g (CFL conditions from soundspeed: %g, from gravity %g, from viscosity %g)\n",
				simparams()->dt,
				dt_from_sspeed, dt_from_gravity, dt_from_visc);
	}

}

void
Problem::check_neiblistsize(void)
{
	// kernel radius times smoothing factor, rounded to the next integer
	double r = simparams()->sfactor*simparams()->kernelradius;
	r = ceil(r);

	// volumes are computed using a coefficient which is sligthly more than PI
#define PI_PLUS_EPS 3.2
	double vol = 4*PI_PLUS_EPS*r*r*r/3;
	// and rounded up
	vol = ceil(vol);

	// neibsboundpos is obtained rounding up the volume to the next
	// multiple of 32
	uint neiblistsize = round_up((uint)vol, 32U);

	// more in general, it's possible to have different particle densities for the
	// boundaries even with other boundary conditions. we do not have a universal
	// parameter that marks the inter-particle distance for boundary particles,
	// although we know that r0 is normally used for this too.
	// TODO FIXME when the double meaning of r0 as inter-particle distance for
	// boundary particles and as fluid-boundary distance is split into separate
	// variables, the inter-particle distance should be used in the next formula

	// The formula we use is based on the following:
	// 1. a half-sphere has (3/2) pi r^3 particle
	// 2. a full circle has pi (r/q)^2 particles, if q is the ratio beween
	//   the inter-particle distance on the full circle and the inter-particle
	//   distance used in the fluid
	// * the number of neighbors that are seen by a particle which is near
	//   a boundary plane with q*dp interparticle-distance is augmented the number
	//   in 2. over the number in 1., giving (3/2) (1/q)^2 (1/r)
	// * of course this does not affect the entire neighborhood, but only the part
	//   which is close to a boundary, which we estimate to be at most 2/3rds of
	//   the neighborhood, which cancels with the (3/2) factor
	//   TODO check if we should assume 7/8ths instead (particle near vertex
	//   only has 1/8th of a sphere in the fluid, the rest is all boundaries).
	double qq = m_deltap/physparams()->r0; // 1/q
	// double ratio = fmax((21*qq*qq)/(16*r), 1.0); // if we assume 7/8
	double ratio = fmax((qq*qq)/r, 1.0); // only use this if it gives us _more_ particles
	// increase neib list size as appropriate
	neiblistsize = (uint)ceil(ratio*neiblistsize);
	// round up to multiple of 32
	neiblistsize = round_up(neiblistsize, 32U);
	uint neibboundpos = neiblistsize - 1;

	// with semi-analytical boundaries, boundary particles
	// are doubled, so we expand by a factor of 1.5,
	// again rounding up
	// TODO: optimize the 1.5 factor
	if (simparams()->boundarytype == SA_BOUNDARY)
		neiblistsize = round_up(3*neiblistsize/2, 32U);

	// if the neib list was user-set, check against computed minimum
	if (simparams()->neiblistsize) {
		if (simparams()->neiblistsize < neiblistsize) {
			cerr << "WARNING: problem-set neib list size too low! " <<
				simparams()->neiblistsize << "<" << neiblistsize << "\n";
		} else {
			cout << "Using problem-set neib list size " << simparams()->neiblistsize <<
					" (safe computed value was " << neiblistsize << ")\n";
		}
	} else {
		cout << "Using computed max neib list size " << neiblistsize << "\n";
		simparams()->neiblistsize = neiblistsize;
	}

	// if the neib bound pos was user-set, check against computed minimum
	if (simparams()->neibboundpos) {
		if (simparams()->neibboundpos < neibboundpos) {
			cerr << "WARNING: problem-set neib bound pos too low! " <<
					simparams()->neibboundpos << "<" << neibboundpos << "\n";
		} else {
			cout << "Using problem-set neib bound pos " << simparams()->neibboundpos <<
					" (safe computed value was " << neibboundpos << ")\n";
		}
	} else {
		cout << "Using computed neib bound pos " << neibboundpos << "\n";
		simparams()->neibboundpos = neibboundpos;
	}
}

float
Problem::hydrostatic_density(float h, int i) const
{
	float density = atrest_density(i);

	if (h > 0) {
		float g = fabsf(length(physparams()->gravity));
		// TODO g*rho0*h/B could be simplified to g*h*gamma/(c0*c0)
		density = pow(g*physparams()->rho0[i]*h/physparams()->bcoeff[i] + 1,1/physparams()->gammacoeff[i])-1.0;

		}

	return density;
}

<<<<<<< HEAD
// TODO : density to achieve a specific pressure
=======
>>>>>>> a18ab7c8
float
Problem::density_for_pressure(float P, int i) const
{
	return  pow(P/physparams()->bcoeff[i] + 1,1/physparams()->gammacoeff[i])-1.0;
}

float
Problem::soundspeed(float rho_tilde, int i) const
{
	const float rho_ratio = rho_tilde + 1;

    return physparams()->sscoeff[i]*pow(rho_ratio, physparams()->sspowercoeff[i]);
}

float
Problem::pressure(float rho_tilde, int i) const
{
	const float rho_ratio = rho_tilde + 1;

	return physparams()->bcoeff[i]*(pow(rho_ratio, physparams()->gammacoeff[i]) - 1);
}

float
Problem::physical_density( float rho_tilde, int i) const
{
	return (rho_tilde + 1)*physparams()->rho0[i];
}

float
Problem::numerical_density( float rho, int i) const
{
	return rho/physparams()->rho0[i] - 1;
}

void
Problem::add_gage(double3 const& pt)
{
	simparams()->gage.push_back(make_double4(pt.x, pt.y, 0., pt.z));
}

plane_t
Problem::implicit_plane(double4 const& p)
{
	const double4 midPoint = make_double4(m_origin + m_size/2, 1.0);

	plane_t plane;
	const double norm = length3(p);
	const double3 normal = as_double3(p)/norm;
	plane.normal = make_float3(normal);

	/* For the plane point, we pick the one closest to the center of the domain
	 * TODO find a better logic ? */

	const double midDist = dot(midPoint, p)/norm;
	double3 planePoint = as_double3(midPoint) - midDist*normal;

	calc_grid_and_local_pos(planePoint, &plane.gridPos, &plane.pos);

	return plane;
}

plane_t
Problem::make_plane(Point const& pt, Vector const& normal)
{
	plane_t plane;

	plane.normal = make_float3(normal);
	calc_grid_and_local_pos(make_double3(pt), &plane.gridPos, &plane.pos);

	return plane;
}

string const&
Problem::create_problem_dir(void)
{
	// if no data save directory was specified, default to a name
	// composed of problem name followed by date and time
	if (m_problem_dir.empty()) {
		time_t  rawtime;
		char	time_str[18];

		time(&rawtime);
		strftime(time_str, 18, "_%Y-%m-%dT%Hh%M", localtime(&rawtime));
		time_str[17] = '\0';
		// if "./tests/" doesn't exist yet...
		mkdir("./tests/", S_IRWXU | S_IRWXG | S_IRWXO);
		m_problem_dir = "./tests/" + m_name + string(time_str);
	}

	// TODO it should be possible to specify a directory with %-like
	// replaceable strings, such as %{problem} => problem name,
	// %{time} => launch time, etc.

	mkdir(m_problem_dir.c_str(), S_IRWXU | S_IRWXG | S_IRWXO);

	return m_problem_dir;
}

void
Problem::add_writer(WriterType wt, double freq)
{
	m_writers.push_back(make_pair(wt, freq));
}


// override in problems where you want to save
// at specific times regardless of standard conditions
bool
Problem::need_write(double t) const
{
	return false;
}

// overridden in subclasses if they want to write custom stuff
// using the CALLBACKWRITER
void
Problem::writer_callback(CallbackWriter *,
	uint numParts, BufferList const&, uint node_offset, double t,
	const bool testpoints) const
{
	fprintf(stderr, "WARNING: CallbackWriter is being used, but writer_callback wasn't implemented\n");
}


// is the simulation finished at the given time?
bool
Problem::finished(double t) const
{
	double tend(simparams()->tend);
	return tend && (t > tend);
}


float3
Problem::g_callback(const double t)
{
	throw std::runtime_error("default g_callback invoked! did you forget to override g_callback(double)");
}


// Fill the device map with "devnums" (*global* device ids) in range [0..numDevices[.
// Default algorithm: split along the longest axis
void Problem::fillDeviceMap()
{
	fillDeviceMapByAxis(LONGEST_AXIS);
}

// partition by splitting the cells according to their linearized hash.
void Problem::fillDeviceMapByCellHash()
{
	uint cells_per_device = gdata->nGridCells / gdata->totDevices;
	for (uint i=0; i < gdata->nGridCells; i++)
		// guaranteed to fit in a devcount_t due to how it's computed
		gdata->s_hDeviceMap[i] = devcount_t(min( int(i/cells_per_device), gdata->totDevices-1));
}

// partition by splitting along the specified axis
void Problem::fillDeviceMapByAxis(SplitAxis preferred_split_axis)
{
	// select the longest axis
	if (preferred_split_axis == LONGEST_AXIS) {
		if (	gdata->worldSize.x >= gdata->worldSize.y &&
				gdata->worldSize.x >= gdata->worldSize.z)
			preferred_split_axis = X_AXIS;
		else
		if (	gdata->worldSize.y >= gdata->worldSize.z)
			preferred_split_axis = Y_AXIS;
		else
			preferred_split_axis = Z_AXIS;
	}
	uint cells_per_split_axis = 0;
	switch (preferred_split_axis) {
		case X_AXIS:
			cells_per_split_axis = gdata->gridSize.x;
			break;
		case Y_AXIS:
			cells_per_split_axis = gdata->gridSize.y;
			break;
		case Z_AXIS:
			cells_per_split_axis = gdata->gridSize.z;
			break;
	}

	// Check that we have enough cells along the split axis. This check should
	// be performed in all split algorithms
	if (cells_per_split_axis / (double) gdata->totDevices < 3.0)
		throw runtime_error ("FATAL: not enough cells along the split axis. Aborting.\n");

	uint cells_per_device_per_split_axis = (uint)round(cells_per_split_axis / (double)gdata->totDevices);

	/*
	printf("Splitting domain along axis %s, %u cells per part\n",
		(preferred_split_axis == X_AXIS ? "X" : (preferred_split_axis == Y_AXIS ? "Y" : "Z") ), cells_per_device_per_split_axis);
	*/
	for (uint cx = 0; cx < gdata->gridSize.x; cx++)
		for (uint cy = 0; cy < gdata->gridSize.y; cy++)
			for (uint cz = 0; cz < gdata->gridSize.z; cz++) {
				uint axis_coordinate;
				switch (preferred_split_axis) {
					case X_AXIS: axis_coordinate = cx; break;
					case Y_AXIS: axis_coordinate = cy; break;
					case Z_AXIS: axis_coordinate = cz; break;
				}
				// everything is just a preparation for the following line
				devcount_t dstDevice = devcount_t(axis_coordinate / cells_per_device_per_split_axis);
				// handle the case when cells_per_split_axis multiplies cells_per_split_axis
				dstDevice = (devcount_t)min(int(dstDevice), gdata->totDevices - 1);
				// compute cell address
				uint cellLinearHash = gdata->calcGridHashHost(cx, cy, cz);
				// assign it
				gdata->s_hDeviceMap[cellLinearHash] = dstDevice;
			}
}

// Like fillDeviceMapByAxis(), but splits are proportional to the contained fluid particles
void Problem::fillDeviceMapByAxisBalanced(SplitAxis preferred_split_axis)
{
	// Select the longest axis
	if (preferred_split_axis == LONGEST_AXIS) {
		if (	gdata->worldSize.x >= gdata->worldSize.y &&
				gdata->worldSize.x >= gdata->worldSize.z)
			preferred_split_axis = X_AXIS;
		else
		if (	gdata->worldSize.y >= gdata->worldSize.z)
			preferred_split_axis = Y_AXIS;
		else
			preferred_split_axis = Z_AXIS;
	}

	// Set some aux variables - axis 1 is the split axis
	uint cells_per_axis1 = 0;
	uint cells_per_axis2 = 0;
	uint cells_per_axis3 = 0;
	uint cx = 0, cy = 0, cz = 0; // cell coordinates
	uint *c1, *c2, *c3; // abstract from cell coordinates
	uint *axisParticleCounter = NULL;
	switch (preferred_split_axis) {
		case X_AXIS:
			cells_per_axis1 = gdata->gridSize.x;
			cells_per_axis2 = gdata->gridSize.y;
			cells_per_axis3 = gdata->gridSize.z;
			c1 = &cx;
			c2 = &cy;
			c3 = &cz;
			axisParticleCounter = gdata->s_hPartsPerSliceAlongX;
			break;
		case Y_AXIS:
			cells_per_axis1 = gdata->gridSize.y;
			cells_per_axis2 = gdata->gridSize.x;
			cells_per_axis3 = gdata->gridSize.z;
			c1 = &cy;
			c2 = &cx;
			c3 = &cz;
			axisParticleCounter = gdata->s_hPartsPerSliceAlongY;
			break;
		case Z_AXIS:
			cells_per_axis1 = gdata->gridSize.z;
			cells_per_axis2 = gdata->gridSize.x;
			cells_per_axis3 = gdata->gridSize.y;
			c1 = &cz;
			c2 = &cx;
			c3 = &cy;
			axisParticleCounter = gdata->s_hPartsPerSliceAlongZ;
			break;
	}

	// Check that we have enough cells along the split axis. This check should
	// be performed in all split algorithms
	if (cells_per_axis1 / (double) gdata->totDevices < 3.0)
		throw runtime_error ("FATAL: not enough cells along the split axis. Aborting.\n");

	// Compute ideal split values
	const uint particles_per_device = gdata->totParticles / gdata->totDevices;
	const uint particles_per_slice = gdata->totParticles / cells_per_axis1;

	// If a device has "almost" particles_per_device particles, next slice will assign particles_per_slice more
	// particles and make it "overflow" the ideal number; we will instead stop before, at this threshold
	const uint particles_per_device_threshold = particles_per_device - (particles_per_slice / 2);

	// printf("Splitting domain along axis %s, ~%u particles per device\n",
	//	(preferred_split_axis == X_AXIS ? "X" : (preferred_split_axis == Y_AXIS ? "Y" : "Z") ), (uint)particles_per_device);

	// We need at least 3 cells per device, regardless the distribution of fluid; so we track the
	// remaining cells which need to be "reserved" for device numbers yet to be analyzed, excluding
	// the first.
	uint reserved_cells =  3 * (gdata->totDevices - 1);

	// We will iterate on the cells and increase the current device number
	uint currentDevice = 0;
	uint currentDeviceParticles = 0;

	// NOTE: not using "*cx++" since post-increment has precedence over deference
	for (*c1 = 0; *c1 < cells_per_axis1; (*c1)++) {
		// We must increase the current device only if:
		// 1. This is not the last device (i.e. should always be currentDevice < totDevices), and
		// 2a. we got enough particles in previous iteration, or
		// 2b. we reached the reserved cells (thus, we must leave them for next devices)
		if ( (currentDevice < gdata->totDevices - 1) &&
			(currentDeviceParticles >= particles_per_device_threshold ||
			*c1 >= cells_per_axis1 - reserved_cells - 1) ) {
			// switch to next device: reset counter,
			currentDeviceParticles = 0;
			// increase device,
			currentDevice++;
			// update reserved_cells (minus mine)
			reserved_cells -= 3;
		}

		// add particles in current slice
		currentDeviceParticles += axisParticleCounter[ *c1 ];

		// assign all the cells of the current slice to current device
		for (*c2 = 0; *c2 < cells_per_axis2; (*c2)++)
			for (*c3 = 0; *c3 < cells_per_axis3; (*c3)++) {
				// we are actually using c1, c2, c3 in a proper order
				const uint cellLinearHash = gdata->calcGridHashHost(cx, cy, cz);
				// assign it
				gdata->s_hDeviceMap[cellLinearHash] = currentDevice;
			}
	} // iterate on split axis
}

void Problem::fillDeviceMapByEquation()
{
	// 1st equation: diagonal plane. (x+y+z)=coeff
	//uint longest_grid_size = max ( max( gdata->gridSize.x, gdata->gridSize.y), gdata->gridSize.z );
	uint coeff = (gdata->gridSize.x + gdata->gridSize.y + gdata->gridSize.z) / gdata->totDevices;
	// 2nd equation: sphere. Sqrt(cx²+cy²+cz²)=radius
	uint diagonal = (uint) sqrt(	gdata->gridSize.x * gdata->gridSize.x +
									gdata->gridSize.y * gdata->gridSize.y +
									gdata->gridSize.z * gdata->gridSize.z) / 2;
	uint radius_part = diagonal /  gdata->totDevices;
	for (uint cx = 0; cx < gdata->gridSize.x; cx++)
		for (uint cy = 0; cy < gdata->gridSize.y; cy++)
			for (uint cz = 0; cz < gdata->gridSize.z; cz++) {
				uint dstDevice;
				// 1st equation: rough oblique plane split --
				dstDevice = (cx + cy + cz) / coeff;
				// -- end of 1st eq.
				// 2nd equation: spheres --
				//uint distance_from_origin = (uint) sqrt( cx * cx + cy * cy + cz * cz);
				// comparing directly the square would be more efficient but could require long uints
				//dstDevice = distance_from_origin / radius_part;
				// -- end of 2nd eq.
				// handle special cases at the edge
				dstDevice = min(int(dstDevice), gdata->totDevices - 1);
				// compute cell address
				uint cellLinearHash = gdata->calcGridHashHost(cx, cy, cz);
				// assign it
				gdata->s_hDeviceMap[cellLinearHash] = (uchar)dstDevice;
			}
}

// Partition by performing the splitting the domain in the specified number of slices for each axis.
// Values must be > 0. The number of devices will be the product of the input values.
// This is not meant to be called directly by a problem since the number of splits (and thus the devices)
// would be hardocded. A wrapper method (like fillDeviceMapByRegularGrid) can provide an algorithm to
// properly factorize a given number of GPUs in 2 or 3 values.
void Problem::fillDeviceMapByAxesSplits(uint Xslices, uint Yslices, uint Zslices)
{
	// is any of these zero?
	if (Xslices * Yslices * Zslices == 0)
		printf("WARNING: fillDeviceMapByAxesSplits() called with zero values, using 1 instead");

	if (Xslices == 0) Xslices = 1;
	if (Yslices == 0) Yslices = 1;
	if (Zslices == 0) Zslices = 1;

	// divide and round
	uint devSizeCellsX = (gdata->gridSize.x + Xslices - 1) / Xslices ;
	uint devSizeCellsY = (gdata->gridSize.y + Yslices - 1) / Yslices ;
	uint devSizeCellsZ = (gdata->gridSize.z + Zslices - 1) / Zslices ;

	// iterate on all cells
	for (uint cx = 0; cx < gdata->gridSize.x; cx++)
			for (uint cy = 0; cy < gdata->gridSize.y; cy++)
				for (uint cz = 0; cz < gdata->gridSize.z; cz++) {

				// where are we in the 3D grid of devices?
				uint whichDevCoordX = (cx / devSizeCellsX);
				uint whichDevCoordY = (cy / devSizeCellsY);
				uint whichDevCoordZ = (cz / devSizeCellsZ);

				// round if needed
				if (whichDevCoordX == Xslices) whichDevCoordX--;
				if (whichDevCoordY == Yslices) whichDevCoordY--;
				if (whichDevCoordZ == Zslices) whichDevCoordZ--;

				// compute dest device
				uint dstDevice = whichDevCoordZ * Yslices * Xslices + whichDevCoordY * Xslices + whichDevCoordX;
				// compute cell address
				uint cellLinearHash = gdata->calcGridHashHost(cx, cy, cz);
				// assign it
				gdata->s_hDeviceMap[cellLinearHash] = (uchar)dstDevice;
			}
}

// Wrapper for fillDeviceMapByAxesSplits() computing the number of cuts along each axis.
// WARNING: assumes the total number of devices is divided by a combination of 2, 3 and 5
void Problem::fillDeviceMapByRegularGrid()
{
	float Xsize = gdata->worldSize.x;
	float Ysize = gdata->worldSize.y;
	float Zsize = gdata->worldSize.z;
	devcount_t cutsX = 1;
	devcount_t cutsY = 1;
	devcount_t cutsZ = 1;
	devcount_t remaining_factors = gdata->totDevices;

	// define the product of non-zero cuts to keep track of current number of parallelepipeds
//#define NZ_PRODUCT	((cutsX > 0? cutsX : 1) * (cutsY > 0? cutsY : 1) * (cutsZ > 0? cutsZ : 1))

	while (cutsX * cutsY * cutsZ < gdata->totDevices) {
		devcount_t factor = 1;
		// choose the highest factor among 2, 3 and 5 which divides remaining_factors
		if (remaining_factors % 5 == 0) factor = 5; else
		if (remaining_factors % 3 == 0) factor = 3; else
		if (remaining_factors % 2 == 0) factor = 2; else {
			factor = remaining_factors;
			printf("WARNING: splitting by regular grid but %u is not divided by 2,3,5!\n", remaining_factors);
		}
		// choose the longest axis to split along
		if (Xsize >= Ysize && Xsize >= Zsize) {
			Xsize /= factor;
			cutsX *= factor;
		} else
		if (Ysize >= Xsize && Ysize >= Zsize) {
			Ysize /= factor;
			cutsY *= factor;
		} else {
			Zsize /= factor;
			cutsZ *= factor;
		}
	}

	// should always hold, but double check for bugs
	if (cutsX * cutsY * cutsZ != gdata->totDevices)
		printf("WARNING: splitting by regular grid but final distribution (%u, %u, %u) does not produce %u parallelepipeds!\n",
			cutsX, cutsY, cutsZ, gdata->totDevices);

	fillDeviceMapByAxesSplits(cutsX, cutsY, cutsZ);
}



uint
Problem::max_parts(uint numParts)
{
	if (!(simparams()->simflags & ENABLE_INLET_OUTLET))
		return numParts;

	// we assume that we can't have more particles than by filling the whole domain:
	// if the user knows how many particles there are going to be he should implement
	// his own version of this function
	double3 range = get_worldsize();
	range /= m_deltap; // regular fill
	uint wparts = max(range.x, double(1))*max(range.y, double(1))*max(range.z, double(1));
	printf("  estimating %u particles to fill the world\n", wparts);

	return wparts;
}

// This function computes the density diffusion coefficient.
//
// For the Ferrari diffusion this coefficient is based on a lenght-scale. The formula for the coefficient
// is L/(1000 * deltap), see Mayrhofer et al., 2013. If the length scale is not set then the ferrari coefficient
// will be taken as it is, regardless of whether it is set or not (default value = 0)
//
// The Brezzi coefficient is 0 by default.
//
// The Colagrossi coefficient is 0.1 by default and is pre-multiplied with 2*h in order to avoid this
// multiplication during the kernel runs.
void
Problem::calculateDensityDiffusionCoefficient()
{
	switch (simparams()->densitydiffusiontype)
	{
	case FERRARI:
		if (isnan(simparams()->densityDiffCoeff)) {
			if (isnan(simparams()->ferrariLengthScale)) {
				simparams()->densityDiffCoeff = 0.0f;
				printf("Ferrari diffusion coefficient: %e (default value, disabled)\n", simparams()->densityDiffCoeff);
				fprintf(stderr, "WARNING: Ferrari density diffusion enabled, but no coefficient or length scale given!\n");
				break;
			}
			else {
				simparams()->densityDiffCoeff = simparams()->ferrariLengthScale*1e-3f/m_deltap;
				printf("Ferrari diffusion coefficient: %e (computed from length scale: %e)\n", simparams()->densityDiffCoeff, simparams()->ferrariLengthScale);
				break;
			}
		}
		printf("Ferrari diffusion coefficient: %e\n", simparams()->densityDiffCoeff);
		break;
	case BREZZI:
		if (isnan(simparams()->densityDiffCoeff)) {
			simparams()->densityDiffCoeff = 0.0f;
			printf("Brezzi diffusion coefficient: %e (default value, disabled)\n", simparams()->densityDiffCoeff);
			fprintf(stderr, "WARNING: Brezzi density diffusion enabled, but no coefficient given!\n");
			break;
		}
		printf("Brezzi diffusion coefficient = %e\n", simparams()->densityDiffCoeff);
		break;
	case COLAGROSSI:
		if (isnan(simparams()->densityDiffCoeff)) {
			simparams()->densityDiffCoeff = 0.1f;
			printf("Colagrossi diffusion coefficient: %e (default value)\n", simparams()->densityDiffCoeff);
			fprintf(stderr, "WARNING: Colagrossi density diffusion enabled, but no coefficient given!\n");
		}
		else
			printf("Colagrossi diffusion coefficient ξ = %e\n", simparams()->densityDiffCoeff);
		// pre-multiply xi with 2*h
		simparams()->densityDiffCoeff *= 2.0f*simparams()->slength;
		break;
	default:

		break;
	}
	return;
}


/*! Compute grid and cell size from the kernel influence radius
 * The number of cell is obtained as the ratio between the domain size and the
 * influence radius, rounded down to the closest integer.
 * The reason for rounding down is that we want the cell size to be no smaller
 * than the influence radius, to guarantee that all neighbors of a particle are
 * found at most one cell away in each direction.
 */
void
Problem::set_grid_params(void)
{
	/* When using periodicity, it's important that the world size in the periodic
	 * direction is an exact multiple of the deltap: if this is not the case,
	 * fluid filling might use an effective inter-particle distance which is
	 * “significantly” different from deltap, which would lead particles near
	 * periodic boundaries to have distance _exactly_ deltap across the boundary,
	 * but “significantly” different on the same side. While this in general would not
	 * be extremely important, it can have a noticeable effect at the beginning of the
	 * simulation, when particles are distributed quite regularly and the difference
	 * between effective (inner) distance and cross-particle distance can create
	 * a rather annoying discontinuity.
	 * So warn if m_size.{x,y,z} is not a multiple of deltap in case of periodicity.
	 * TODO FIXME this would not be needed if filling was made taking into account
	 * periodicity and spaced particles accordingly.
	 */
	if (simparams()->periodicbound & PERIODIC_X && !is_multiple(m_size.x, m_deltap))
		fprintf(stderr, "WARNING: problem is periodic in X, but X world size %.9g is not a multiple of deltap (%.g)\n",
			m_size.x, m_deltap);
	if (simparams()->periodicbound & PERIODIC_Y && !is_multiple(m_size.y, m_deltap))
		fprintf(stderr, "WARNING: problem is periodic in Y, but Y world size %.9g is not a multiple of deltap (%.g)\n",
			m_size.y, m_deltap);
	if (simparams()->periodicbound & PERIODIC_Z && !is_multiple(m_size.z, m_deltap))
		fprintf(stderr, "WARNING: problem is periodic in X, but Z world size %.9g is not a multiple of deltap (%.g)\n",
			m_size.z, m_deltap);

	const double influenceRadius = simparams()->influenceRadius;
	const double nlInfluenceRadius = simparams()->nlInfluenceRadius;

	if (nlInfluenceRadius < influenceRadius) {
		stringstream ss;
		ss << "neighbor search radius " << nlInfluenceRadius <<
			" < kernel influence radius " << influenceRadius;
		throw runtime_error(ss.str());
	}

	// with semi-analytical boundaries, we want a cell size which is
	// deltap/2 + the usual influence radius
	double cellSide = nlInfluenceRadius;
	if (simparams()->boundarytype == SA_BOUNDARY)
		cellSide += m_deltap/2.0f;

	m_gridsize.x = (uint)floor(m_size.x / cellSide);
	m_gridsize.y = (uint)floor(m_size.y / cellSide);
	m_gridsize.z = (uint)floor(m_size.z / cellSide);

	// While trying to run a simulation at very low resolution, the user might
	// set a deltap so large that cellSide is bigger than m_size.{x,y,z}, resulting
	// in a corresponding gridsize of 0. Check for this case (by checking if any
	// of the gridsize components are zero) and throw.

	if (!m_gridsize.x || !m_gridsize.y || !m_gridsize.z) {
		stringstream ss;
		ss << "resolution " << simparams()->slength << " is too low! Resulting grid size would be "
			<< m_gridsize;
		throw runtime_error(ss.str());
	}

	m_cellsize.x = m_size.x / m_gridsize.x;
	m_cellsize.y = m_size.y / m_gridsize.y;
	m_cellsize.z = m_size.z / m_gridsize.z;

	/*
	printf("set_grid_params->t:\n");
	printf("Domain size\t: (%f, %f, %f)\n", m_size.x, m_size.y, m_size.z);
	*/
	printf("Influence radius / neighbor search radius / expected cell side\t: %g / %g / %g\n", influenceRadius, nlInfluenceRadius, cellSide);
	/*
	printf("Grid   size\t: (%d, %d, %d)\n", m_gridsize.x, m_gridsize.y, m_gridsize.z);
	printf("Cell   size\t: (%f, %f, %f)\n", m_cellsize.x, m_cellsize.y, m_cellsize.z);
	printf("       delta\t: (%.2f%%, %.2f%%, %.2f%%)\n",
		(m_cellsize.x - cellSide)*100/cellSide,
		(m_cellsize.y - cellSide)*100/cellSide,
		(m_cellsize.z - cellSide)*100/cellSide);
	*/
}


// Compute position in uniform grid (clamping to edges)
int3
Problem::calc_grid_pos(const Point& pos) const
{
	int3 gridPos;
	gridPos.x = (int)floor((pos(0) - m_origin.x) / m_cellsize.x);
	gridPos.y = (int)floor((pos(1) - m_origin.y) / m_cellsize.y);
	gridPos.z = (int)floor((pos(2) - m_origin.z) / m_cellsize.z);
	gridPos.x = min(max(0, gridPos.x), int(m_gridsize.x-1));
	gridPos.y = min(max(0, gridPos.y), int(m_gridsize.y-1));
	gridPos.z = min(max(0, gridPos.z), int(m_gridsize.z-1));

	return gridPos;
}

/// Compute the uniform grid components of a vector
int3
Problem::calc_grid_offset(double3 const& vec) const
{
	int3 gridOff;
	gridOff = make_int3(floor(vec/m_cellsize));

	return gridOff;
}

/// Compute the local (fractional grid cell) components of a vector,
/// given the vector and its grid offset
double3
Problem::calc_local_offset(double3 const& vec, int3 const& gridOff) const
{
	return vec - (make_double3(gridOff) + 0.5)*m_cellsize;
}


// Compute address in grid from position
uint
Problem::calc_grid_hash(int3 gridPos) const
{
	return gridPos.COORD3 * m_gridsize.COORD2 * m_gridsize.COORD1 + gridPos.COORD2 * m_gridsize.COORD1 + gridPos.COORD1;
}


void
Problem::calc_localpos_and_hash(const Point& pos, const particleinfo& info, float4& localpos, hashKey& hash) const
{
	int3 gridPos = calc_grid_pos(pos);

	// automatically choose between long hash (cellHash + particleId) and short hash (cellHash)
	hash = calc_grid_hash(gridPos);

	localpos.x = float(pos(0) - m_origin.x - (gridPos.x + 0.5)*m_cellsize.x);
	localpos.y = float(pos(1) - m_origin.y - (gridPos.y + 0.5)*m_cellsize.y);
	localpos.z = float(pos(2) - m_origin.z - (gridPos.z + 0.5)*m_cellsize.z);
	localpos.w = float(pos(3));
}

/* Initialize the particle volumes from their masses and densities. */
void
Problem::init_volume(BufferList &buffers, uint numParticles)
{
	const float4 *pos = buffers.getConstData<BUFFER_POS>();
	const float4 *vel = buffers.getConstData<BUFFER_VEL>();
	float4 *vol = buffers.getData<BUFFER_VOLUME>();

	const particleinfo *info = buffers.getConstData<BUFFER_INFO>();

	for (uint i = 0; i < numParticles; ++i) {
		float4 pvol;
		// .x: initial volume, .w current volume.
		// at the beginning they are both equal to mass/density
		pvol.x = pvol.w = pos[i].w/physical_density(vel[i].w,fluid_num(info[i]));
		// .y is the log of current/initial
		pvol.y = 0;
		// .z is unused, set to zero
		pvol.z = 0;

		vol[i] = pvol;
	}
}

/* Default initialization for k and epsilon  */
void
Problem::init_keps(BufferList &buffers, uint numParticles)
{
	float *k = buffers.getData<BUFFER_TKE>();
	float *e = buffers.getData<BUFFER_EPSILON>();

	const float Lm = fmax(2*m_deltap, 1e-5f);
	const float k0 = pow(0.002f*physparams()->sscoeff[0], 2);
	const float e0 = 0.16f*pow(k0, 1.5f)/Lm;

	for (uint i = 0; i < numParticles; i++) {
		k[i] = k0;
		e[i] = e0;
	}
}

/* Initialize eddy viscosity from k and epsilon */
void
Problem::init_turbvisc(BufferList &buffers, uint numParticles)
{
	const float *k = buffers.getConstData<BUFFER_TKE>();
	const float *e = buffers.getConstData<BUFFER_EPSILON>();
	float *turbVisc = buffers.getData<BUFFER_TURBVISC>();

	for (uint i = 0; i < numParticles; ++i) {
		float ki = k[i];
		float ei = e[i];
		turbVisc[i] = 0.9*ki*ki/ei;
	}

}


void
Problem::imposeBoundaryConditionHost(
			BufferList&		bufwrite,
			BufferList const&	bufread,
					uint*			IOwaterdepth,
			const	float			t,
			const	uint			numParticles,
			const	uint			numOpenBoundaries,
			const	uint			particleRangeEnd)
{
	fprintf(stderr, "WARNING: open boundaries are present, but imposeBoundaryCondtionHost was not implemented\n");
	return;
}

void Problem::imposeForcedMovingObjects(
			float3	&gravityCenters,
			float3	&translations,
			float*	rotationMatrices,
	const	uint	ob,
	const	double	t,
	const	float	dt)
{
	// not implemented
	return;
}

void Problem::calcPrivate(
	flag_t options,
	BufferList const& bufread,
	BufferList & bufwrite,
	uint const *cellStart,
	uint numParticles,
	uint particleRangeEnd,
	uint deviceIndex,
	const GlobalData * const gdata)
{
	throw invalid_argument("CALC_PRIVATE requested, but calcPrivate() not implemented in problem");
}

std::string Problem::get_private_name(flag_t buffer) const
{
	switch (buffer) {
	case BUFFER_PRIVATE:
		return "Private";
	case BUFFER_PRIVATE2:
		return "Private2";
	case BUFFER_PRIVATE4:
		return "Private4";
	default:
		/* This shouldn't happen */
		return "Buffer" + to_string(buffer);
	}
}

void Problem::PlaneCut(PointVect& points, const double a, const double b,
			const double c, const double d)
{
	PointVect new_points;
	new_points.reserve(points.size());
	//const double norm_factor = sqrt(a*a + b*b + c*c);
	for (uint i = 0; i < points.size(); i++) {
		const Point & p = points[i];
		const double dist = a*p(0) + b*p(1) + c*p(2) + d;

		if (dist >= 0)
			new_points.push_back(p);
	}

	points.clear();
	points = new_points;
}

// callback for initializing particles with custom values
void Problem::initializeParticles(BufferList &buffers, const uint numParticles)
{
	// Default: do nothing

	/*
	// Example usage

	// 1. warn the user if this is expected to take much time
	printf("Initializing particles velocity...\n");

	// 2. grab the particle arrays from the buffer list
	float4 *vel = buffers.getData<BUFFER_VEL>();
	particleinfo *info = buffers.getData<BUFFER_INFO>();

	// 3. iterate on the particles
	for (uint i = 0; i < numParticles; i++) {
		// 4. optionally grep with custom filters (e.g. type, size, position, etc.)
		if (FLUID(info[i]))
			// 5. set in loco the desired values
			vel[i].x = 0.1;
	}
	*/
}

void Problem::resetBuffers(BufferList &buffers, const uint numParticles)
{
	double4 *globalPos = buffers.getData<BUFFER_POS_GLOBAL>();
	float4 *vel = buffers.getData<BUFFER_VEL>();
	float4 *eulerVel = buffers.getData<BUFFER_EULERVEL>();

	for (uint i = 0; i < numParticles; i++) {
		// Compute density for hydrostatic filling. FIXME for multifluid
		float rho = relative_density(physparams()->rho0[0],0);
		if (m_hydrostaticFilling)
			rho = density(m_waterLevel - globalPos[i].z, 0);
		vel[i] = make_float4(0, 0, 0, rho);
		if (eulerVel)
			eulerVel[i] = make_float4(0);
	}

	// initialize values of k and e for k-e model
	if (simparams()->visctype == KEPSVISC)
		init_keps(buffers, numParticles);

	// call user-set initialization routine, if any
	initializeParticles(buffers, numParticles);
}<|MERGE_RESOLUTION|>--- conflicted
+++ resolved
@@ -102,7 +102,7 @@
 	 * it'll just be ignored otherwise */
 	if (simparams()->visctype == ARTVISC && isnan(physparams()->epsartvisc)){
 		physparams()->epsartvisc = 0.01*simparams()->slength*simparams()->slength;
-		printf("ARTVISC epsilon is not set, using default value: %e\n", physparams()->epsartvisc);		
+		printf("ARTVISC epsilon is not set, using default value: %e\n", physparams()->epsartvisc);
 	}
 
 	if (simparams()->sph_formulation == SPH_GRENIER && isnan(physparams()->epsinterface)){
@@ -704,10 +704,6 @@
 	return density;
 }
 
-<<<<<<< HEAD
-// TODO : density to achieve a specific pressure
-=======
->>>>>>> a18ab7c8
 float
 Problem::density_for_pressure(float P, int i) const
 {
@@ -1528,15 +1524,16 @@
 
 void Problem::resetBuffers(BufferList &buffers, const uint numParticles)
 {
+	particleinfo *info = buffers.getData<BUFFER_INFO>();
 	double4 *globalPos = buffers.getData<BUFFER_POS_GLOBAL>();
 	float4 *vel = buffers.getData<BUFFER_VEL>();
 	float4 *eulerVel = buffers.getData<BUFFER_EULERVEL>();
 
 	for (uint i = 0; i < numParticles; i++) {
-		// Compute density for hydrostatic filling. FIXME for multifluid
-		float rho = relative_density(physparams()->rho0[0],0);
+		// Compute density for hydrostatic filling.
+		float rho = physical_density(physparams()->rho0[0],fluid_num(info[i]));
 		if (m_hydrostaticFilling)
-			rho = density(m_waterLevel - globalPos[i].z, 0);
+			rho = hydrostatic_density(m_waterLevel - globalPos[i].z, fluid_num(info[i]));
 		vel[i] = make_float4(0, 0, 0, rho);
 		if (eulerVel)
 			eulerVel[i] = make_float4(0);
