--- conflicted
+++ resolved
@@ -74,6 +74,7 @@
 	"Turbulent Kinetic Energy [k]",
 	"Turbulent Dissipation Rate [e]",
 	"Eddy Viscosity",
+	"Strain rate",
 	"(invalid)"
 };
 
@@ -91,26 +92,19 @@
 	m_currentInfoRead(0),
 	m_currentInfoWrite(1)
 {
-	gdata->worldOrigin = m_worldOrigin = m_problem->get_worldorigin();
-	gdata->worldSize = m_worldSize = m_problem->get_worldsize();
+	gdata->worldOrigin = m_worldOrigin = make_float3(m_problem->get_worldorigin());
+	gdata->worldSize = m_worldSize = make_float3(m_problem->get_worldsize());
 	m_writerType = m_problem->get_writertype();
+
+	gdata->cellSize = m_cellSize = make_float3(m_problem->get_cellsize());
+	gdata->gridSize = m_gridSize = m_problem->get_gridsize();
+
+	gdata->nGridCells = m_nGridCells = m_gridSize.x*m_gridSize.y*m_gridSize.z;
+	//gdata->nSortingBits = m_nSortingBits = ceil(log2((float) m_nGridCells)/4.0)*4;
 
 	m_influenceRadius = m_simparams->kernelradius*m_simparams->slength;
 	m_nlInfluenceRadius = m_influenceRadius*m_simparams->nlexpansionfactor;
 	m_nlSqInfluenceRadius = m_nlInfluenceRadius*m_nlInfluenceRadius;
-
-	m_gridSize.x = (uint) (m_worldSize.x / m_influenceRadius);
-	m_gridSize.y = (uint) (m_worldSize.y / m_influenceRadius);
-	m_gridSize.z = (uint) (m_worldSize.z / m_influenceRadius);
-	gdata->gridSize = m_gridSize;
-
-	gdata->nGridCells = m_nGridCells = m_gridSize.x*m_gridSize.y*m_gridSize.z;
-	//gdata->nSortingBits = m_nSortingBits = ceil(log2((float) m_nGridCells)/4.0)*4;
-
-	m_cellSize.x = m_worldSize.x / m_gridSize.x;
-	m_cellSize.y = m_worldSize.y / m_gridSize.y;
-	m_cellSize.z = m_worldSize.z / m_gridSize.z;
-	gdata->cellSize = m_cellSize;
 
 	m_dt = m_simparams->dt;
 
@@ -558,15 +552,9 @@
 	memory += hashSize;
 
 	// Allocate storage for rigid bodies forces and torque computation
-<<<<<<< HEAD
 	m_dRbTorques = m_dRbForces = NULL;
 	m_dRbNum = NULL;
 	if (m_simparams->numODEbodies) {
-=======
-	//if (m_simparams->numbodies) {
-	//
-	if (m_simparams->numbodies) {
->>>>>>> d5900e29
 		m_numBodiesParticles = m_problem->get_ODE_bodies_numparts();
 		printf("number of rigid bodies particles = %d\n", m_numBodiesParticles);
 		size_t memSizeRbForces = m_numBodiesParticles*sizeof(float4);
@@ -587,21 +575,13 @@
 		m_hRbTotalTorque = new float3[m_simparams->numODEbodies];
 
 		rbfirstindex[0] = 0;
-<<<<<<< HEAD
 		for (uint i = 1; i < m_simparams->numODEbodies; i++) {
-=======
-		for (int i = 1; i < m_simparams->numbodies; i++) {
->>>>>>> d5900e29
 			rbfirstindex[i] = rbfirstindex[i - 1] + m_problem->get_ODE_body_numparts(i - 1);
 		}
 		setforcesrbstart(rbfirstindex, m_simparams->numODEbodies);
 
 		int offset = 0;
-<<<<<<< HEAD
 		for (uint i = 0; i < m_simparams->numODEbodies; i++) {
-=======
-		for (int i = 0; i < m_simparams->numbodies; i++) {
->>>>>>> d5900e29
 			m_hRbLastIndex[i] = m_problem->get_ODE_body_numparts(i) - 1 + offset;
 			for (int j = 0; j < m_problem->get_ODE_body_numparts(i); j++) {
 				rbnum[offset + j] = i;
@@ -822,17 +802,8 @@
 	fprintf(summary, "espartvisc = %g\n", m_physparams->epsartvisc);
 	fprintf(summary, "epsxsph = %g\n", m_physparams->epsxsph);
 	if (m_simparams->periodicbound) {
-<<<<<<< HEAD
 		fprintf(summary, "Periodic boundary parameters in x %d, y %d, z %d\n", m_simparams->periodicbound & XPERIODIC,
 				m_simparams->periodicbound & YPERIODIC, m_simparams->periodicbound & ZPERIODIC);
-=======
-		fprintf(summary, "Periodic boundary parameters (disp vect, min and max limit) used when x,y or z periodic boundary is set\n");
-		fprintf(summary, "disp vect = (%g, %g, %g)\n", m_physparams->dispvect.x, m_physparams->dispvect.y, m_physparams->dispvect.z);
-		fprintf(summary, "disp offs = (%g, %g, %g)\n", m_physparams->dispOffset.x, m_physparams->dispOffset.y, m_physparams->dispOffset.z);
-		fprintf(summary, "min limit = (%g, %g, %g)\n", m_physparams->minlimit.x, m_physparams->minlimit.y, m_physparams->minlimit.z);
-		fprintf(summary, "max limit = (%g, %g, %g)\n", m_physparams->maxlimit.x, m_physparams->maxlimit.y, m_physparams->maxlimit.z);
-		checkPeriodicity();
->>>>>>> d5900e29
 		}
 	if (m_simparams->usedem) {
 		fprintf(summary, "DEM resolution ew = %g, ns = %g\n", m_physparams->ewres, m_physparams->nsres);
@@ -1049,6 +1020,7 @@
 			break;
 
 		case VELOCITY:
+#if 0
 			//Testpoints
 			if (need_write && m_simparams->testpoints) {
 				testpoints(	m_dPos[m_currentPosRead],
@@ -1062,6 +1034,7 @@
 							m_simparams->kerneltype,
 							m_influenceRadius);
 				} // if need_write && m_simparams->testpoints
+#endif // TODO FIXME MERGE
 
 			size = m_numParticles*sizeof(float4);
 			hdata = (void*) m_hVel;
@@ -1080,6 +1053,7 @@
 								 m_dCellStart,
 								 m_dNeibsList,
 								 m_numParticles,
+								 m_numParticles,
 								 m_simparams->slength,
 								 m_simparams->kerneltype,
 								 m_influenceRadius,
@@ -1112,6 +1086,7 @@
 							m_dCellStart,
 							m_dNeibsList,
 							m_numParticles,
+							m_numParticles,
 							m_simparams->slength,
 							m_simparams->kerneltype,
 							m_influenceRadius);
@@ -1133,12 +1108,7 @@
 			break;
 #ifdef _DEBUG_
 		case NEIBSLIST:
-<<<<<<< HEAD
 			size = m_numParticles*m_simparams->maxneibsnum*sizeof(neibdata);
-=======
-			size = m_numParticles*m_simparams->maxneibsnum*sizeof(uint);
-
->>>>>>> d5900e29
 			hdata = (void*) m_hNeibsList;
 			ddata = (void*) m_dNeibsList;
 			break;
@@ -1351,8 +1321,6 @@
 	}
 }
 
-<<<<<<< HEAD
-
 uint3
 ParticleSystem::calcGridPos(uint particleHash)
 {
@@ -1365,155 +1333,6 @@
 }
 
 void
-ParticleSystem::drawParts(bool show_boundary, bool show_floating, bool show_vertex, int view_mode)
-{
-	float minrho = m_problem->get_minrho();
-	float maxrho = m_problem->get_maxrho();
-	float minvel = m_problem->get_minvel();
-	float maxvel = m_problem->get_maxvel();
-
-	float minvort = 0.0;
-	float maxvort = 2.0;
-
-	//FIXME: Workaround for some time...
-	if(minrho == maxrho)
-		maxrho =1.01*minrho;
-
-	float minp = m_problem->pressure(minrho,0); //FIX FOR MULT-FLUID
-	float maxp = m_problem->pressure(maxrho,0);
-
-	float4* relpos = m_hPos;
-	float4* vel = m_hVel;
-	float3* vort = m_hVort;
-	uint* 	hash = m_hParticleHash;
-	particleinfo* info = m_hInfo;
-	vertexinfo* vinfo = m_hVertices;
-
-	//bool show_fluid = view_mode == VM_NOFLUID? false : true;
-
-	glPointSize(2.0);
-	glBegin(GL_POINTS);
-	{
-		for (uint i = 0; i < m_numParticles; i++) {
-			float3 pos = make_float3(relpos[i]);
-			pos = m_cellSize*calcGridPos(hash[i]) + pos + 0.5f*m_cellSize + m_worldOrigin;
-
-			if (NOT_FLUID(info[i]) && !OBJECT(info[i]) && !VERTEX(info[i]) && show_boundary) {
-				glColor3f(0.0, 1.0, 0.0);
-				glVertex3fv((float*)&pos);
-			}
-			if (OBJECT(info[i]) && show_floating) {
-				glColor3f(1.0, 0.0, 0.0);
-				glVertex3fv((float*)&pos);
-			}
-			if (VERTEX(info[i]) && show_vertex) {
-				glColor3f(0.3, 0.7, 0.9);
-				glVertex3fv((float*)&pos);
-			}
-			if (PROBE(info[i])) {
-				glColor3f(0.0, 0.0, 0.0);
-				glVertex3fv((float*)&pos);
-			}
-			if (FLUID(info[i])) {
-				float v;
-				float ssvel = m_problem->soundspeed(vel[i].w, PART_FLUID_NUM(info[i]));
-				switch (view_mode) {
-					case VM_NORMAL:
-					    glColor3f(0.0,0.0,1.0);
-					    if (m_physparams->numFluids > 1) {
-					       v = (float) PART_FLUID_NUM(info[i]);
-						v /= (m_physparams->numFluids - 1);
-						   glColor3f(v, 0.0, 1.0 - v);
-						   }
-						break;
-
-					case VM_VELOCITY:
-						v = length(make_float3(vel[i]));
-
-						if (v > ssvel)
-							printf("WARNING [%g]: particle %d speed %g > %g\n",
-							m_simTime, i, v, ssvel);
-						if (v*m_dtprev > m_influenceRadius)
-							printf("WARNING [%g]: particle %d moved by %g > %g\n",
-											m_simTime, i, v*m_dtprev, m_influenceRadius);
-						glColor3f((v - minvel)/(maxvel - minvel), 0.0, 1 - (v - minvel)/(maxvel - minvel));
-						break;
-
-					case VM_DENSITY:
-						v = vel[i].w;
-						glColor3f((v - minrho)/(maxrho - minrho), 0.0,
-								1 - (v - minrho)/(maxrho - minrho));
-						break;
-
-					case VM_PRESSURE:
-						v = m_problem->pressure(vel[i].w, PART_FLUID_NUM(info[i]));
-						glColor3f((v - minp)/(maxp - minp),
-								1 - (v - minp)/(maxp - minp),0.0);
-						break;
-
-					case VM_VORTICITY:
-						if (m_simparams->vorticity) {
-							v = length(vort[i]);
-							glColor3f(1.-(v-minvort)/(maxvort-minvort),1.0,1.0);
-						}
-						else
-							glColor3f(1.0, 1.0, 0.0);
-
-					    break;
-				}
-				glVertex3fv((float*)&pos);
-			}
-		}
-
-	}
-	glEnd();
-
-	//draw connections between vertex particles (i.e. triangular boundary elements)
-	glBegin(GL_TRIANGLES);
-	glColor3f(0.2,0.6,0.8);
-	for(uint i = 0; i < m_numParticles; i++) {
-		if(BOUNDARY(info[i]) && show_vertex) {
-			float3 pos;
-
-			uint i_vert1 = vinfo[i].x;
-			pos = make_float3(relpos[i_vert1]);
-			pos = m_cellSize*calcGridPos(hash[i_vert1]) + pos + 0.5f*m_cellSize + m_worldOrigin;
-			glVertex3fv((float*)&pos);
-
-			uint i_vert2 = vinfo[i].y;
-			pos = make_float3(relpos[i_vert2]);
-			pos = m_cellSize*calcGridPos(hash[i_vert2]) + pos + 0.5f*m_cellSize + m_worldOrigin;
-			glVertex3fv((float*)&pos);
-
-			uint i_vert3 = vinfo[i].z;
-			pos = make_float3(relpos[i_vert3]);
-			pos = m_cellSize*calcGridPos(hash[i_vert3]) + pos + 0.5f*m_cellSize + m_worldOrigin;
-			glVertex3fv((float*)&pos);
-		}
-	}
-	glEnd();
-
-	if (m_simparams->gage.size() > 0) {
-		float lw;
-		glGetFloatv(GL_LINE_WIDTH, &lw);
-		glLineWidth(2.0);
-		glBegin(GL_LINES);
-		glColor3f(0,0,0);
-		GageList::iterator g = m_simparams->gage.begin();
-		GageList::iterator end = m_simparams->gage.end();
-		while (g != end) {
-			glVertex3f(g->x, g->y, m_worldOrigin.z);
-			glVertex3f(g->x, g->y, m_worldOrigin.z + m_worldSize.z);
-			++g;
-		}
-		glEnd();
-		glLineWidth(lw);
-	}
-}
-
-=======
->>>>>>> d5900e29
-void
 ParticleSystem::buildNeibList(bool timing)
 {
 	cudaEvent_t start_neibslist, stop_neibslist;
@@ -1525,19 +1344,18 @@
 	}
 
 	// compute hash
+#if 0
 	calcHash(m_dPos[m_currentPosRead],
-<<<<<<< HEAD
-=======
-#if HASH_KEY_SIZE >= 64
-			m_dInfo[m_currentInfoRead],
-			NULL, // WARNING: this is only to allow for compiling. DO NOT DO THIS
-#endif
->>>>>>> d5900e29
 			m_dParticleHash,
 			m_dParticleIndex,
 			m_dInfo[m_currentInfoRead],
+#if HASH_KEY_SIZE >= 64
+			NULL, // WARNING: this is only to allow for compiling. DO NOT DO THIS
+#endif
+			m_dInfo[m_currentInfoRead],
 			m_numParticles,
 			m_simparams->periodicbound);
+#endif // TODO FIXME merge
 
 	// hash based particle sort
 	sort(m_dParticleHash, m_dParticleIndex, m_numParticles);
@@ -1549,6 +1367,9 @@
 	reorderDataAndFindCellStart(
 			m_dCellStart,					// output: cell start index
 			m_dCellEnd,					// output: cell end index
+#if HASH_KEY_SIZE >= 64
+			NULL, // WARNING: this is only to allow for compiling. DO NOT DO THIS
+#endif
 			m_dPos[m_currentPosWrite],			// output: sorted positions
 			m_dVel[m_currentVelWrite],			// output: sorted velocities
 			m_dInfo[m_currentInfoWrite],			// output: sorted info
@@ -1562,7 +1383,6 @@
 			m_dStrainRate[m_currentStrainRateWrite],	// output: strain rate
 			m_dParticleHash,				// input: sorted grid hashes
 			m_dParticleIndex,				// input: sorted particle indices
-<<<<<<< HEAD
 			m_dPos[m_currentPosRead],			// input: sorted position array
 			m_dVel[m_currentVelRead],			// input: sorted velocity array
 			m_dInfo[m_currentInfoRead],			// input: sorted info array
@@ -1574,14 +1394,6 @@
 			m_dEps[m_currentEpsRead],				// input: e for k-e model
 			m_dTurbVisc[m_currentTurbViscRead],		// input: eddy viscosity
 			m_dStrainRate[m_currentStrainRateRead],	// output: strain rate
-=======
-			m_dPos[m_currentPosRead],		// input: sorted position array
-			m_dVel[m_currentVelRead],		// input: sorted velocity array
-			m_dInfo[m_currentInfoRead],		// input: sorted info array
-#if HASH_KEY_SIZE >= 64
-			NULL, // WARNING: this is only to allow for compiling. DO NOT DO THIS
-#endif
->>>>>>> d5900e29
 			m_numParticles,
 			m_nGridCells,
 			m_dInversedParticleIndex);
@@ -1614,14 +1426,6 @@
 	m_timingInfo.maxNeibs = 0;
 	resetneibsinfo();
 
-<<<<<<< HEAD
-	// Build the neighbours list
-=======
-	const uint neibslistSize = sizeof(uint)*m_simparams->maxneibsnum*(m_numParticles/NEIBINDEX_INTERLEAVE + 1)*NEIBINDEX_INTERLEAVE;
-	CUDA_SAFE_CALL(cudaMemset(m_dNeibsList, -1, neibslistSize));
-
-	// Build the neibghours list
->>>>>>> d5900e29
 	buildNeibsList(	m_dNeibsList,
 			m_dPos[m_currentPosRead],
 			m_dInfo[m_currentInfoRead],
@@ -1684,6 +1488,7 @@
 			m_dParticleHash,
 			m_dCellStart,
 			m_dNeibsList,
+			m_numParticles,
 			m_numParticles,
 			m_problem->m_deltap,
 			m_simparams->slength,
@@ -1718,6 +1523,7 @@
 				m_dCellStart,
 				m_dNeibsList,
 				m_numParticles,
+				m_numParticles,
 				m_simparams->slength,
 				m_influenceRadius,
 				deltat,
@@ -1732,6 +1538,7 @@
 					m_dVel[m_currentVelRead],
 					m_dInfo[m_currentInfoRead],
 					deltat,
+					m_numParticles,
 					m_numParticles);
 
 		std::swap(m_currentPosRead, m_currentPosWrite);
@@ -1751,6 +1558,7 @@
 				m_dCellStart,
 				m_dNeibsList,
 				m_numParticles,
+				m_numParticles,
 				m_simparams->slength,
 				m_influenceRadius,
 				deltat,
@@ -1770,6 +1578,7 @@
 				m_dEps[m_currentEpsRead],
 				m_dVertices[m_currentVerticesRead],
 				m_dInfo[m_currentInfoRead],
+				m_numParticles,
 				m_numParticles,
 				true);
 }
@@ -1786,6 +1595,7 @@
 				m_dParticleHash,
 				m_dCellStart,
 				m_dNeibsList,
+				m_numParticles,
 				m_numParticles,
 				m_problem->m_deltap,
 				m_simparams->slength,
@@ -1873,30 +1683,11 @@
 	float *rot;
 
 	// Copying floating bodies centers of gravity for torque computation in forces (needed only at first
-<<<<<<< HEAD
 	// step)
 	if (m_simparams->numODEbodies && m_iter == 0) {
 		cg = m_problem->get_ODE_bodies_cg();
 		setforcesrbcg(cg, m_simparams->numODEbodies);
 		seteulerrbcg(cg, m_simparams->numODEbodies);
-=======
-	// setp)
-	if (m_simparams->numbodies && m_iter == 0) {
-		cg = m_problem->get_ODE_bodies_cg();
-		setforcesrbcg(cg, m_simparams->numbodies);
-		seteulerrbcg(cg, m_simparams->numbodies);
-//
-//		// Debug
-//		for (int i=0; i < m_simparams->numbodies; i++) {
-//			printf("Body %d: cg(%g,%g,%g) lastindex: %d\n", i, cg[i].x, cg[i].y, cg[i].z, m_hRbLastIndex[i]);
-//			}
-//
-//		uint rbfirstindex[MAXBODIES];
-//		CUDA_SAFE_CALL(cudaMemcpyFromSymbol(rbfirstindex, "d_rbstartindex", m_simparams->numbodies*sizeof(uint)));
-//		for (int i=0; i < m_simparams->numbodies; i++) {
-//			printf("Body %d: firstindex: %d\n", i, rbfirstindex[i]);
-//			}
->>>>>>> d5900e29
 		}
 
 	if(m_simparams->boundarytype == MF_BOUNDARY)
@@ -1912,6 +1703,7 @@
 					m_dCellStart,
 					m_dNeibsList,
 					m_numParticles,
+					m_numParticles,
 					m_problem->m_deltap,
 					m_simparams->slength,
 					m_simparams->kerneltype,
@@ -1924,9 +1716,11 @@
 					m_dVertices[m_currentVerticesRead],
 					m_dInfo[m_currentInfoRead],
 					m_numParticles,
+					m_numParticles,
 					false);
 	}
 
+#if 0
 	dt1 = forces(   m_dPos[m_currentPosRead],   // pos(n)
 					m_dVel[m_currentVelRead],   // vel(n)
 					m_dForces,					// f(n)
@@ -1941,11 +1735,7 @@
 					m_dCellStart,
 					m_dNeibsList,
 					m_numParticles,
-<<<<<<< HEAD
-					m_problem->m_deltap,
-=======
 					m_numParticles,
->>>>>>> d5900e29
 					m_simparams->slength,
 					m_dt,
 					m_simparams->dtadapt,
@@ -1964,15 +1754,11 @@
 					m_dCflGamma,
 					m_dCflTVisc,
 					m_dTempCfl,
-<<<<<<< HEAD
-=======
-					//m_numPartsFmax,
->>>>>>> d5900e29
-					m_dTau,
 					m_simparams->sph_formulation,
 					m_simparams->boundarytype,
 					m_simparams->usedem);
 	// At this point forces = f(pos(n), vel(n))
+#endif // TODO FIXME MERGE
 
 	if (timing) {
 		cudaEventRecord(stop_interactions, 0);
@@ -1987,21 +1773,6 @@
 		cudaEventRecord(start_euler, 0);
 		}
 
-<<<<<<< HEAD
-=======
-	/* if (m_simparams->numbodies) {
-		reduceRbForces(m_dRbForces, m_dRbTorques, m_dRbNum, m_hRbLastIndex, m_hRbTotalForce,
-						m_hRbTotalTorque, m_simparams->numbodies, m_numBodiesParticles);
-
-		m_problem->rigidbodies_timestep(m_hRbTotalForce, m_hRbTotalTorque, 1, m_dt, cg, trans, rot);
-
-		seteulerrbtrans(trans, m_simparams->numbodies);
-		seteulerrbsteprot(rot, m_simparams->numbodies);
-
-		//m_problem->ODE_timestep(m_dt/2.0);
-	}*/
-
->>>>>>> d5900e29
 	euler(  m_dPos[m_currentPosRead],   // pos(n)
 			m_dParticleHash,
 			m_dVel[m_currentVelRead],   // vel(n)
@@ -2043,24 +1814,7 @@
 		cudaEventDestroy(stop_euler);
 		}
 
-<<<<<<< HEAD
 	// Setting time dependent gravity vector
-=======
-	// euler need the previous center of gravity but forces the new, so we copy to GPU
-	// here instead before call to euler
-
-	/* if (m_simparams->numbodies) {
-		setforcesrbcg(cg, m_simparams->numbodies);
-		seteulerrbcg(cg, m_simparams->numbodies);
-	} */
-
-	// setting moving boundaries data if necessary
-	if (m_simparams->mbcallback) {
-		float4* hMbData = m_problem->get_mbdata(m_simTime + m_dt, m_dt/2.0, m_iter == 0);
-		if (hMbData)
-			setmbdata(hMbData, m_mbDataSize);
-		}
->>>>>>> d5900e29
 	if (m_simparams->gcallback) {
 		m_physparams->gravity = m_problem->g_callback(m_simTime);
 		setgravity(m_physparams->gravity);
@@ -2079,6 +1833,7 @@
 					m_dCellStart,
 					m_dNeibsList,
 					m_numParticles,
+					m_numParticles,
 					m_problem->m_deltap,
 					m_simparams->slength,
 					m_simparams->kerneltype,
@@ -2090,6 +1845,7 @@
 					m_dEps[m_currentEpsWrite],	// e(n+1/2)
 					m_dVertices[m_currentVerticesRead],
 					m_dInfo[m_currentInfoRead],
+					m_numParticles,
 					m_numParticles,
 					false);
 
@@ -2105,6 +1861,7 @@
 				m_dCellStart,
 				m_dNeibsList,
 				m_numParticles,
+				m_numParticles,
 				m_simparams->slength,
 				m_influenceRadius,
 				m_dt,
@@ -2118,6 +1875,7 @@
 
 	}
 
+#if 0
 	dt2 = forces(   m_dPos[m_currentPosWrite],  // pos(n+1/2)
 					m_dVel[m_currentVelWrite],  // vel(n+1/2)
 					m_dForces,					// f(n+1/2)
@@ -2132,11 +1890,7 @@
 					m_dCellStart,
 					m_dNeibsList,
 					m_numParticles,
-<<<<<<< HEAD
-					m_problem->m_deltap,
-=======
 					m_numParticles,
->>>>>>> d5900e29
 					m_simparams->slength,
 					m_dt,
 					m_simparams->dtadapt,
@@ -2155,34 +1909,21 @@
 					m_dCflGamma,
 					m_dCflTVisc,
 					m_dTempCfl,
-<<<<<<< HEAD
-=======
-					//m_numPartsFmax,
->>>>>>> d5900e29
-					m_dTau,
 					m_simparams->sph_formulation,
 					m_simparams->boundarytype,
 					m_simparams->usedem);
 	// At this point forces = f(pos(n+1/2), vel(n+1/2))
+#endif // TODO FIXME MERGE
 
 	if (m_simparams->numODEbodies) {
 		reduceRbForces(m_dRbForces, m_dRbTorques, m_dRbNum, m_hRbLastIndex, m_hRbTotalForce,
 						m_hRbTotalTorque, m_simparams->numODEbodies, m_numBodiesParticles);
 
-<<<<<<< HEAD
 		m_problem->ODE_bodies_timestep(m_hRbTotalForce, m_hRbTotalTorque, 2, m_dt, cg, trans, rot);
 		setforcesrbcg(cg, m_simparams->numODEbodies);
 		seteulerrbcg(cg, m_simparams->numODEbodies);
 		seteulerrbtrans(trans, m_simparams->numODEbodies);
 		seteulerrbsteprot(rot, m_simparams->numODEbodies);
-=======
-		m_problem->rigidbodies_timestep(m_hRbTotalForce, m_hRbTotalTorque, 2, m_dt, cg, trans, rot);
-
-		seteulerrbtrans(trans, m_simparams->numbodies);
-		seteulerrbsteprot(rot, m_simparams->numbodies);
-
-		//m_problem->ODE_timestep(m_dt/2.0);
->>>>>>> d5900e29
 	}
 
 
@@ -2227,6 +1968,7 @@
 				m_dCellStart,
 				m_dNeibsList,
 				m_numParticles,
+				m_numParticles,
 				m_simparams->slength,
 				m_influenceRadius,
 				m_dt,
@@ -2258,6 +2000,7 @@
 				m_dCellStart,
 				m_dNeibsList,
 				m_numParticles,
+				m_numParticles,
 				m_simparams->slength,
 				m_simparams->kerneltype,
 				m_influenceRadius);
@@ -2330,35 +2073,6 @@
 			if (neib_index == 0xffffffff) break;
 
 			int3 periodic = make_int3(0);
-<<<<<<< HEAD
-=======
-			int3 extra_offset = make_int3(0);
-			if (m_simparams->periodicbound) {
-				if (neib_index & WARPXPLUS) {
-					periodic.x = 1;
-					extra_offset.y = extra_offset.z = 1;
-				} else if (neib_index & WARPXMINUS) {
-					periodic.x = -1;
-					extra_offset.y = extra_offset.z = -1;
-				}
-				if (neib_index & WARPYPLUS) {
-					periodic.y = 1;
-					extra_offset.x = extra_offset.z = 1;
-				} else if (neib_index & WARPYMINUS) {
-					periodic.y = -1;
-					extra_offset.x = extra_offset.z = -1;
-				}
-				if (neib_index & WARPZPLUS) {
-					periodic.z = 1;
-					extra_offset.x = extra_offset.y = 1;
-				} else if (neib_index & WARPZMINUS) {
-					periodic.z = -1;
-					extra_offset.x = extra_offset.y = -1;
-				}
-
-				neib_index &= NOWARP;
-			}
->>>>>>> d5900e29
 
 			float3 neib_pos;
 			neib_pos.x = m_hPos[neib_index].x;
@@ -2370,7 +2084,9 @@
 			relPos.y = pos.y - neib_pos.y;
 			relPos.z = pos.z - neib_pos.z;
 			float3 relPos2;
+#if 0
 			relPos2 = relPos + periodic*m_physparams->dispvect + extra_offset*m_physparams->dispOffset;
+#endif // TODO FIXME MERGE
 
 			fprintf(fp, "%d\t%f\t%f\t%f\t", index, pos.x, pos.y, pos.z);
 			fprintf(fp, "%d\t%f\t%f\t%f\t", neib_index, relPos.x, relPos.y, relPos.z);
