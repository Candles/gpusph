--- conflicted
+++ resolved
@@ -292,11 +292,7 @@
 	}
 }
 
-<<<<<<< HEAD
-void WaveTank::copy_to_array(float4 *pos, float4 *vel, particleinfo *info, hashKey *hash)
-=======
 void WaveTank::copy_to_array(BufferList &buffers)
->>>>>>> 08515c3e
 {
 	float4 *pos = buffers.getData<BUFFER_POS>();
 	hashKey *hash = buffers.getData<BUFFER_HASH>();
