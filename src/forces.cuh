--- conflicted
+++ resolved
@@ -246,20 +246,13 @@
 
 // Compute system energy
 void calc_energy(
-<<<<<<< HEAD
-		float4*			output,
-		float4	const*	pos,
-		float4	const*	vel,
-		particleinfo const*	pinfo,
-=======
-		float4			*output,
-	const	float4		*pos,
-	const	float4		*vel,
+			float4			*output,
+	const	float4			*pos,
+	const	float4			*vel,
 	const	particleinfo	*pinfo,
-	const	uint		*particleHash,
->>>>>>> d9a23708
-		uint			numParticles,
-		uint			numFluids);
+	const	uint			*particleHash,
+			uint			numParticles,
+			uint			numFluids);
 
 // Computes initial values of the gamma gradient
 void
