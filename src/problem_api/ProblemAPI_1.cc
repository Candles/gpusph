/*  Copyright (c) 2011-2019 INGV, EDF, UniCT, JHU

    Istituto Nazionale di Geofisica e Vulcanologia, Sezione di Catania, Italy
    Électricité de France, Paris, France
    Università di Catania, Catania, Italy
    Johns Hopkins University, Baltimore (MD), USA

    This file is part of GPUSPH. Project founders:
        Alexis Hérault, Giuseppe Bilotta, Robert A. Dalrymple,
        Eugenio Rustico, Ciro Del Negro
    For a full list of authors and project partners, consult the logs
    and the project website <https://www.gpusph.org>

    GPUSPH is free software: you can redistribute it and/or modify
    it under the terms of the GNU General Public License as published by
    the Free Software Foundation, either version 3 of the License, or
    (at your option) any later version.

    GPUSPH is distributed in the hope that it will be useful,
    but WITHOUT ANY WARRANTY; without even the implied warranty of
    MERCHANTABILITY or FITNESS FOR A PARTICULAR PURPOSE.  See the
    GNU General Public License for more details.

    You should have received a copy of the GNU General Public License
    along with GPUSPH.  If not, see <http://www.gnu.org/licenses/>.
 */

/*! \file
 * Implementation of the high-level interface for Problem defintions
 */

#include <string>
#include <iostream>

// limits
#include <cfloat>
#include <limits>

#include "ProblemAPI_1.h"

#if USE_CHRONO == 1
#include "chrono/fea/ChLinkPointTriface.h"
#endif

#include "Rect.h"
#include "Disk.h"
#include "Cube.h"
#include "Cylinder.h"
#include "Cone.h"
#include "Sphere.h"
#include "Torus.h"
#include "Plane.h"
#include "STLMesh.h"
#include "TopoCube.h"
#include "GlobalData.h"

#include "catalyst_select.opt"

//#define USE_PLANES 0

using namespace std;

ProblemAPI<1>::ProblemAPI(GlobalData *_gdata) : ProblemCore(_gdata)
{
	// *** XProblem initialization
	m_numActiveGeometries = 0;
	m_numForcesBodies = 0;
	m_numFloatingBodies = 0;
	m_numFEAObjects = 0;
	m_numPlanes = 0;
	m_numOpenBoundaries = 0;

	m_numDynBoundLayers = 0;

	m_extra_world_margin = 0.0;

	m_positioning = PP_CENTER;

	m_dem_geometry = INVALID_GEOMETRY;
	m_dem_zmin_scale = 5.0;
	m_dem_dx_scale = 5.0;
	m_dem_dy_scale = 5.0;

	// NAN water level and max fall: will autocompute if user doesn't define them
	m_maxFall = NAN;
	m_maxParticleSpeed = NAN;

	// We don't initialize simparams because it will be done by the SETUP_FRAMEWORK
	// in the subclass

}

void ProblemAPI<1>::release_memory()
{
	m_fluidParts.clear();
	m_boundaryParts.clear();
	m_testpointParts.clear();
	// also cleanup object parts
	for (size_t g = 0, num_geoms = m_geometries.size(); g < num_geoms; g++) {
		if (m_geometries[g]->enabled)
			m_geometries[g]->ptr->GetParts().clear();
		if (m_geometries[g]->hdf5_reader)
			delete m_geometries[g]->hdf5_reader;
		if (m_geometries[g]->xyz_reader)
			delete m_geometries[g]->xyz_reader;
	}
}

uint ProblemAPI<1>::suggestedDynamicBoundaryLayers()
{
	return (uint)simparams()->get_influence_layers() + 1;
}

double ProblemAPI<1>::preferredDeltaP(GeometryType type)
{
	if (std::isnan(m_deltap))
		throw runtime_error("cannot determine optimal inter-particle spacing, deltap not set");
	if (std::isnan(physparams()->r0)) {
		physparams()->r0 = m_deltap;
		printf("Setting wall inter-particle spacing from deltap: %g\n", physparams()->r0);
	}
	return type == GT_FLUID ? m_deltap : physparams()->r0;
}

ProblemAPI<1>::~ProblemAPI<1>()
{
	release_memory();
	if (m_numFloatingBodies || m_numFEAObjects)
		cleanupChrono();
}

bool ProblemAPI<1>::initialize()
{
	// setup the framework if the subclass did not do it; will have all defaults
	if (!simframework()) {
		// TODO automatic framework setup
		// This must be done in a CU file
		//SETUP_FRAMEWORK();
		throw runtime_error("no simulation framework defined");
	}

	// If we have a DEM, and it's set to not fill, the simulation framework must have
	// the ENABLE_DEM flag, otherwise there will be no interaction with the topography
	if (m_dem_geometry != INVALID_GEOMETRY)
	{
		if ((m_geometries[m_dem_geometry]->fill_type == FT_NOFILL) &&
			!(simparams()->simflags & ENABLE_DEM))
			throw invalid_argument("DEM with FT_NOFILL requires ENABLE_DEM flag");
	}

	// *** Add a writer, if none was specified
	if (get_writers().size() == 0)
		add_writer(VTKWRITER, 1e-2f);

	// *** Add DisplayWriter if visualization is enabled
	if (gdata->clOptions->visualization) {
#if USE_CATALYST
		add_writer(DISPLAYWRITER, gdata->clOptions->visu_freq);
#else
		printf("WARNING: Co-processing visualization will NOT be enabled as GPUSPH is built without Catalyst support.\n");
#endif
	}

	// *** Initialization of minimal physical parameters
	if (std::isnan(m_deltap))
		set_deltap(0.02f);
	if (std::isnan(physparams()->r0))
		physparams()->r0 = m_deltap;

	// aux vars to compute bounding box
	Point globalMin = Point(DBL_MAX, DBL_MAX, DBL_MAX);
	Point globalMax = Point(-DBL_MAX, -DBL_MAX, -DBL_MAX);

	// counters of floating objects and generic objects (floating + moving + open bounds)
	uint bodies_counter = 0;
	uint open_boundaries_counter = 0;

	// aux var for automatic water level computation
	double highest_water_part = NAN;

	// Enable free surface boundaries if we are repacking
	bool enableFreeSurf = (gdata->clOptions->repack == true
		|| gdata->clOptions->repack_only == true);

	for (size_t g = 0, num_geoms = m_geometries.size(); g < num_geoms; g++) {
		// aux vars to store bbox of current geometry
		Point currMin, currMax;

		// ignore planes for bbox
		if (m_geometries[g]->type == GT_PLANE)
			continue;
		// Load the free-surface boundary particles when repacking only
		if (m_geometries[g]->type == GT_FREE_SURFACE)
			m_geometries[g]->enabled = enableFreeSurf;

		// ignore deleted geometries
		if (!m_geometries[g]->enabled)
			continue;

		// load HDF5 files
		if (m_geometries[g]->has_hdf5_file)
			m_geometries[g]->hdf5_reader->read();
		else
		// load XYZ files and store their bounding box, at the same time
		if (m_geometries[g]->has_xyz_file)
			m_geometries[g]->xyz_reader->read(&currMin, &currMax);

		// geometries loaded from HDF5 files but not featuring a STL file do not have a
		// bounding box yet; let's compute it
		if (m_geometries[g]->has_hdf5_file && !m_geometries[g]->has_mesh_file) {

			// initialize temp variables
			currMin(0) = currMin(1) = currMin(2) = DBL_MAX;
			currMax(0) = currMax(1) = currMax(2) = -DBL_MAX;

			// iterate on particles - could printf something if long...
			for (size_t p = 0; p < m_geometries[g]->hdf5_reader->getNParts(); p++) {
				// utility pointer & var
				ReadParticles *part = &(m_geometries[g]->hdf5_reader->buf[p]);
				Point currPoint(part->Coords_0, part->Coords_1, part->Coords_2);
				// set current per-coordinate minimum and maximum
				setMinPerElement(currMin, currPoint);
				setMaxPerElement(currMax, currPoint);
			}
			// TODO: store the so-computed bbox somewhere?
			// Not using it yet, but we have it for free here
		} else
		// points loaded from XYZ files already stored their bounding box; all other
		// geometries should have one ready
		if (!m_geometries[g]->has_xyz_file)
			m_geometries[g]->ptr->getBoundingBox(currMin, currMax);

		// global min and max
		setMinPerElement(globalMin, currMin);
		setMaxPerElement(globalMax, currMax);

		// store highest fluid part Z coordinate
		if (m_geometries[g]->type == GT_FLUID) {
			if (!isfinite(highest_water_part) || currMax(2) > highest_water_part)
				highest_water_part = currMax(2);
		}

		// update object counters
		if (m_geometries[g]->type == GT_FLOATING_BODY ||
			m_geometries[g]->type == GT_MOVING_BODY)
			bodies_counter++;
		if (m_geometries[g]->type == GT_OPENBOUNDARY)
			open_boundaries_counter++;
	}

	// here should be bodies_counter == m_numFloatingBodies
	if ( bodies_counter > MAX_BODIES ) {
		printf("Fatal: number of bodies > MAX_BODIES (%u > %u)\n",
			bodies_counter, MAX_BODIES);
		return false;
	}

	// do not store the number of floating objects in simparams: add_moving_body()
	// will increment it and use it for the insertion in the vector

	// store number of objects (floating + moving + I/O)
	simparams()->numOpenBoundaries = open_boundaries_counter;

	// Increase the world dimensions of a m_deltap quantity. This is necessary
	// to guarantee a distance of m_deltap between particles of either sides of
	// periodic boundaries; moreover, for boundaries without any periodicity
	// it ensures that all particles are within the domain even in case of
	// numerical rounding errors.
	globalMin(0) -= (m_deltap/2);
	globalMax(0) += (m_deltap/2);
	globalMin(1) -= (m_deltap/2);
	globalMax(1) += (m_deltap/2);
	globalMin(2) -= (m_deltap/2);
	globalMax(2) += (m_deltap/2);

	const bool multilayer_boundary = simparams()->boundary_is_multilayer();

	// compute the number of layers for dynamic boundaries, if not set
	if (multilayer_boundary && m_numDynBoundLayers == 0) {
		m_numDynBoundLayers = suggestedDynamicBoundaryLayers();
		printf("Number of dynamic boundary layers not set, autocomputed: %u\n", m_numDynBoundLayers);
	}

	// Increase the world dimensions for dinamic boundaries in directions without periodicity
	if (simparams()->boundarytype == DYN_BOUNDARY){
		if (!(simparams()->periodicbound & PERIODIC_X)){
			globalMin(0) -= (m_numDynBoundLayers-1)*m_deltap;
			globalMax(0) += (m_numDynBoundLayers-1)*m_deltap;
		}
		if (!(simparams()->periodicbound & PERIODIC_Y)){
			globalMin(1) -= (m_numDynBoundLayers-1)*m_deltap;
			globalMax(1) += (m_numDynBoundLayers-1)*m_deltap;
		}
		if (!(simparams()->periodicbound & PERIODIC_Z)){
			globalMin(2) -= (m_numDynBoundLayers-1)*m_deltap;
			globalMax(2) += (m_numDynBoundLayers-1)*m_deltap;
		}
	}

	// set computed world origin and size without overriding possible user choices
	if (!isfinite(m_origin.x)) m_origin.x = globalMin(0);
	if (!isfinite(m_origin.y)) m_origin.y = globalMin(1);
	if (!isfinite(m_origin.z)) m_origin.z = globalMin(2);
	if (!isfinite(m_size.x)) m_size.x = globalMax(0) - globalMin(0);
	if (!isfinite(m_size.y)) m_size.y = globalMax(1) - globalMin(1);
	if (!isfinite(m_size.z)) m_size.z = globalMax(2) - globalMin(2);

	// add user-defined world margin, if any
	if (m_extra_world_margin > 0.0) {
		m_origin -= m_extra_world_margin;
		m_size += 2 * m_extra_world_margin;
	}

	// compute water level automatically, if not set
	if (!isfinite(m_waterLevel)) {
		// water level: highest fluid coordinate or (absolute) domain height
		m_waterLevel = ( isfinite(highest_water_part) ? highest_water_part : m_size.z - m_origin.z );
		printf("Water level not set, autocomputed: %g\n", m_waterLevel);
	}

	// ditto for max fall; approximated as (waterLevel - lowest_domain_point)
	// NOTE: if there is no fluid geometry and both water level and maxFall are autocomputed, then
	// water level will be equal to highest domain point and max fall to domain height
	if (!isfinite(m_maxFall)) {
		m_maxFall = m_waterLevel - globalMin(2);
		printf("Max fall height not set, autocomputed: %g\n", m_maxFall);
	}

	// set physical parameters depending on m_maxFall or m_waterLevel: LJ dcoeff, sspeed (through set_density())
	const float g = length(physparams()->gravity);

	if (!isfinite(physparams()->dcoeff))
		physparams()->dcoeff = 5.0f * g * m_maxFall;

	if (!isfinite(physparams()->MK_K))
		physparams()->MK_K = g * m_maxFall;

	// hydrostatic filling works only if gravity has only vertical component and
	// there isn't a periodic boundary in the gravity direction
	// TODO When hydrostatic filling will be implemented to work with all directions,
	// the disabling condition below have to be changed
	if (g == 0 || physparams()->gravity.x !=0 || physparams()->gravity.y !=0 ||
		(simparams()->periodicbound & PERIODIC_Z))
	{
		m_hydrostaticFilling = false;
	}

	// if multiple fluids, hydrostatic filling should be done by hand
	// in the problem-specific initilizeParticles
	if (physparams()->numFluids() > 1)
		m_hydrostaticFilling = false;

	// maximum fall velocity, computed from the maximum fall height
	double max_fall_velocity = sqrt(2.0 * g * m_maxFall);

	if (!isfinite(m_maxParticleSpeed)) {
		m_maxParticleSpeed = max_fall_velocity;
		printf("Max particle speed not set, autocomputed from max fall: %g\n", m_maxParticleSpeed);
	}

	// Note that in the general case, the maximum particle speed might be less than the maximum fall velocity
	// (think e.g. of a highly viscous Poiseuille test case). The default speed of sound will 
	// take into account the largest of these values
	double max_vel_for_c0 = fmax(max_fall_velocity, m_maxParticleSpeed);


	const float default_rho = 1000.0;
	const float default_kinematic_visc = 1.0e-6f;
	const float default_gamma = 7;
	// numerical speed of sound TODO multifluid
	const float default_c0 = 10.0 * max_vel_for_c0;

	if (physparams()->numFluids() == 0) {
		physparams()->add_fluid(default_rho);
		printf("No fluids specified, assuming water (rho: %g\n",
			default_rho);
	}

	for (size_t fluid = 0 ; fluid < physparams()->numFluids(); ++fluid) {
		const bool must_set_gamma = std::isnan(physparams()->gammacoeff[fluid]);
		const bool must_set_c0 = std::isnan(physparams()->sscoeff[fluid]);

		// tell the user what we're going to do
		if (must_set_gamma && must_set_c0) {
			printf("EOS for fluid %zu not specified, assuming water (gamma: %g, c0: %g)\n",
				fluid, default_gamma, default_c0);
		} else if (must_set_c0) {
			printf("Speed of sound for fluid %zu auto-computed as c0 = %g\n",
				fluid, default_c0);
		} else if (must_set_gamma) {
			// we consider this an anomalous situation, since gamma should always
			// be specified if c0 was, hence stderr
			fprintf(stderr, "Incomplete EOS for fluid %zu, assuming water (gamma: %g)\n",
				fluid, default_gamma);
		}

		// set the EOS if needed
		if (must_set_gamma || must_set_c0)
			physparams()->set_equation_of_state(
				fluid,
				must_set_gamma ? default_gamma : physparams()->gammacoeff[fluid],
				must_set_c0 ? default_c0 : physparams()->sscoeff[fluid]);

		// set the viscosity if needed
		if (std::isnan(physparams()->kinematicvisc[fluid])) {
			printf("Viscosity for fluid %zu not specified, assuming water (nu = %g)\n",
				fluid, default_kinematic_visc);
			physparams()->set_kinematic_visc(fluid, default_kinematic_visc);
		}
	}

	// only init Chrono if there are floating bodies
	if (m_numFloatingBodies || m_numFEAObjects)
		initializeChrono();

	// check open boundaries consistency
	// TODO ideally we should enable/disable them depending on whether
	// they are present, but this isn't trivial to do with the static framework
	// options
	if (m_numOpenBoundaries > 0 && !(simparams()->simflags & ENABLE_INLET_OUTLET))
		throw invalid_argument("open boundaries present, but ENABLE_INLET_OUTLET not specified in framework flag");
	if (m_numOpenBoundaries == 0 && (simparams()->simflags & ENABLE_INLET_OUTLET))
		throw invalid_argument("no open boundaries present, but ENABLE_INLET_OUTLET specified in framework flag");

	// TODO FIXME m_numMovingObjects does not exist yet
	//if (m_numMovingObjects > 0)
	//	simparams()->movingBoundaries = true;

	// Call Problem's initialization that takes care of the common
	// initialization functions (checking dt, preparing the grid,
	// creating the problem dir, etc)
	return ProblemCore::initialize();
}

void ProblemAPI<1>::initializeChrono()
{
#if USE_CHRONO == 1
	InitializeChrono();
#endif
}

void ProblemAPI<1>::cleanupChrono()
{
#if USE_CHRONO == 1
	FinalizeChrono();
#endif
}

GeometryID ProblemAPI<1>::addGeometry(const GeometryType otype, const FillType ftype, ObjectPtr obj_ptr,
	const char *hdf5_fname, const char *xyz_fname, const char *stl_fname)
{
	// TODO: before even creating the new GeometryInfo we should check the compatibility of
	// the combination of paramenters (e.g. no moving planes; no HDF5 testpoints)
	GeometryInfo* geomInfo = new GeometryInfo();
	geomInfo->type = otype;
	geomInfo->fill_type = ftype;
	geomInfo->ptr = obj_ptr;
	if (hdf5_fname) {
		geomInfo->hdf5_filename = string(hdf5_fname);
		geomInfo->has_hdf5_file = true;
		// initialize the reader
		// TODO: error checking
		geomInfo->hdf5_reader = new HDF5SphReader();
		geomInfo->hdf5_reader->setFilename(hdf5_fname);
	} else
	if (xyz_fname) {
		geomInfo->xyz_filename = string(xyz_fname);
		geomInfo->has_xyz_file = true;
		// initialize the reader
		// TODO: error checking
		geomInfo->xyz_reader = new XYZReader();
		geomInfo->xyz_reader->setFilename(xyz_fname);
	}
	if (stl_fname) {
		geomInfo->stl_filename = string(stl_fname);
		geomInfo->has_mesh_file = true;
	}
	m_numActiveGeometries++;

	// --- Default collision and dynamics
	switch (geomInfo->type) {
		case GT_FLUID:
			geomInfo->handle_collisions = false;
			geomInfo->handle_dynamics = false;
			geomInfo->measure_forces = false;
			geomInfo->fea = false;
			break;
		case GT_FIXED_BOUNDARY:
			geomInfo->handle_collisions = true; // optional
			geomInfo->handle_dynamics = false;
			geomInfo->measure_forces = false;
			geomInfo->fea = false;
			break;
		case GT_OPENBOUNDARY:
			geomInfo->handle_collisions = false; // TODO: make optional?
			geomInfo->handle_dynamics = false;
			geomInfo->measure_forces = false; // TODO: make optional?
			geomInfo->fea = false;
			break;
		case GT_FLOATING_BODY:
			geomInfo->handle_collisions = true; // optional
			geomInfo->handle_dynamics = true;
			geomInfo->measure_forces = true;
			geomInfo->fea = false;
			break;
		case GT_MOVING_BODY:
			geomInfo->handle_collisions = true; // optional
			geomInfo->handle_dynamics = false; // optional
			geomInfo->measure_forces = false; // optional
			geomInfo->fea = false;
			break;
		case GT_PLANE:
			geomInfo->handle_collisions = true; // optional
			geomInfo->handle_dynamics = false;
			geomInfo->measure_forces = false;
			geomInfo->fea = false;
			break;
		case GT_TESTPOINTS:
			geomInfo->handle_collisions = false;
			geomInfo->handle_dynamics = false;
			geomInfo->measure_forces = false;
			geomInfo->fea = false;
			break;
		case GT_FREE_SURFACE:
			// free-surface particles for repacking behave like a fixed boundary
			// they are used only if repack mode is on
			geomInfo->handle_collisions = false;
			geomInfo->handle_dynamics = false;
			geomInfo->measure_forces = false;
			geomInfo->enabled = false;
			geomInfo->fea = false;
			break;
		case GT_DEFORMABLE_BODY:
			geomInfo->handle_collisions = false;
			geomInfo->handle_dynamics = false;
			geomInfo->measure_forces = false;
			geomInfo->fea = true;
			break;
		case GT_FEA_RIGID_JOINT:
		case GT_FEA_FLEXIBLE_JOINT:
		case GT_FEA_FORCE:
			geomInfo->handle_collisions = false;
			geomInfo->handle_dynamics = false;
			geomInfo->measure_forces = false;
			geomInfo->fea = false;
			break;
	}

	// --- Default intersection type
	// It is IT_SUBTRACT by default, except for planes: they are usually used
	// to delimit the boundaries of the domain, so we likely want to intersect
	switch (geomInfo->type) {
		case GT_PLANE:
			geomInfo->intersection_type = IT_INTERSECT;
			break;
		case GT_TESTPOINTS:
			geomInfo->intersection_type = IT_NONE;
			break;
		default:
			geomInfo->intersection_type = IT_SUBTRACT;
	}

	// --- Default erase operation
	// Upon intersection or substraction we can choose to interact with fluid
	// or boundaries. By default, water erases only other water, while boundaries
	// erase water and other boundaries. Testpoints eras nothing.
	switch (geomInfo->type) {
		case GT_FLUID:
			geomInfo->erase_operation = ET_ERASE_FLUID;
			break;
		case GT_TESTPOINTS:
			geomInfo->erase_operation = ET_ERASE_NOTHING;
			break;
		default:
			geomInfo->erase_operation = ET_ERASE_ALL;
	}

	if (geomInfo->fea)
		m_numFEAObjects++;

	// NOTE: we don't need to check handle_collisions at all if there are no bodies
	if (geomInfo->handle_dynamics)
		m_numFloatingBodies++;

	if (geomInfo->measure_forces)
		m_numForcesBodies++;

	if (geomInfo->type == GT_PLANE)
		m_numPlanes++;

	if (geomInfo->type == GT_OPENBOUNDARY)
		m_numOpenBoundaries++;

	// For DEMs, check that we don't have an existing DEM already
	if (geomInfo->type == GT_DEM) {
		// FillType UNFILL indicates that this topography will only be used to “carve out”
		// other geometries, and we can have more than one of these
		if (geomInfo->fill_type != FT_UNFILL)
		{
			if (m_dem_geometry != INVALID_GEOMETRY)
				throw std::invalid_argument("cannot add a second DEM");
			m_dem_geometry = m_geometries.size();
		}
	}


	m_geometries.push_back(geomInfo);
	return (m_geometries.size() - 1);
}

bool ProblemAPI<1>::validGeometry(GeometryID gid)
{
	// ensure gid refers to a valid position
	if (gid >= m_geometries.size()) {
		printf("WARNING: invalid GeometryID %zu\n", gid);
		return false;
	}

	// ensure geometry was not deleted
	if (!m_geometries[gid]->enabled) {
		printf("WARNING: GeometryID %zu refers to a deleted geometry!\n", gid);
		return false;
	}

	return true;
}

GeometryID ProblemAPI<1>::addRect(const GeometryType otype, const FillType ftype, const Point &origin,
	const double side1, const double side2)
{
	double offsetX = 0, offsetY = 0;
	if (m_positioning == PP_CENTER || m_positioning == PP_BOTTOM_CENTER) {
		offsetX = - side1 / 2.0;
		offsetY = - side2 / 2.0;
	}

	return addGeometry(otype, ftype,
		make_shared<Rect>( Point( origin(0) + offsetX, origin(1) + offsetY, origin(2) ),
			side1, side2, EulerParameters() )
	);
}

GeometryID ProblemAPI<1>::addDisk(const GeometryType otype, const FillType ftype, const Point &origin,
	const double radius)
{
	double offsetX = 0, offsetY = 0;
	if (m_positioning == PP_CORNER)
		offsetX = offsetY = radius;

	return addGeometry(otype, ftype,
		make_shared<Disk>( Point( origin(0) + offsetX, origin(1) + offsetY, origin(2) ),
			radius, EulerParameters() )
	);
}

GeometryID ProblemAPI<1>::addCube(const GeometryType otype, const FillType ftype, const Point &origin, const double side)
{
	double offsetXY = 0, offsetZ = 0;
	if (m_positioning == PP_CENTER || m_positioning == PP_BOTTOM_CENTER)
		offsetXY = - side / 2.0;
	if (m_positioning == PP_CENTER)
		offsetZ = - side / 2.0;

	return addGeometry(otype, ftype,
		make_shared<Cube>( Point( origin(0) + offsetXY, origin(1) + offsetXY, origin(2) + offsetZ ),
			side, side, side, 1, 1, 1, EulerParameters() )
	);
}

GeometryID ProblemAPI<1>::addBox(const GeometryType otype, const FillType ftype, const Point &origin,
			const double side1, const double side2, const double side3)
{
	return addBox(otype, ftype, origin, side1, side2, side3, 1, 1);
}

GeometryID ProblemAPI<1>::addBox(const GeometryType otype, const FillType ftype, const Point &origin,
			//const double side1, const double side2, const double side3, int nelsx, int nelsy, int nelsz) // we are using ANCF shells, then by default we have one element over the thickness
			const double side1, const double side2, const double side3, int nelsx, int nelsy)
{
	int nelsz = 1;
	double offsetX = 0, offsetY = 0, offsetZ = 0;
	if (m_positioning == PP_CENTER || m_positioning == PP_BOTTOM_CENTER) {
		offsetX = - side1 / 2.0;
		offsetY = - side2 / 2.0;
	}
	if (m_positioning == PP_CENTER)
		offsetZ = - side3 / 2.0;

	return addGeometry(otype, ftype,
		make_shared<Cube>( Point( origin(0) + offsetX, origin(1) + offsetY, origin(2) + offsetZ ),
			side1, side2, side3, nelsx, nelsy, nelsz, EulerParameters())
	);
}

GeometryID ProblemAPI<1>::addCylinder(const GeometryType otype, const FillType ftype, const Point &origin,
			const double outer_radius, const double height)
{
	return addCylinder(otype, ftype, origin, outer_radius, outer_radius, height, 1);
}

GeometryID ProblemAPI<1>::addCylinder(const GeometryType otype, const FillType ftype, const Point &origin,
			const double outer_radius, const double inner_radius, const double height,
			//const uint nelst, const uint nelsc, const uint nelsh) we are using ANCF cable, then no elements over the circumference and the thickness
			const uint nelsh) // just elements over height
{
	uint nelsc = 1;
	uint nelst = 1;
	double offsetXY = 0, offsetZ = 0;
	if (m_positioning == PP_CORNER)
		offsetXY = outer_radius;
	else
	if (m_positioning == PP_CENTER)
		offsetZ = - height / 2.0;

	return addGeometry(otype, ftype,
		make_shared<Cylinder>( Point( origin(0) + offsetXY, origin(1) + offsetXY, origin(2) + offsetZ ),
			outer_radius, inner_radius, height, nelst, nelsc, nelsh, EulerParameters() )
	);
}

GeometryID ProblemAPI<1>::addCone(const GeometryType otype, const FillType ftype, const Point &origin,
	const double bottom_radius, const double top_radius, const double height)
{
	double offsetXY = 0, offsetZ = 0;
	if (m_positioning == PP_CORNER)
		offsetXY = bottom_radius;
	else
	if (m_positioning == PP_CENTER) {
		// height of the geometrical center of the truncated cone (round frustum)
		offsetZ = - height *
			(bottom_radius * bottom_radius + 2.0 * bottom_radius * top_radius + 3.0 * top_radius * top_radius)/
			(4.0 * (bottom_radius * bottom_radius + bottom_radius * top_radius + top_radius * top_radius));
		// center of the bounding box
		// offsetZ = height / 2.0;
	}

	return addGeometry(otype, ftype,
		make_shared<Cone>( Point( origin(0) + offsetXY, origin(1) + offsetXY, origin(2) + offsetZ ),
			bottom_radius, top_radius, height, EulerParameters() )
	);
}

GeometryID ProblemAPI<1>::addSphere(const GeometryType otype, const FillType ftype, const Point &origin,
	const double radius)
{
	double offsetXY = 0, offsetZ = 0;
	if (m_positioning == PP_CORNER || m_positioning == PP_BOTTOM_CENTER)
		offsetZ = radius;
	if (m_positioning == PP_CORNER)
		offsetXY = radius;

	return addGeometry(otype, ftype,
		make_shared<Sphere>( Point( origin(0) + offsetXY, origin(1) + offsetXY, origin(2) + offsetZ ),
			radius )
	);
}

GeometryID ProblemAPI<1>::addTorus(const GeometryType otype, const FillType ftype, const Point &origin,
	const double major_radius, const double minor_radius)
{
	double offsetXY = 0, offsetZ = 0;
	if (m_positioning == PP_CORNER || m_positioning == PP_BOTTOM_CENTER)
		offsetZ = minor_radius;
	if (m_positioning == PP_CORNER)
		offsetXY = (major_radius + minor_radius);

	return addGeometry(otype, ftype,
		make_shared<Torus>( origin, major_radius, minor_radius, EulerParameters() )
	);
}

GeometryID ProblemAPI<1>::addPlane(
	const double a_coeff, const double b_coeff, const double c_coeff, const double d_coeff, const FillType ftype)
{
	return addGeometry(GT_PLANE, ftype,
		make_shared<Plane>( a_coeff, b_coeff, c_coeff, d_coeff )
	);
}

// NOTE: "origin" has a slightly different meaning than for the other primitives: here it is actually
// an offset to shift the STL coordinates. Use 0 to import STL coords as they are.
// If positioning is PP_NONE and origin is (0,0,0), mesh coordinates are imported unaltered.
GeometryID ProblemAPI<1>::addSTLMesh(const GeometryType otype, const FillType ftype, const Point &origin,
	const char *filename)
{
	STLMesh *stlmesh = STLMesh::load_stl(filename);

	double offsetX = 0, offsetY = 0, offsetZ = 0;

	// handle positioning
	if (m_positioning != PP_NONE) {

		// Make the origin coincide with the lower corner of the mesh bbox.
		// Now the positioning is PP_CORNER
		stlmesh->shift( - stlmesh->get_minbounds() );

		// NOTE: STLMesh::get_meshsize() returns #triangles instead
		const double3 mesh_size = stlmesh->get_maxbounds() - stlmesh->get_minbounds();

		if (m_positioning == PP_CENTER || m_positioning == PP_BOTTOM_CENTER) {
			offsetX = - mesh_size.x / 2.0;
			offsetY = - mesh_size.y / 2.0;
		}

		if (m_positioning == PP_CENTER) {
			offsetZ = - mesh_size.z / 2.0;
		}

	} // if positioning is PP_NONE

	// shift STL origin to given point
	stlmesh->shift( make_double3(origin(0) + offsetX, origin(1) + offsetY, origin(2) + offsetZ) );

	return addGeometry(
		otype,
		ftype,
		shared_ptr<STLMesh>(stlmesh),
		NULL,			// HDF5 filename
		NULL,			// XYZ filename
		filename		// STL filename
	);
}

// NOTE: "origin" has a slightly different meaning than for the other primitives: here it is actually
// an offset to shift the STL coordinates. Use 0 to import STL coords as they are.
// If positioning is PP_NONE and origin is (0,0,0), mesh coordinates are imported unaltered.
GeometryID ProblemAPI<1>::addOBJMesh(const GeometryType otype, const FillType ftype, const Point &origin,
	const char *filename)
{
	STLMesh *stlmesh = new STLMesh();
	stlmesh->setObjectFile(filename);
	stlmesh->loadObjBounds(); // update bbox

	double offsetX = 0, offsetY = 0, offsetZ = 0;

	// handle positioning
	if (m_positioning != PP_NONE) {

		// Make the origin coincide with the lower corner of the mesh bbox.
		// Now the positioning is PP_CORNER
		stlmesh->shift( - stlmesh->get_minbounds() );

		// NOTE: STLMesh::get_meshsize() returns #triangles instead
		const double3 mesh_size = stlmesh->get_maxbounds() - stlmesh->get_minbounds();

		if (m_positioning == PP_CENTER || m_positioning == PP_BOTTOM_CENTER) {
			offsetX = - mesh_size.x / 2.0;
			offsetY = - mesh_size.y / 2.0;
		}

		if (m_positioning == PP_CENTER) {
			offsetZ = - mesh_size.z / 2.0;
		}

	} // if positioning is PP_NONE

	// shift STL origin to given point
	stlmesh->shift( make_double3(origin(0) + offsetX, origin(1) + offsetY, origin(2) + offsetZ) );

	return addGeometry(
		otype,
		ftype,
		shared_ptr<STLMesh>(stlmesh),
		NULL,			// HDF5 filename
		NULL,			// XYZ filename
		filename		// STL filename
	);
}


// NOTE: particles loaded from HDF5 files will not be erased!
// To enable erase-like interaction we need to copy them to the particle vectors, which
// requires unnecessary memory allocation
GeometryID ProblemAPI<1>::addHDF5File(const GeometryType otype, const Point &origin,
	const char *fname_hdf5, const char *fname_obj)
{
	// NOTES about HDF5 files
	// - fill type is FT_NOFILL since particles are read from file
	// - may add a null STLMesh if the hdf5 file is given but not the mesh
	// - should adding an HDF5 file of type GT_TESTPOINTS be forbidden?

	// will create anyway an empty STLMesh if the STL filename is not given
	STLMesh *stlmesh = new STLMesh();
	if (fname_obj) {
		stlmesh->setObjectFile(fname_obj);
		stlmesh->loadObjBounds(); // update bbox

		double offsetX = 0, offsetY = 0, offsetZ = 0;

		// handle positioning
		if (m_positioning != PP_NONE) {

			// Make the origin coincide with the lower corner of the mesh bbox.
			// Now the positioning is PP_CORNER
			stlmesh->shift( - stlmesh->get_minbounds() );

			// NOTE: STLMesh::get_meshsize() returns #triangles instead
			const double3 mesh_size = stlmesh->get_maxbounds() - stlmesh->get_minbounds();

			if (m_positioning == PP_CENTER || m_positioning == PP_BOTTOM_CENTER) {
				offsetX = - mesh_size.x / 2.0;
				offsetY = - mesh_size.y / 2.0;
			}

			if (m_positioning == PP_CENTER) {
				offsetZ = - mesh_size.z / 2.0;
			}

		} // if positioning is PP_NONE

		// shift STL origin to given point
		stlmesh->shift( make_double3(origin(0) + offsetX, origin(1) + offsetY, origin(2) + offsetZ) );
	}

	// NOTE: an empty STL mesh does not return a meaningful bounding box. Will read parts in initialize() for that

	return addGeometry(
		otype,
		FT_NOFILL,
		shared_ptr<STLMesh>(stlmesh),
		fname_hdf5,			// HDF5 filename
		NULL,			// XYZ filename
		fname_obj		// STL filename
	);
}

// NOTE: "origin" has a slightly different meaning than for the other primitives: here it is actually
// an offset to shift the STL coordinates. Use 0 to import STL coords as they are.
// If positioning is PP_NONE and origin is (0,0,0), mesh coordinates are imported unaltered.
GeometryID ProblemAPI<1>::addTetFile(const GeometryType otype, const FillType ftype, const Point &origin,
	const char *nodes_file, const char *elems_file, const double z_frame) //FIXME instead of z_frame define a plane in 3D space
{

	const double corr_z_frame = z_frame - origin(2); // apply correction due to mesh translation
	STLMesh *stlmesh = STLMesh::load_TetFile(nodes_file, elems_file, corr_z_frame);


	double offsetX = 0, offsetY = 0, offsetZ = 0;
/* // FIXME try to understand what this does and in case it is useful for fea mesh fix it, because makes particles disappear
	// handle positioning
	if (m_positioning != PP_NONE) {

		// Make the origin coincide with the lower corner of the mesh bbox.
		// Now the positioning is PP_CORNER
		stlmesh->shift( - stlmesh->get_minbounds() );

		// NOTE: STLMesh::get_meshsize() returns #triangles instead
		const double3 mesh_size = stlmesh->get_maxbounds() - stlmesh->get_minbounds();

		if (m_positioning == PP_CENTER || m_positioning == PP_BOTTOM_CENTER) {
			offsetX = - mesh_size.x / 2.0;
			offsetY = - mesh_size.y / 2.0;
		}

		if (m_positioning == PP_CENTER) {
			offsetZ = - mesh_size.z / 2.0;
		}

	} // if positioning is PP_NONE
*/
	// shift STL origin to given point
	stlmesh->shift( make_double3(origin(0) + offsetX, origin(1) + offsetY, origin(2) + offsetZ) );

	cout << "handled STL mesh position" << endl;
	return addGeometry(
		otype,
		ftype,
		shared_ptr<STLMesh>(stlmesh),
		NULL,			// HDF5 filename
		NULL,			// XYZ filename
		nodes_file		// STL filename
	);
}



// NOTE: particles loaded from XYZ files will not be erased!
// To enable erase-like interaction we need to copy them to the global particle vectors, by passing an
// existing vector to loadPointCloudFromXYZFile(). We can implement this if needed.
GeometryID ProblemAPI<1>::addXYZFile(const GeometryType otype, const Point &origin,
			const char *fname_xyz, const char *fname_obj)
{
	// NOTE: fill type is FT_NOFILL since particles are read from file

	// create an empty STLMesh if a mesh filename is not given
	STLMesh *stlmesh = new STLMesh(0);
	if (fname_obj)
		stlmesh->setObjectFile(fname_obj);

	double offsetX = 0, offsetY = 0, offsetZ = 0;

	// handle positioning
	if (m_positioning != PP_NONE) {

		// Make the origin coincide with the lower corner of the mesh bbox.
		// Now the positioning is PP_CORNER
		stlmesh->shift( - stlmesh->get_minbounds() );

		// NOTE: STLMesh::get_meshsize() returns #triangles instead
		const double3 mesh_size = stlmesh->get_maxbounds() - stlmesh->get_minbounds();

		if (m_positioning == PP_CENTER || m_positioning == PP_BOTTOM_CENTER) {
			offsetX = - mesh_size.x / 2.0;
			offsetY = - mesh_size.y / 2.0;
		}

		if (m_positioning == PP_CENTER) {
			offsetZ = - mesh_size.z / 2.0;
		}

	} // if positioning is PP_NONE

	// shift STL origin to given point
	stlmesh->shift( make_double3(origin(0) + offsetX, origin(1) + offsetY, origin(2) + offsetZ) );

	// NOTE: an empty STL mesh does not return a meaningful bounding box. Will read parts for that

	return addGeometry(
		otype,
		FT_NOFILL,
		shared_ptr<STLMesh>(stlmesh),
		NULL,			// HDF5 filename
		fname_xyz,		// XYZ filename
		fname_obj		// STL filename
	);
}

GeometryID
ProblemAPI<1>::addDEM(const char * fname_dem, const TopographyFormat dem_fmt, const FillType fill_type)
{
	TopoCube::Format tc_fmt = (TopoCube::Format)dem_fmt;
	TopoCube * dem = TopoCube::load_file(fname_dem, tc_fmt);
	GeometryID ret = addGeometry(
		GT_DEM,
		fill_type,
		shared_ptr<TopoCube>(dem),
		NULL,
		NULL,
		fname_dem);

	m_geometries[ret]->dem_fmt = dem_fmt;

	return ret;
}

GeometryID
ProblemAPI<1>::addDEMFluidBox(double height, GeometryID dem_gid)
{
	if (dem_gid == INVALID_GEOMETRY) dem_gid = m_dem_geometry;
	if (dem_gid == INVALID_GEOMETRY)
		throw invalid_argument("invalid DEM geometry ID");

	GeometryInfo *gdem = m_geometries.at(dem_gid);

	if (!gdem || (gdem->type != GT_DEM))
		throw invalid_argument("invalid DEM geometry ID");

	auto dem = static_pointer_cast<TopoCube>(gdem->ptr);

	dem->SetCubeHeight(height);

	GeometryID ret = addGeometry(
		GT_FLUID,
		FT_SOLID,
		dem,
		NULL, NULL, NULL);

	return ret;
}

// Add a single testpoint; returns the position of the testpoint in the vector of
// testpoints, which will correspond to its particle id.
// NOTE: testpoints should be assigned with consecutive particle ids starting from 0
size_t ProblemAPI<1>::addTestPoint(const Point &coordinates)
{
	m_testpointParts.push_back(coordinates);
	return (m_testpointParts.size() - 1);
}

// Simple overload
size_t ProblemAPI<1>::addTestPoint(const double posx, const double posy, const double posz)
{
	return addTestPoint(Point(posx, posy, posz));
}

// request to invert normals while loading - only for HDF5 files
void ProblemAPI<1>::flipNormals(const GeometryID gid, bool flip)
{
	if (!validGeometry(gid)) return;

	// this makes sense only for geometries loading a HDF5 file
	// TODO: also enable for planes?
	if (!m_geometries[gid]->has_hdf5_file) {
		printf("WARNING: trying to invert normals on a geometry without HDF5-files associated! Ignoring\n");
		return;
	}

	m_geometries[gid]->flip_normals = flip;
}

void ProblemAPI<1>::deleteGeometry(const GeometryID gid)
{
	if (!validGeometry(gid)) return;

	m_geometries[gid]->enabled = false;

	// and this is the reason why m_numActiveGeometries not be used to iterate on m_geometries:
	m_numActiveGeometries--;

	if (m_geometries[gid]->measure_forces)
		m_numForcesBodies--;

	if (m_geometries[gid]->handle_dynamics)
		m_numFloatingBodies--;

	if (m_geometries[gid]->type == GT_PLANE)
		m_numPlanes--;

	if (m_geometries[gid]->type == GT_OPENBOUNDARY)
		m_numOpenBoundaries--;

	if (gid == m_dem_geometry)
		m_dem_geometry = INVALID_GEOMETRY;

	// TODO: print a warning if deletion is requested after fill_parts
}

void ProblemAPI<1>::enableDynamics(const GeometryID gid)
{
	if (!validGeometry(gid)) return;

	// ensure dynamics are consistent with geometry type
	if (m_geometries[gid]->type != GT_FLOATING_BODY &&
		m_geometries[gid]->type != GT_MOVING_BODY) {
		printf("WARNING: dynamics only available for rigid bodies! Ignoring\n");
		return;
	}
	// update counter of rigid bodies if needed
	if (!m_geometries[gid]->handle_dynamics)
		m_numFloatingBodies++;
	m_geometries[gid]->handle_dynamics = true;
}

void ProblemAPI<1>::enableCollisions(const GeometryID gid)
{
	if (!validGeometry(gid)) return;

	// TODO: allow collisions for open boundaries? Why not for fixed bounds?
	// ensure collisions are consistent with geometry type
	if (m_geometries[gid]->type != GT_FLOATING_BODY &&
		m_geometries[gid]->type != GT_MOVING_BODY &&
		m_geometries[gid]->type != GT_PLANE) {
		printf("WARNING: collisions only available for rigid bodies and planes! Ignoring\n");
		return;
	}
	m_geometries[gid]->handle_collisions = true;
}

void ProblemAPI<1>::disableDynamics(const GeometryID gid)
{
	if (!validGeometry(gid)) return;

	// ensure no-dynamics is consistent with geometry type
	if (m_geometries[gid]->type == GT_FLOATING_BODY) {
		printf("WARNING: dynamics are mandatory for floating bodies! Ignoring\n");
		return;
	}
	// update counter of rigid bodies if needed
	if (m_geometries[gid]->handle_dynamics)
		m_numFloatingBodies--;
	m_geometries[gid]->handle_dynamics = false;
}

void ProblemAPI<1>::disableCollisions(const GeometryID gid)
{
	if (!validGeometry(gid)) return;

	// it is possible to disable collisions for any geometry type, so no need to check it
	m_geometries[gid]->handle_collisions = false;
}

void ProblemAPI<1>::enableFeedback(const GeometryID gid)
{
	if (!validGeometry(gid)) return;

	// TODO: allow collisions for open boundaries? Why not for fixed bounds?
	// ensure collisions are consistent with geometry type
	if (m_geometries[gid]->type != GT_FLOATING_BODY &&
		m_geometries[gid]->type != GT_MOVING_BODY) {
		printf("WARNING: feedback only available for floating or moving bodies! Ignoring\n");
		return;
	}

	if (!m_geometries[gid]->measure_forces)
		m_numForcesBodies++;
	m_geometries[gid]->measure_forces = true;
}

void ProblemAPI<1>::disableFeedback(const GeometryID gid)
{
	if (!validGeometry(gid)) return;

	// ensure no-dynamics is consistent with geometry type
	if (m_geometries[gid]->type == GT_FLOATING_BODY) {
		printf("WARNING: feedback is mandatory for floating bodies! Ignoring\n");
		return;
	}

	if (m_geometries[gid]->measure_forces)
		m_numForcesBodies--;
	m_geometries[gid]->measure_forces = false;
}

// Set a custom inertia matrix (main diagonal only). Will overwrite the precomputed one
void ProblemAPI<1>::setInertia(const GeometryID gid, const double i11, const double i22, const double i33)
{
	if (!validGeometry(gid)) return;

	// implicitly checking that geometry is a GT_FLOATING_BODY
	if (!m_geometries[gid]->handle_dynamics) {
		printf("WARNING: trying to set inertia of a geometry with no dynamics! Ignoring\n");
		return;
	}
	m_geometries[gid]->custom_inertia[0] = i11;
	m_geometries[gid]->custom_inertia[1] = i22;
	m_geometries[gid]->custom_inertia[2] = i33;
}

// overload
void ProblemAPI<1>::setInertia(const GeometryID gid, const double* mainDiagonal)
{
	setInertia(gid, mainDiagonal[0], mainDiagonal[1], mainDiagonal[2]);
}

// Set a custom center of gravity. Will overwrite the precomputed one
void ProblemAPI<1>::setCenterOfGravity(const GeometryID gid, const double3 cg)
{
	if (!validGeometry(gid)) return;

	// implicitly checking that geometry is a GT_FLOATING_BODY
	if (!m_geometries[gid]->handle_dynamics) {
		printf("WARNING: trying to set inertia of a geometry with no dynamics! Ignoring\n");
		return;
	}
	m_geometries[gid]->custom_cg.x = cg.x;
	m_geometries[gid]->custom_cg.y = cg.y;
	m_geometries[gid]->custom_cg.z = cg.z;
}

// NOTE: GPUSPH uses ZXZ angles counterclockwise, ODE used XYZ clockwise (http://goo.gl/bV4Zeb - http://goo.gl/oPnMCv)
// We should check what's used by Chrono
void ProblemAPI<1>::setOrientation(const GeometryID gid, const EulerParameters &ep)
{
	if (!validGeometry(gid)) return;

	m_geometries[gid]->ptr->setEulerParameters(ep);
}

// DEPRECATED until we'll have a GPUSPH Quaternion class
void ProblemAPI<1>::rotate(const GeometryID gid, const EulerParameters ep)
{
	if (!validGeometry(gid)) return;

	//m_geometries[gid]->ptr->setEulerParameters(ep * (*(m_geometries[gid]->ptr->getEulerParameters())) );
	m_geometries[gid]->ptr->setEulerParameters(ep * m_geometries[gid]->ptr->getEulerParameters());
}

// NOTE: rotates X first, then Y, then Z
void ProblemAPI<1>::rotate(const GeometryID gid, const double Xrot, const double Yrot, const double Zrot)
{
	if (!validGeometry(gid)) return;

	// compute single-axes rotations
	double4 rotX, rotY, rotZ;
	// TODO: check if Chrono uses clockwise (like ODE did) or counterclockwise angles for Euler
	// NOTE: with ODE we computed the quaternions ourselves for accuracy reasons:
	// for each rotation, the real part of the quaternion is cos(angle/2),
	// and the imaginary part (which for rotations around principal axis
	// is only 1, 2 or 3) is sin(angle/2); the rest of the components are 0.
	// TODO: check if we need it with Chrono as well
	rotX.x = cos(-Xrot/2); rotX.y = sin(-Xrot/2); rotX.z = rotX.w = 0;
	rotY.x = cos(-Yrot/2); rotY.z = sin(-Yrot/2); rotY.y = rotY.w = 0;
	rotZ.x = cos(-Zrot/2); rotZ.w = sin(-Zrot/2); rotZ.y = rotZ.z = 0;
	// Problem: even with a “nice” angle such as M_PI we might end up
	// with not-exactly-zero components, so we kill anything which is less
	// than half the double-precision machine epsilon. If you REALLY care
	// about angles that differ from quadrant angles by less than 2^-53,
	// sorry, we don't have enough accuracy for you.
	if (fabs(rotX.x) < DBL_EPSILON/2)
		rotX.x = 0;
	if (fabs(rotX.y) < DBL_EPSILON/2)
		rotX.y = 0;
	if (fabs(rotY.x) < DBL_EPSILON/2)
		rotY.x = 0;
	if (fabs(rotY.z) < DBL_EPSILON/2)
		rotY.z = 0;
	if (fabs(rotZ.x) < DBL_EPSILON/2)
		rotZ.x = 0;
	if (fabs(rotZ.w) < DBL_EPSILON/2)
		rotZ.w = 0;

	// concatenate rotations in order (X, Y, Z)
	EulerParameters rotXY = EulerParameters(rotY.x, rotY.y, rotY.z, rotY.w) * EulerParameters(rotX.x, rotX.y, rotX.z, rotX.w);
	EulerParameters rotXYZ = EulerParameters(rotZ.x, rotZ.y, rotZ.z, rotZ.w) * rotXY;

	// rotate with computed quaternion
	rotate( gid, rotXYZ );
}

void ProblemAPI<1>::shift(const GeometryID gid, const double Xoffset, const double Yoffset, const double Zoffset)
{
	if (!validGeometry(gid)) return;

	if (m_geometries[gid]->type == GT_PLANE) {
		printf("WARNING: shift is not available for planes! Ignoring\n");
		return;
	}

	m_geometries[gid]->ptr->shift(make_double3(Xoffset, Yoffset, Zoffset));
}

void ProblemAPI<1>::setIntersectionType(const GeometryID gid, IntersectionType i_type)
{
	if (!validGeometry(gid)) return;

	m_geometries[gid]->intersection_type = i_type;
}

void ProblemAPI<1>::setEraseOperation(const GeometryID gid, EraseOperation e_operation)
{
	if (!validGeometry(gid)) return;

	m_geometries[gid]->erase_operation = e_operation;
}

void ProblemAPI<1>::setMass(const GeometryID gid, const double mass)
{
	if (!validGeometry(gid)) return;

	if (m_geometries[gid]->type != GT_FLOATING_BODY)
		printf("WARNING: setting mass of a non-floating body\n");
	m_geometries[gid]->ptr->SetMass(mass);
	m_geometries[gid]->mass_was_set = true;
}

void ProblemAPI<1>::setYoungModulus(const GeometryID gid, const double youngModulus)
{
	if (!validGeometry(gid)) return;

	if (m_geometries[gid]->type != GT_DEFORMABLE_BODY)
		printf("WARNING: setting Young's modulus of a non-deformable body\n");
	m_geometries[gid]->ptr->SetYoungModulus(youngModulus);
}

void ProblemAPI<1>::setDynamometer(const GeometryID gid, const bool isDynamometer)
{
	if (!validGeometry(gid)) return;
	if (m_geometries[gid]->type != GT_FEA_RIGID_JOINT)
		printf("WARNING: Only GT_FEA_RIGID_JOINT bodies can be set Dynamometer\n");
	m_geometries[gid]->is_dynamometer = isDynamometer;
}

void ProblemAPI<1>::setAlphaDamping(const GeometryID gid, const double alphaDamping)
{
	if (!validGeometry(gid)) return;

	if (m_geometries[gid]->type != GT_DEFORMABLE_BODY)
		printf("WARNING: setting Alpha damping of a non-deformable body\n");
	m_geometries[gid]->ptr->SetAlphaDamping(alphaDamping);
}

void ProblemAPI<1>::setPoissonRatio(const GeometryID gid, const double poissonRatio)
{
	if (!validGeometry(gid)) return;

	if (m_geometries[gid]->type != GT_DEFORMABLE_BODY)
		printf("WARNING: setting Poisson ratio of a non-deformable body\n");
	m_geometries[gid]->ptr->SetPoissonRatio(poissonRatio);
}

void ProblemAPI<1>::setDensity(const GeometryID gid, const double density)
{
	if (!validGeometry(gid)) return;

	if (m_geometries[gid]->type != GT_DEFORMABLE_BODY)
		printf("WARNING: setting density of a non-deformable body\n");
	m_geometries[gid]->ptr->SetDensity(density);
}

double ProblemAPI<1>::setMassByDensity(const GeometryID gid, const double density)
{
	if (!validGeometry(gid)) return NAN;

	auto geom = m_geometries[gid];
	if (geom->type != GT_FLOATING_BODY)
		printf("WARNING: setting mass of a non-floating body\n");

	const double mass = geom->ptr->SetMass(preferredDeltaP(geom->type), density);
	geom->mass_was_set = true;

	return mass;
}

void ProblemAPI<1>::setParticleMass(const GeometryID gid, const double mass)
{
	if (!validGeometry(gid)) return;

	// TODO: if SA bounds && geom is not fluid, throw exception or print warning

	m_geometries[gid]->ptr->SetPartMass(mass);
	m_geometries[gid]->particle_mass_was_set = true;
}

double ProblemAPI<1>::setParticleMassByDensity(const GeometryID gid, const double density)
{
	if (!validGeometry(gid)) return NAN;

	if ( (m_geometries[gid]->has_xyz_file || m_geometries[gid]->has_hdf5_file) &&
		 !m_geometries[gid]->has_mesh_file)
		printf("WARNING: setting the mass by density can't work with a point-based geometry without a mesh!\n");

	const double dx = preferredDeltaP(m_geometries[gid]->type);
	const double particle_mass = m_geometries[gid]->ptr->SetPartMass(dx, density);
	m_geometries[gid]->particle_mass_was_set = true;

	return particle_mass;
}

// Flag an open boundary as velocity driven, so its particles will be flagged with
// as VEL_IO during fill. Use with false to revert to pressure driven.
// Only makes sense with GT_OPENBOUNDARY geometries.
void ProblemAPI<1>::setVelocityDriven(const GeometryID gid, bool isVelocityDriven)
{
	if (!validGeometry(gid)) return;

	if (m_geometries[gid]->type != GT_OPENBOUNDARY) {
		printf("WARNING: trying to set as velocity driven a non-GT_OPENBOUNDARY geometry! Ignoring\n");
		return;
	}

	m_geometries[gid]->velocity_driven = isVelocityDriven;
}

// Set custom radius for unfill operations. NAN means: use dp
void ProblemAPI<1>::setUnfillRadius(const GeometryID gid, double unfillRadius)
{
	if (!validGeometry(gid)) return;

	m_geometries[gid]->unfill_radius = unfillRadius;
}

const GeometryInfo* ProblemAPI<1>::getGeometryInfo(GeometryID gid)
{
	// NOTE: not checking validGeometry() to allow for deleted geometries

	// ensure gid refers to a valid position
	if (gid >= m_geometries.size()) {
		printf("WARNING: invalid GeometryID %zu\n", gid);
		return NULL;
	}

	// return geometry even if deleted
	return m_geometries[gid];
}

// set the positioning policy for geometries added after the call
void ProblemAPI<1>::setPositioning(PositioningPolicy positioning)
{
	m_positioning = positioning;
}

// Create 6 planes delimiting the box defined by the two points and update (overwrite) the world origin and size.
// Write their GeometryIDs in planesIds, if given, so that it is possible to delete one or more of them afterwards.
vector<GeometryID> ProblemAPI<1>::makeUniverseBox(const double3 corner1, const double3 corner2)
{
	vector<GeometryID> planes;

	// compute min and max
	double3 min, max;
	min.x = fmin(corner1.x, corner2.x);
	min.y = fmin(corner1.y, corner2.y);
	min.z = fmin(corner1.z, corner2.z);
	max.x = fmax(corner1.x, corner2.x);
	max.y = fmax(corner1.y, corner2.y);
	max.z = fmax(corner1.z, corner2.z);

	// we need the periodicity to see which planes are needed. If simparams() is NULL,
	// it means SETUP_FRAMEWORK was not invoked, in which case we assume no periodicity.
	const Periodicity periodicbound = simparams() ? simparams()->periodicbound : PERIODIC_NONE;

	// create planes
	if (!(periodicbound & PERIODIC_X)) {
		planes.push_back(addPlane(  1,  0,  0, -min.x));
		planes.push_back(addPlane( -1,  0,  0,  max.x));
	}
	if (!(periodicbound & PERIODIC_Y)) {
		planes.push_back(addPlane(  0,  1,  0, -min.y));
		planes.push_back(addPlane(  0, -1,  0,  max.y));
	}
	if (!(periodicbound & PERIODIC_Z)) {
		planes.push_back(addPlane(  0,  0,  1, -min.z));
		planes.push_back(addPlane(  0,  0, -1,  max.z));
	}

	// set world origin and size
	m_origin = min;
	m_size = max - min;

	return planes;
}

vector<GeometryID> ProblemAPI<1>::addDEMPlanes(GeometryID gid)
{
	if (gid == INVALID_GEOMETRY) gid = m_dem_geometry;
	FillType ftype = gid < m_geometries.size() ? m_geometries[gid]->fill_type : FT_NOFILL;
	return addDEMPlanes(gid, ftype);
}

vector<GeometryID> ProblemAPI<1>::addDEMPlanes(GeometryID gid, FillType ftype)
{
	vector<GeometryID> planes;
	planes.reserve(4);
	if (gid == INVALID_GEOMETRY) gid = m_dem_geometry;
	const GeometryInfo *gi = getGeometryInfo(gid);
	if (!gi)
		throw std::invalid_argument("no DEM to add planes from");
	if (gi->type != GT_DEM)
		throw std::invalid_argument("adding planes from a geometry that is not a DEM");
	vector<double4> coeffs = static_pointer_cast<const TopoCube>(gi->ptr)->get_planes();
	for (auto c : coeffs) {
		planes.push_back( addPlane(c.x, c.y, c.z, c.w, ftype) );
	}
	return planes;
}

void ProblemAPI<1>::addExtraWorldMargin(const double margin)
{
	if (margin >= 0.0)
		m_extra_world_margin = margin;
	else
		printf("WARNING: tried to add negative world margin! Ignoring\n");
}

void ProblemAPI<1>::computeDEMphysparams()
{
	if (!validGeometry(m_dem_geometry))
		throw std::runtime_error("cannot compute DEM physical parameters without a valid DEM");

	auto dem = static_pointer_cast<TopoCube>(m_geometries[m_dem_geometry]->ptr);

	set_dem(dem->get_dem(), dem->get_ncols(), dem->get_nrows());

	PhysParams *pp = physparams();

	float ewres = dem->get_ewres();
	float nsres = dem->get_nsres();
	pp->ewres = ewres;
	pp->nsres = nsres;
	if (isfinite(m_dem_dx_scale)) pp->demdx = ewres/m_dem_dx_scale;
	if (isfinite(m_dem_dy_scale)) pp->demdy = nsres/m_dem_dy_scale;
	pp->demdxdy = pp->demdx*pp->demdy;
	if (isfinite(m_dem_zmin_scale)) pp->demzmin = m_dem_zmin_scale*m_deltap;
}

void ProblemAPI<1>::setDEMZminScale(double scale)
{
	m_dem_zmin_scale = scale;
	computeDEMphysparams();
}

void ProblemAPI<1>::setDEMZmin(double demzmin)
{
	m_dem_zmin_scale = NAN; // disable automatic computation
	physparams()->demzmin = demzmin;
}

void ProblemAPI<1>::setDEMNormalDisplacementScale(double scalex, double scaley)
{
	if (!isfinite(scaley)) scaley = scalex;
	m_dem_dx_scale = scalex;
	m_dem_dy_scale = scaley;
	computeDEMphysparams();
}

void ProblemAPI<1>::setDEMNormalDisplacement(double demdx, double demdy)
{
	if (!isfinite(demdy)) demdy = demdx;
	m_dem_dx_scale = NAN;
	m_dem_dy_scale = NAN;
	physparams()->demdx = demdx;
	physparams()->demdy = demdy;
}


// set number of layers for dynamic boundaries. Default is 0, which means: autocompute
void ProblemAPI<1>::setDynamicBoundariesLayers(const uint numLayers)
{
	if (simparams()->boundary_is_multilayer())
		printf("WARNING: setting number of layers for dynamic boundaries but not using neither DYN_BOUNDARY nor DUMMY_BOUNDARY!\n");

	// TODO: use autocomputed instead of 3
	const uint suggestedNumLayers = suggestedDynamicBoundaryLayers();
	if (numLayers > 0 && numLayers < suggestedNumLayers)
		printf("WARNING: number of layers for dynamic boundaries is low (%u), suggested number is %u\n",
			numLayers, suggestedNumLayers);

	m_numDynBoundLayers = numLayers;
}


#if USE_CHRONO == 1

/*********** Utility functions for GT_FEA_DEFORMABLE_JOINT ******************/
// function to sort nodes according to the distance from the center of the joint
bool compareDistance(const feaNodeInfo d1, const feaNodeInfo d2)
{
	return (d1.dist > d2.dist);
}

// function to determine which triangle a node should be associated to
bool is_above(::chrono::ChVector<> p1, ::chrono::ChVector<> p2, ::chrono::ChVector<> point)
{
	/*difference between the point y coord and the y value obtained from the point x coordinate, using the 
	 * equation of the line passing by the two reference points*/

	double y_diff = point.y() - (p1.y() + (p1.y() - p2.y())/(p1.x() - p2.x())*(point.x() - p1.x()));

	return y_diff > 0;
}
/******************************************************************************/

#endif


int ProblemAPI<1>::fill_parts(bool fill)
{
	// if for debug reason we need to test the position and verse of a plane, we can ask ODE to
	// compute the distance of a probe point from a plane (positive if penetrated, negative out)
	// TODO FIXME chronomerge
	/*
	double3 probe_point = make_double3 (0.5, 0.5, 0.5);
	printf("Test: probe point is distant %g from the bottom plane.\n,
		dGeomPlanePointDepth(m_box_planes[0], probe_point.x, probe_point.y, probe_point.z)
	*/

	cout << "running fill_parts " << endl;
	//uint particleCounter = 0;
	uint bodies_parts_counter = 0;
	uint hdf5file_parts_counter = 0;
	uint xyzfile_parts_counter = 0;
	uint tetfile_parts_counter = 0;
	cout << "Update " << tetfile_parts_counter << endl;

	for (size_t g = 0, num_geoms = m_geometries.size(); g < num_geoms; g++) {
		PointVect* parts_vector = NULL;
		double dx = 0.0;

		// ignore deleted geometries
		if (!m_geometries[g]->enabled) continue;

		// set dx and recipient vector according to geometry type
		dx = preferredDeltaP(m_geometries[g]->type);
		switch (m_geometries[g]->type) {
			case GT_FLUID:
				parts_vector = &m_fluidParts;
				break;
			case GT_TESTPOINTS:
			case GT_FEA_RIGID_JOINT: // TODO FIXME for joints use moving particles or remove particles at all
			case GT_FEA_FLEXIBLE_JOINT:
			case GT_FEA_FORCE:
				parts_vector = &m_testpointParts;
				break;
			case GT_DEFORMABLE_BODY:
			case GT_FLOATING_BODY:
			case GT_MOVING_BODY:
				parts_vector = &(m_geometries[g]->ptr->GetParts());
				break;
			case GT_DEM:
				if (g == m_dem_geometry)
					computeDEMphysparams();
				/* fallthrough */
			default:
				parts_vector = &m_boundaryParts;
		}

		// Now will set the particle and object mass if still unset
		const double DEFAULT_DENSITY = atrest_density(0);
		const double DEFAULT_PHYSICAL_DENSITY = physparams()->numFluids() > 1 ?
			1 : physical_density(DEFAULT_DENSITY, 0);
		// Setting particle mass by means of dx and default density only. This leads to same mass
		// everywhere but possibly slightly different densities.
		const double DEFAULT_PARTICLE_MASS = (dx * dx * dx) * DEFAULT_PHYSICAL_DENSITY;

		// Set part mass, if not set already.
		if (m_geometries[g]->type != GT_PLANE && !m_geometries[g]->particle_mass_was_set)
			setParticleMassByDensity(g, DEFAULT_PHYSICAL_DENSITY);
			// TODO: should the following be an option?
			//setParticleMass(g, DEFAULT_PARTICLE_MASS);

		// Set object mass for floating objects, if not set already
		if (m_geometries[g]->type == GT_FLOATING_BODY && !m_geometries[g]->mass_was_set)
			setMassByDensity(g, DEFAULT_PHYSICAL_DENSITY);

		// prepare for erase operations
		bool del_fluid = (m_geometries[g]->erase_operation == ET_ERASE_FLUID);
		bool del_bound = (m_geometries[g]->erase_operation == ET_ERASE_BOUNDARY);
		if (m_geometries[g]->erase_operation == ET_ERASE_ALL) del_fluid = del_bound = true;

		double unfill_dx = dx; // or, dp also if (r0!=dp)?
		if (!std::isnan(m_geometries[g]->unfill_radius))
			unfill_dx = m_geometries[g]->unfill_radius;
		// erase operations with existent geometries
		if (del_fluid) {
			if (m_geometries[g]->intersection_type == IT_SUBTRACT)
				m_geometries[g]->ptr->Unfill(m_fluidParts, unfill_dx);
			else
				m_geometries[g]->ptr->Intersect(m_fluidParts, unfill_dx);
		}
		if (del_bound) {
			if (m_geometries[g]->intersection_type == IT_SUBTRACT)
				m_geometries[g]->ptr->Unfill(m_boundaryParts, unfill_dx);
			else
				m_geometries[g]->ptr->Intersect(m_boundaryParts, unfill_dx);
		}

		if (m_geometries[g]->fill_type == FT_UNFILL)
			continue;

		// after making some space, fill
		if (fill) {
			switch (m_geometries[g]->fill_type) {
				case FT_BORDER:
					if (simparams()->boundary_is_multilayer())
						m_geometries[g]->ptr->FillIn(*parts_vector, dx, - m_numDynBoundLayers);
					else
						m_geometries[g]->ptr->FillBorder(*parts_vector, dx);
					break;
				case FT_SOLID:
					m_geometries[g]->ptr->Fill(*parts_vector, dx);
					break;
				case FT_SOLID_BORDERLESS:
					printf("WARNING: borderless not yet implemented; not filling\n");
					break;
				// case FT_NOFILL: ;
				// yes, it is legal to have no "default:": ISO/IEC 9899:1999, section 6.8.4.2
			}
		}

		// floating and moving bodies fill in their local point vector; let's increase
		// the dedicated bodies_parts_counter
		if (m_geometries[g]->type == GT_FLOATING_BODY ||
			m_geometries[g]->type == GT_MOVING_BODY) {
			bodies_parts_counter += m_geometries[g]->ptr->GetParts().size();
		}

		// geometries loaded from HDF5file do not undergo filling, but should be counted as well
		if (m_geometries[g]->has_hdf5_file)
			hdf5file_parts_counter += m_geometries[g]->hdf5_reader->getNParts();
		// ditto for XYZ files
		if (m_geometries[g]->has_xyz_file)
			xyzfile_parts_counter += m_geometries[g]->xyz_reader->getNParts();

		if (m_geometries[g]->type == GT_DEFORMABLE_BODY) {// FIXME make a has_tet file? 
			cout << "adding " << m_geometries[g]->ptr->GetNumParts() << endl;
			tetfile_parts_counter += m_geometries[g]->ptr->GetNumParts();
			cout << "update " << tetfile_parts_counter << endl;
		}



#if 0
		// dbg: fill horizontal XY planes with particles, only within the world domain
		if (m_geometries[g]->type == GT_PLANE) {
			Plane *plane = (Plane*)(m_geometries[g]->ptr);
			// only XY planes planes
			if (! (plane->getA() == 0 && plane->getB() == 0) )
				continue;
			// fill will print a warning
			// NOTE: since parts are added to m_boundaryParts, setting part mass is probably pointless
			plane->SetPartMass(dx, physparams()->rho0[0]);
			// will round r0 to fit each dimension
			const uint xpn = (uint) trunc(m_size.x / physparams()->r0 + 0.5);
			const uint ypn = (uint) trunc(m_size.y / physparams()->r0 + 0.5);
			// compute Z
			const double z_coord = - plane->getD() / plane->getC();
			// aux vectors
			const Point start = Point(m_origin.x, m_origin.y, z_coord);
			const Vector v1 = Vector(m_size.x / xpn, 0, 0);
			const Vector v2 = Vector(0, m_size.x / ypn, 0);
			// fill
			parts_vector = &m_boundaryParts;
			for (uint xp = 0; xp <= xpn; xp++)
				for (uint yp = 0; yp <= ypn; yp++)
					parts_vector->push_back( Point( start + xp * v1 + yp*v2 ) );
		}
#endif

#if USE_CHRONO == 1
		/* We need to create a Chrono body if
		 * - There is at least one floating body in the simulation, AND
		 * - Body is not a plane (they work on fluids only, we need big boxes in place of planes) AND
		 * - One of the following holds:
		 *   * Body is FLOATING; then handle_collisions is passed to Chrono (handle_dynamics must be true)
		 *   * Body is MOVING and handle_collisions is true (handle_dynamics must be false);
		 *   * Body is FIXED and handle_collisions is true (handle_dynamics must be false).
		 */
		if ( (m_numFloatingBodies) &&
			 (m_geometries[g]->type != GT_PLANE) &&
			 (m_geometries[g]->handle_dynamics || m_geometries[g]->handle_collisions) ) {

			// Overwrite the computed inertia matrix if user set a custom one
			// NOTE: this must be done before body creation!
			// NOTE: this is needed also if only handle_collision holds

			// Use custom inertia only if entirely finite (no partial overwrite)
			const double i11 = m_geometries[g]->custom_inertia[0];
			const double i22 = m_geometries[g]->custom_inertia[1];
			const double i33 = m_geometries[g]->custom_inertia[2];
			if (isfinite(i11) && isfinite(i22) && isfinite(i33))
				m_geometries[g]->ptr->SetInertia(i11, i22, i33);
			else
				// if no custom inertia has been set, call default Object::SetInertia()
				// NOTE: this overwrites default inertia set by Chrono for "easy" bodies
				// (Box, Sphere, Cylinder), but it would be only necessary for non-primitive
				// geometries (e.g. STL meshes)
				m_geometries[g]->ptr->SetInertia(physparams()->r0);

			// Use custom center of gravity only if entirely finite (no partial overwrite)
			double cg[3];
			cg[0] = m_geometries[g]->custom_cg.x;
			cg[1] = m_geometries[g]->custom_cg.y;
			cg[2] = m_geometries[g]->custom_cg.z;
			if (isfinite(cg[0]) && isfinite(cg[1]) && isfinite(cg[2]))
				m_geometries[g]->ptr->SetCenterOfGravity(cg);


			// Fix the geometry *before the creation of the Chrono body* if not moving nor floating.
			// TODO: check if it holds for moving
			if (m_geometries[g]->type == GT_FIXED_BOUNDARY)
				m_geometries[g]->ptr->SetFixed();
			// NOTE: could use SetNoSpeedNoAcceleration() for MOVING chrono bodies?
			m_geometries[g]->ptr->BodyCreate(m_chrono_system, m_deltap, m_geometries[g]->handle_collisions);

			// recap object info such as bounding box, mass, inertia matrix, etc.
			// NOTE: BodyPrintInformation() would be meaningless on planes (excluded above) but harmless anyway
			m_geometries[g]->ptr->BodyPrintInformation();
		} // if m_numFloatingBodies > 0

		if ( (m_numFEAObjects) && m_geometries[g]->fea) {
			m_geometries[g]->ptr->CreateFemMesh(m_chrono_system);
			groundFeaNodes(m_geometries[g]->ptr->GetFeaMesh());
			m_chrono_system->Add(m_geometries[g]->ptr->GetFeaMesh()); //TODO FIXME this should be done inside the CreateFemMesh and inside the load_tet for STLMesh
		}

		// geometry to confine a region where to apply force to FEA nodes
		if ( m_geometries[g]->type == GT_FEA_FORCE) {

			/* Here we fill a vector of booleans relative to all the FEA nodes in the system.
			 * The boolean will be true if we want to apply the force to the corresponding node.*/
			uint nodes_with_force = 0; // number of nodes the force will be applied to

			// The indexing in the vector is global. Since geometries with associated FEA object are not 
			// necessarily defined in sequence we need to take trace of the current number of visited nodes
			uint num_prev_nodes = 0; // current number of visited nodes

			for (size_t k = 0, num_geoms = m_geometries.size(); k < num_geoms; k++) {
				if (m_geometries[k]->ptr->HasFeaMesh()){

					std::shared_ptr<::chrono::fea::ChMesh> fea_mesh = m_geometries[k]->ptr->GetFeaMesh();

					nodes_with_force += m_geometries[g]->ptr->findForceNodes(
						fea_mesh,
						m_deltap,
						num_prev_nodes,
						gdata->s_hFeaExtForce);

					num_prev_nodes += fea_mesh->GetNnodes();
				}
			}

			// The force is distributed over all the nodes contained in the geometry.
			// We need to save the number of nodes we are applying the force to in order
			// to compute the force per node.
			simparams()->numForceNodes = nodes_with_force;
		}


		//TODO we could do a GT_FEA_SELECTION that selects a bunch of nodes, and then we decide what to
		// do on these nodes: e.g. apply force, print, ground, etc.. so we avoid having too many types

		// geometry to confine a region where nodes are written to file
		if ( m_geometries[g]->type == GT_FEA_WRITE) {

			/* Here we fill a vector of booleans relative to all the FEA nodes in the system.
			 * The boolean will be true if we want to write the position of the corresponding node.*/
			uint nodes_to_write = 0; // number of nodes to write

			// The indexing in the vector is global. Since geometries with associated FEA object are not 
			// necessarily defined in sequence we need to take trace of the current number of visited nodes
			uint num_prev_nodes = 0; // current number of visited nodes

			for (size_t k = 0, num_geoms = m_geometries.size(); k < num_geoms; k++) {
				if (m_geometries[k]->ptr->HasFeaMesh()){

					std::shared_ptr<::chrono::fea::ChMesh> fea_mesh = m_geometries[k]->ptr->GetFeaMesh();

					nodes_to_write += m_geometries[g]->ptr->findNodesToWrite(
						fea_mesh,
						m_deltap,
						num_prev_nodes,
						gdata->s_hWriteFeaNodesIndices,
						gdata->s_hWriteFeaNodesPointers);

					num_prev_nodes += fea_mesh->GetNnodes();
				}
			}

			// The force is distributed over all the nodes contained in the geometry.
			// We need to save the number of nodes we are applying the force to in order
			// to compute the force per node.
			simparams()->numNodesToWrite = nodes_to_write;
		}

		/*Add a rigid body and attach all the nodes to the rigid body.
		As a rigid body, this kind of joint can have pjysical properties associated,
		for example mass and inertia tensor*/
		if ( m_geometries[g]->type == GT_FEA_RIGID_JOINT) {
			m_geometries[g]->ptr->BodyCreate(m_chrono_system, m_deltap, false);

			uint nodes_in_truss = 0;

			for (size_t k = 0, num_geoms = m_geometries.size(); k < num_geoms; k++) {
				if (m_geometries[k]->ptr->HasFeaMesh()){

					nodes_in_truss += m_geometries[g]->ptr->JoinFeaNodes( m_chrono_system, m_geometries[k]->ptr->GetFeaMesh(), m_deltap);
				}
			}

			if (!nodes_in_truss) throw std::runtime_error("Error: Adding a FEA Joint with no intersecting nodes");

<<<<<<< HEAD
			if (m_geometries[g]->is_dynamometer == true) {
				m_geometries[g]->ptr->makeDynamometer(m_fea_system,
					gdata->s_hWriteFeaPointConstrPointers,
					gdata->s_hWriteFeaDirConstrPointers);
				simparams()->numConstraintsToWrite += 1;
			}
=======
			// TODO: make optional
			 m_geometries[g]->ptr->makeDynamometer(m_chrono_system,
				gdata->s_hWriteFeaPointConstrPointers,
				gdata->s_hWriteFeaDirConstrPointers);
			simparams()->numConstraintsToWrite += 1;
>>>>>>> 40592078
		}

		/* Join elements by means of ChLink
		 * this kind of joint is obtained as a constrain among nodes, then misses the
		 * physical properties that can be associated to a GT_FEA_RIGID_JOINT
		 * but is designed to have minor impact on the simulation performances*/
		if ( m_geometries[g]->type == GT_FEA_FLEXIBLE_JOINT) {


			std::vector<feaNodeInfo> included_nodes;

			uint nodes_in_truss = 0;

			for (size_t k = 0, num_geoms = m_geometries.size(); k < num_geoms; k++) {
				if (m_geometries[k]->ptr->HasFeaMesh()){

					nodes_in_truss += m_geometries[g]->ptr->findNodesToJoin(m_geometries[k]->ptr->GetFeaMesh(), m_deltap, included_nodes);
				}
			}

			if (!nodes_in_truss) throw std::runtime_error("Error: Adding a FEA Joint with no intersecting nodes");

			/* Now we create links among nodes. The four furthest nodes from the center of the geometry
			 * will be used as vertices of the triangular surfaces. This should help guaranteeing that
			 * all the other nodes will be inside the covered area but FIXME it is not guaranteed.
			 */

			std::sort(included_nodes.begin(), included_nodes.end(), compareDistance);


			included_nodes.resize(nodes_in_truss);


			/*For the time being the geometry of the Joint will be limited to a box.
			 * the box will be covered by two triangular areas, associated to the four furthest nodes.
			 * from the latter nodes we fix a spatial limit (a plane) that separates the nodes that
			 * will be assigned respectively to the two triangles*/


			/* We need to nodes to track the diagonal of the Joint, that will be the separation of the two triangles
			 * let us consider the first of the nodes in the sorted vector. The second node used to track the diagonal
			 * separating the two triangles is the furthest form the first.
			 */

			feaNodeInfo first_node = included_nodes[0];
			::chrono::ChVector<> ref_pos = first_node.node->GetPos();
			std::vector<feaNodeInfo> ref_nodes;
			Point dist_from_ref;

			for (uint i = 1; i < 4; i++) {

				feaNodeInfo ref_node;

				dist_from_ref(0) = included_nodes[i].node->GetPos().x() - ref_pos.x();
				dist_from_ref(1) = included_nodes[i].node->GetPos().y() - ref_pos.y();
				dist_from_ref(2) = included_nodes[i].node->GetPos().z() - ref_pos.z();

				//TODO use a function to compute modulus
				//ref_node.dist = Dist(dist_from_ref);
				ref_node.dist = sqrt(dist_from_ref(0)*dist_from_ref(0) +
					dist_from_ref(1)*dist_from_ref(1) +
					dist_from_ref(2)*dist_from_ref(2));


				ref_node.node = included_nodes[i].node;

				ref_nodes.push_back(ref_node);
			}

			std::sort(ref_nodes.begin(), ref_nodes.end(), compareDistance);

			ref_nodes.resize(3);
			std::cout << "reference nodes: " << std::endl;
			for (uint s = 0; s < 3; s++) {
				std::cout << ref_nodes[s].node->GetIndex() << std::endl;
			}

			// let us see which of the remaining nodes is above the line
			uint above = is_above(first_node.node->GetPos(), ref_nodes[0].node->GetPos(), ref_nodes[1].node->GetPos()) ? 1 : 2;
			uint below = is_above(first_node.node->GetPos(), ref_nodes[0].node->GetPos(), ref_nodes[1].node->GetPos()) ? 2 : 1;
			std::cout << "above is : " << ref_nodes[above].node->GetIndex()<< std::endl;


			/*TODO FIXME now we consider the case of triangles lying in horizontal planes, then we consider a
			 * line between the two reference nodes. To estend the concept use a plane containing the first two
			 * reference nodes and orthogonal to the rect passing from the other two reference nodes*/

			for (uint i = 4; i < nodes_in_truss; i++) {

				uint j = is_above(first_node.node->GetPos(), ref_nodes[0].node->GetPos(), included_nodes[i].node->GetPos()) ? above : below;
				auto constraint = std::make_shared<::chrono::fea::ChLinkPointTriface>();
				constraint->Initialize(included_nodes[i].node,
					first_node.node, //first node
					ref_nodes[0].node, // second node
					ref_nodes[j].node);
				m_chrono_system->Add(constraint);
				std::cout << "linked " << included_nodes[i].node->GetIndex() << " to " << first_node.node->GetIndex()<< " " << ref_nodes[0].node->GetIndex() << " " << ref_nodes[j].node->GetIndex() << std::endl ;
			}


		}


#endif

		// tell Problem to add the proper type of body
		// FIXME ProblemCore should be using shared_ptrs too
		// TODO when that's done we won't need the .get()s when
		// passing the Object ptr to add_moving_body
		if (m_geometries[g]->type == GT_FLOATING_BODY)
			add_moving_body(m_geometries[g]->ptr.get(), MB_FLOATING);
		else
		if (m_geometries[g]->type == GT_MOVING_BODY) {
			if (m_geometries[g]->measure_forces)
				add_moving_body(m_geometries[g]->ptr.get(), MB_FORCES_MOVING);
			else
				add_moving_body(m_geometries[g]->ptr.get(), MB_MOVING);
		}

		if (m_geometries[g]->type == GT_DEFORMABLE_BODY) {// FIXME make a has_tet file? 
			add_fea_body(m_geometries[g]->ptr.get()); // TODO use shared_ptrs also in FeaBodyData
			tetfile_parts_counter += m_geometries[g]->ptr->GetNumFeaNodes();
			cout << "Adding " << m_geometries[g]->ptr->GetNumFeaNodes() << endl;
			cout << "Update " << tetfile_parts_counter << endl;


			// the following code was creating a link between two nodes sharig the coordinates. In the newest version
			// if several nodes would share the coordinate we create just one of them and reuse it for the other meshes
			// The latter approach has a much higher complexity but makes a lighter mesh
#if 0
			/*temporary to joint nodes: liks two nodes of different geometries, that share the coordinates*/
			std::shared_ptr<::chrono::fea::ChNodeFEAxyz> node;
			std::shared_ptr<::chrono::fea::ChNodeFEAxyz> node2;
			uint numnodes = m_geometries[g]->ptr->GetNumFeaNodes();

			std::shared_ptr<::chrono::fea::ChMesh> fea_mesh_g;
			fea_mesh_g = m_geometries[g]->ptr->GetFeaMesh();

			if (g > 0) { // check on previous geoms, then must be > 0
				for (uint j = 0; j < numnodes; j++) {

					node = std::dynamic_pointer_cast<::chrono::fea::ChNodeFEAxyzD>(fea_mesh_g->GetNode(j));

					if (!node) throw std::runtime_error("Error: impossible to read nodes in JointFeaNode");

					Point ncords;

					ncords(0) = node->GetPos().x();
					ncords(1) = node->GetPos().y();
					ncords(2) = node->GetPos().z();

					for (size_t k = 0; k < g; k++) {

						if (m_geometries[k]->ptr->HasFeaMesh()){

							uint numnodes2 = m_geometries[k]->ptr->GetNumFeaNodes();
							std::shared_ptr<::chrono::fea::ChMesh> fea_mesh_k;
							fea_mesh_k = m_geometries[k]->ptr->GetFeaMesh();

							for (uint i = 0; i < numnodes2; i++) {

								node2 = std::dynamic_pointer_cast<::chrono::fea::ChNodeFEAxyzD>(fea_mesh_k->GetNode(i));
								if (!node2) throw std::runtime_error("Error: impossible to read nodes in JointFeaNode");

								Point ncords2;

								ncords2(0) = node2->GetPos().x();
								ncords2(1) = node2->GetPos().y();
								ncords2(2) = node2->GetPos().z();

								if (abs(ncords2(0) - ncords(0)) < m_deltap &&
									abs(ncords2(1) - ncords(1)) < m_deltap &&
									abs(ncords2(2) - ncords(2)) < m_deltap) {

									auto constraint = std::make_shared<::chrono::fea::ChLinkPointPoint>();
									constraint->Initialize(node, node2);
									m_chrono_system->Add(constraint);
									cout << "linked nodes " << node << " and " << node2 << endl;
								}

							}
						}
					}

				}
			}
			/*-------------------------------------*/

#endif


		}

	} // iterate on geometries

	// call user-set filtering routine, if any
	filterPoints(m_fluidParts, m_boundaryParts);

	static const string sep = string(18, '-') + "+";
	printf("| %72s%58s |\n", "Particle count", "");
	printf("+");
	for (int i = 0; i < 7; ++i) cout << sep;
	cout << endl;
	printf("| %16s | %16s | %16s | %16s | %16s | %16s | %16s |\n",
		"fluid", "boundary", "testpoints", "bodies", "HDF5", "XYZ", "TeT");
	printf("| %16zu | %16zu | %16zu | %16u | %16u | %16u | %16u |\n",
		m_fluidParts.size(),
		m_boundaryParts.size(),
		m_testpointParts.size(),
		bodies_parts_counter,
		hdf5file_parts_counter,
		xyzfile_parts_counter,
		tetfile_parts_counter);

	return m_fluidParts.size() + m_boundaryParts.size() + m_testpointParts.size() +
		bodies_parts_counter + hdf5file_parts_counter + xyzfile_parts_counter +
		tetfile_parts_counter;
}

void ProblemAPI<1>::copy_planes(PlaneList &planes)
{
	if (m_numPlanes == 0) return;
	// look for planes
	uint currPlaneIdx = 0;
	// NOTE: could iterate on planes only with a map plane_index -> gid
	for (uint gid = 0, num_geoms = m_geometries.size(); gid < num_geoms; gid++) {

		// skip deleted
		if (! m_geometries[gid]->enabled) continue;

		if ( m_geometries[gid]->fill_type == FT_UNFILL)
			continue;

		// not a plane?
		if (m_geometries[gid]->type != GT_PLANE) continue;

		auto plane = static_pointer_cast<Plane>(m_geometries[gid]->ptr);

		planes.push_back( implicit_plane( plane->getA(), plane->getB(), plane->getC(), plane->getD() ) );

		currPlaneIdx++;
	}
}

void ProblemAPI<1>::copy_to_array(BufferList &buffers)
{
	float4 *pos = buffers.getData<BUFFER_POS>();
	double4 *globalPos = buffers.getData<BUFFER_POS_GLOBAL>();
	hashKey *hash = buffers.getData<BUFFER_HASH>();
	float4 *vel = buffers.getData<BUFFER_VEL>();
	particleinfo *info = buffers.getData<BUFFER_INFO>();
	vertexinfo *vertices = buffers.getData<BUFFER_VERTICES>();
	float4 *boundelm = buffers.getData<BUFFER_BOUNDELEMENTS>();
	float4 *eulerVel = buffers.getData<BUFFER_EULERVEL>();

	// NOTEs and TODO
	// - SA currently supported only from file. Support runtime generation?
	// - Warn if loaded particle has different type than filled, but only once

	// particles counters, by type
	uint fluid_parts = 0;
	uint boundary_parts = 0;
	uint vertex_parts = 0;
	uint testpoint_parts = 0;
	// count #particles loaded from HDF5 files. Needed also to adjust connectivity afterward
	uint hdf5_loaded_parts = 0;
	// count #particles loaded from XYZ files. Only for information
	uint xyz_loaded_parts = 0;
	// Total number of filled parts, i.e. in GPUSPH array and ready to be uploaded.
	uint tot_parts = 0;
	// The following hold:
	//   total = fluid_parts + boundary_parts + vertex_parts + testpoint_parts
	//   total >= hdf5_loaded_parts + xyz_loaded_parts
	//   total >= object_parts
	// NOTE: particles loaded from HDF5 or XYZ files are counted both in the respective
	// *_loaded_parts counter and in the type counter (e.g. fluid_parts).

	// store mass for each particle type
	double fluid_part_mass = NAN;
	double boundary_part_mass = NAN;
	double vertex_part_mass = NAN;

	// we use a simple map for the HDF5_id->id map translation (connectivity fix)
	map<uint, uint> hdf5idx_to_idx_map;

	// count how many particles will be loaded from file
	for (size_t g = 0, num_geoms = m_geometries.size(); g < num_geoms; g++) {
		if (m_geometries[g]->has_hdf5_file)
			hdf5_loaded_parts += m_geometries[g]->hdf5_reader->getNParts();
		else
		if (m_geometries[g]->has_xyz_file)
			xyz_loaded_parts += m_geometries[g]->xyz_reader->getNParts();
	}

	// copy filled testpoint parts
	// NOTE: filling testpoint parts first so that if they are a fixed number they will have
	// the same particle id, independently from the deltap used
	for (uint i = tot_parts; i < tot_parts + m_testpointParts.size(); i++) {
		info[i] = make_particleinfo(PT_TESTPOINT, 0, i);
		calc_localpos_and_hash(m_testpointParts[i - tot_parts], info[i], pos[i], hash[i]);
		globalPos[i] = m_testpointParts[i - tot_parts].toDouble4();
		// Compute density for hydrostatic filling. FIXME for multifluid
		float rho = atrest_density(0);
		if (m_hydrostaticFilling && simparams()->boundarytype == DYN_BOUNDARY)
			rho = hydrostatic_density(m_waterLevel - globalPos[i].z, 0);
		vel[i] = make_float4(0, 0, 0, rho);
		if (eulerVel)
			eulerVel[i] = make_float4(0);
		if (i == tot_parts)
			boundary_part_mass = pos[i].w;
	}
	tot_parts += m_testpointParts.size();
	testpoint_parts += m_testpointParts.size();

	// copy filled fluid parts
	for (uint i = tot_parts; i < tot_parts + m_fluidParts.size(); i++) {
		info[i]= make_particleinfo(PT_FLUID,0,i);
		calc_localpos_and_hash(m_fluidParts[i - tot_parts], info[i], pos[i], hash[i]);
		globalPos[i] = m_fluidParts[i - tot_parts].toDouble4();
		// Compute density for hydrostatic filling. FIXME for multifluid
		float rho = atrest_density(0);
		if (m_hydrostaticFilling)
			rho = hydrostatic_density(m_waterLevel - globalPos[i].z, 0);
		vel[i] = make_float4(0, 0, 0, rho);
		if (eulerVel)
			eulerVel[i] = make_float4(0);
		if (i == tot_parts)
			fluid_part_mass = pos[i].w;
	}
	tot_parts += m_fluidParts.size();
	fluid_parts += m_fluidParts.size();

	// copy filled boundary parts
	for (uint i = tot_parts; i < tot_parts + m_boundaryParts.size(); i++) {
		info[i] = make_particleinfo(PT_BOUNDARY, 0, i);
		calc_localpos_and_hash(m_boundaryParts[i - tot_parts], info[i], pos[i], hash[i]);
		globalPos[i] = m_boundaryParts[i - tot_parts].toDouble4();
		// Compute density for hydrostatic filling. FIXME for multifluid
		float rho = atrest_density(0);
		if (m_hydrostaticFilling && simparams()->boundarytype == DYN_BOUNDARY)
			rho = hydrostatic_density(m_waterLevel - globalPos[i].z, 0);
		vel[i] = make_float4(0, 0, 0, rho);
		if (eulerVel)
			eulerVel[i] = make_float4(0);
		if (i == tot_parts)
			boundary_part_mass = pos[i].w;
	}
	tot_parts += m_boundaryParts.size();
	boundary_parts += m_boundaryParts.size();

	// We've already counted the objects in initialize(), but now we need incremental counters
	// to compute the correct object_id according to the insertion order and body type.
	// Specifically, object_ids are coherent with the insertion order but floating bodies
	// are assigned first; then forces bodies; and finally moving bodies.
	// Please note how they count one kind of body, not including the previous category, as
	// opposite as the global counters (e.g. m_numForcesBodies includes m_numFloatingBodies,
	// but forces_nonFloating_bodies_incremental does not).
	// (i.e. it counts forces non-floating bodies only)
	// Also see Problem::add_moving_body()
	uint floating_bodies_incremental = 0;
	uint forces_nonFloating_bodies_incremental = 0;
	uint moving_nonForces_bodies_incremental = 0;

	// fea bodies are counted as objects independently in their list.
	uint fea_bodies_incremental = 0;

	// finally, a counter of all forces bodies (either floating or not), only for printing information
	uint forces_bodies_incremental = 0;
	// Open boundaries are orthogonal to any kind of bodies, so their object_id will be simply
	// equal to the incremental counter.
	uint open_boundaries_counter = 0;
	// the number of all the particles of rigid bodies will be used to set s_hRbLastIndex
	uint bodies_particles_counter = 0;
	// store particle mass of last added rigid body
	double rigid_body_part_mass = NAN;

	// Filling s_hRbLastIndex[i] requires the knowledge of the number of particles filled by any
	// object_id < i. Unfortunately, since object_id does not follow the GeometryID, we do not have
	// this knowledge. Thus, we prepare a small array we will fill the number of particles per
	// object, and we will use it at the end of the filling process to fill s_hRbLastIndex[] (and
	// fix s_hRbFirstIndex - see comments later).
	uint *body_particle_counters = new uint[m_numForcesBodies];


	/*for every object we detect the nodes associated to the elements considering index 0
	 * for the first node in the object. The number of nodes previously added must be considered
	 * to get the global value.*/
	uint nodes_offset = 0;

	// counts fea particles
	uint fea_parts_tracker = 0;
	// countr fea nodes
	uint fea_nodes_tracker = 0;

	// Until now we copied fluid and boundary particles not belonging to floating objects and/or not to be loaded
	// from HDF5 files. Now we iterate on the geometries with the aim to
	// - copy HDF5 particles from HDF5 files (they are not copied to the global particle vectors, and that's the reason
	//   why currently no erase operations are supported with HDF5-loaded geometries);
	// - copy particles of floating objects, since they fill their own point vector;
	// - setup stuff related to floating objects (e.g. object particle count, flags, etc.).
	for (size_t g = 0, num_geoms = m_geometries.size(); g < num_geoms; g++) {

		// planes do not fill particles nor they load from files
		if (m_geometries[g]->type == GT_PLANE)
			continue;

		// skip deleted geometries
		if (!m_geometries[g]->enabled)
			continue;

		// number of particles loaded or filled by the current geometry
		uint current_geometry_particles = 0;
		// id of first boundary particle (both LJ and SA) and number of them in
		// current geometry, used to compute the rb index offset for forces bodies
		uint current_geometry_num_boundary_parts = 0;
		uint current_geometry_first_boundary_id = UINT_MAX;

		// object id (GPUSPH, not Chrono) that will be used in particleinfo
		// TODO: will also be fluid_number for multifluid
		// NOTE: see comments in the declaration of the counters, above
		uint object_id = 0;
		if (m_geometries[g]->type == GT_FLOATING_BODY)
			object_id = floating_bodies_incremental++;
		else
		if (m_geometries[g]->type == GT_MOVING_BODY && m_geometries[g]->measure_forces)
			// forces body; not floating. ID after floating bodies
			object_id = m_numFloatingBodies + forces_nonFloating_bodies_incremental++;
		else
		if (m_geometries[g]->type == GT_MOVING_BODY)
			// moving body; not floating, no feedback. ID after forces (incl. floating) bodies
			object_id = m_numForcesBodies + moving_nonForces_bodies_incremental++;
		if (m_geometries[g]->type == GT_OPENBOUNDARY)
			// open boundary; nothing to do with bodies
			object_id = open_boundaries_counter++;
		// now update the forces bodies counter, which includes floating ones, only for printing info later
		if (m_geometries[g]->measure_forces)
			forces_bodies_incremental++; //FIXME does not assign it to object_id?

		// load fea mesh. // FIXME now we do this way since we only use STL files. after we must consider that a
		// fea mesh can come from any file

		cout << "Looking for deformable bodies... " << endl;
		if (m_geometries[g]->type == GT_DEFORMABLE_BODY) {

			//FIXME FIXME ACHTUNG!! this is just to compute the number of fea particles and allocate s_hFeaNatCoords
			//very temporary solution.. find something better
			get_fea_objects_numparts();
			get_fea_objects_numnodes();

			cout << "Copying deformable bodies particles... " << endl;

			const std::vector<Point> TetVector = m_geometries[g]->ptr->GetParts();
			current_geometry_particles = m_geometries[g]->ptr->GetNumParts();

			// Copying FG_DEFORMABLE particles, i.e. boundary of deformable bodies
			for (uint i = tot_parts; i < tot_parts + current_geometry_particles; i++) {

				info[i] = make_particleinfo_by_ids(PT_BOUNDARY, 0, fea_bodies_incremental, i);
				calc_localpos_and_hash(TetVector[i - tot_parts], info[i], pos[i], hash[i]);
				globalPos[i] = TetVector[i - tot_parts].toDouble4();


				// Assigning particle properties
				float rho = atrest_density(0);
				if (m_hydrostaticFilling && simparams()->boundarytype == DYN_BOUNDARY)
					rho = hydrostatic_density(m_waterLevel - globalPos[i].z, 0);
				vel[i] = make_float4(0, 0, 0, rho);

				if (eulerVel)
					eulerVel[i] = make_float4(0);

				if (i == tot_parts)
					boundary_part_mass = pos[i].w;

				SET_FLAG(info[i], FG_DEFORMABLE);


				// natural coordinates: coordinates of the particle within the associated element
				gdata->s_hFeaNatCoords[i - tot_parts + fea_parts_tracker] = m_geometries[g]->ptr->getNaturalCoords(globalPos[i]);

				// nodes associated to the element the FG_DEFORMABLE particle belongs to
				int4 nodes = m_geometries[g]->ptr->getOwningNodes(globalPos[i]);

				// the indices of the owning nodes provided by the function are relative to the
				// object mesh (it can also be negative, if the node belongs to a previously defined object)
				// Here we add an offset, being the sum of nodes already defined for the other geometries)
				// in order to retrieve the global indices
				nodes.x += nodes_offset;
				nodes.y += nodes_offset;
				nodes.z += nodes_offset;
				nodes.w += nodes_offset;

				uint4 casting; //TODO FIXME ... a fancier (or better, clever) way?
				casting.x = (uint) nodes.x;
				casting.y = (uint) nodes.y;
				casting.z = (uint) nodes.z;
				casting.w = (uint) nodes.w;

				gdata->s_hFeaOwningNodes[i - tot_parts + fea_parts_tracker] = casting;

				if (current_geometry_first_boundary_id == UINT_MAX)
					current_geometry_first_boundary_id = id(info[i]);
			}

			// FIXME manage body offset as done for floating bodies
			gdata->s_hFeaPartsFirstIndex[fea_bodies_incremental] = make_int2(-(int) current_geometry_first_boundary_id, -fea_parts_tracker);

			boundary_parts += current_geometry_particles;
			fea_parts_tracker += current_geometry_particles;

			current_geometry_first_boundary_id = UINT_MAX;




			// Copying FG_FEA_NODES: particles with no SPH meaning. Follow the motion of FEA nodes and
			// gather forces from deformable boundary particles.
			cout << "Copying deformable bodies nodes... " << endl;
			const std::vector<Point> NodesVector = m_geometries[g]->ptr->GetFeaNodes();
			uint num_fea_nodes = m_geometries[g]->ptr->GetNumFeaNodes();

			uint already_added = tot_parts + current_geometry_particles;
			for (uint i = already_added; i < already_added + num_fea_nodes; i++) {

				// Addigning particle properties
				info[i] = make_particleinfo_by_ids(PT_BOUNDARY, 0, fea_bodies_incremental, i); //FIXME classifying as boundary: see if something else is better
				calc_localpos_and_hash(NodesVector[i - already_added], info[i], pos[i], hash[i]);
				globalPos[i] = NodesVector[i - already_added].toDouble4();

				float rho = atrest_density(0);
				if (m_hydrostaticFilling && simparams()->boundarytype == DYN_BOUNDARY)
					rho = hydrostatic_density(m_waterLevel - globalPos[i].z, 0);
				vel[i] = make_float4(0, 0, 0, rho);

				if (eulerVel)
					eulerVel[i] = make_float4(0);

				if (i == already_added)
					boundary_part_mass = pos[i].w;

				SET_FLAG(info[i], FG_FEA_NODE);

				if (current_geometry_first_boundary_id == UINT_MAX)
					current_geometry_first_boundary_id = id(info[i]);
			}

			boundary_parts += num_fea_nodes;
			fea_nodes_tracker += num_fea_nodes;
			current_geometry_particles += num_fea_nodes;

			gdata->s_hFeaNodesFirstIndex[fea_bodies_incremental] = make_int2(- (int)current_geometry_first_boundary_id, - nodes_offset);

			nodes_offset += num_fea_nodes;
			fea_bodies_incremental ++;

		}


		// load from HDF5 file, whether fluid, boundary, floating or else
		if (m_geometries[g]->has_hdf5_file) {
			// read number of particles
			current_geometry_particles = m_geometries[g]->hdf5_reader->getNParts();
			// utility pointer
			const ReadParticles *hdf5Buffer = m_geometries[g]->hdf5_reader->buf;
			// add every particle
			for (uint i = tot_parts; i < tot_parts + current_geometry_particles; i++) {

				// "i" is the particle index in GPUSPH host arrays, "bi" the one in current HDF5 file)
				const uint bi = i - tot_parts;

				// By default, set the particle type according to the geometry type
				// (boundary unless geometry type is GT_FLUID). This will be overridden
				// by the ParticleType field imported from the HDF5 file, if present/known.
				ushort ptype = m_geometries[g]->type == GT_FLUID ? PT_FLUID : PT_BOUNDARY;

				// NOTE: update particle counters here, since current_geometry_particles does not distinguish vertex/bound;
				// tot_parts instead is updated in the outer loop
				switch (hdf5Buffer[bi].ParticleType) {
					case CRIXUS_FLUID:
						// TODO: warn user if (m_geometries[g]->type != GT_FLUID)
						ptype = PT_FLUID;
						fluid_parts++;
						break;
					case CRIXUS_VERTEX:
						// TODO: warn user if (m_geometries[g]->type == GT_FLUID)
						ptype = PT_VERTEX;
						vertex_parts++;
						break;
					case CRIXUS_BOUNDARY_PARTICLE:
					case CRIXUS_BOUNDARY:
						// TODO: warn user if (m_geometries[g]->type == GT_FLUID)
						ptype = PT_BOUNDARY;
						boundary_parts++;
						break;
					default:
						// TODO: print warning or throw fatal
						break;
				}

				// compute particle info, local pos, cellhash
				// NOTE: using explicit constructor make_particleinfo_by_ids() since some flags may
				// be set afterward (e.g. in initializeParticles() callback)
				info[i] = make_particleinfo_by_ids(ptype, 0, object_id, i);

				// set appropriate particle flags
				switch (m_geometries[g]->type) {
					case GT_MOVING_BODY:
						SET_FLAG(info[i], FG_MOVING_BOUNDARY);
						if (m_geometries[g]->measure_forces)
							SET_FLAG(info[i], FG_COMPUTE_FORCE);
						break;
					case GT_FLOATING_BODY:
						SET_FLAG(info[i], FG_MOVING_BOUNDARY | FG_COMPUTE_FORCE);
						break;
					case GT_FREE_SURFACE:
						SET_FLAG(info[i], FG_SURFACE);
						break;
					case GT_OPENBOUNDARY:
						const ushort VELOCITY_DRIVEN_FLAG =
							(m_geometries[g]->velocity_driven ? FG_VELOCITY_DRIVEN : 0);
						SET_FLAG(info[i], FG_INLET | FG_OUTLET | VELOCITY_DRIVEN_FLAG);
						break;
				}

				// FIXME for multifluid
				Point tmppoint = Point(hdf5Buffer[bi].Coords_0, hdf5Buffer[bi].Coords_1, hdf5Buffer[bi].Coords_2,
					atrest_physical_density(0)*hdf5Buffer[bi].Volume);
				calc_localpos_and_hash(tmppoint, info[i], pos[i], hash[i]);
				globalPos[i] = tmppoint.toDouble4();

				// Compute density for hydrostatic filling. FIXME for multifluid
				float rho = atrest_density(0);
				if (m_hydrostaticFilling && (ptype == PT_FLUID || ptype == PT_VERTEX || simparams()->boundarytype == DYN_BOUNDARY))
					rho = hydrostatic_density(m_waterLevel - globalPos[i].z, 0);
				vel[i] = make_float4(0, 0, 0, rho);

				// Update boundary particles counters for rb indices
				// NOTE: the same check will be done for non-HDF5 bodies
				if (ptype == PT_BOUNDARY && COMPUTE_FORCE(info[i])) {
					current_geometry_num_boundary_parts++;
					if (current_geometry_first_boundary_id == UINT_MAX)
						current_geometry_first_boundary_id = id(info[i]); // which should be == i
				}

				if (eulerVel)
					eulerVel[i] = make_float4(0);

				// store particle mass for current type, if it was not store already
				if (ptype == PT_FLUID && !isfinite(fluid_part_mass))
					fluid_part_mass = pos[i].w;
				else
				if (ptype == PT_BOUNDARY && !isfinite(boundary_part_mass))
					boundary_part_mass = pos[i].w;
				else
				if (ptype == PT_VERTEX && !isfinite(vertex_part_mass))
					vertex_part_mass = pos[i].w;
				// also set rigid_body_part_mass, which is orthogonal the the previous values
				// TODO: with SA bounds, this value has little meaning or should be split
				if ((m_geometries[g]->type == GT_FLOATING_BODY ||
					 m_geometries[g]->type == GT_MOVING_BODY) &&
					 !isfinite(rigid_body_part_mass))
					rigid_body_part_mass = pos[i].w;

				// load boundary-specific data (SA bounds only)
				if (ptype == PT_BOUNDARY && simparams()->boundarytype == SA_BOUNDARY) {
					if (m_geometries[g]->flip_normals) {
						// NOTE: simulating with flipped normals has not been numerically validated...
						// invert the order of vertices so that for the mass it is m_ref - m_v
						vertices[i].x = hdf5Buffer[bi].VertexParticle3;
						vertices[i].y = hdf5Buffer[bi].VertexParticle2;
						vertices[i].z = hdf5Buffer[bi].VertexParticle1;
						// load with inverted sign
						boundelm[i].x = - hdf5Buffer[bi].Normal_0;
						boundelm[i].y = - hdf5Buffer[bi].Normal_1;
						boundelm[i].z = - hdf5Buffer[bi].Normal_2;
					} else {
						// regular loading
						vertices[i].x = hdf5Buffer[bi].VertexParticle1;
						vertices[i].y = hdf5Buffer[bi].VertexParticle2;
						vertices[i].z = hdf5Buffer[bi].VertexParticle3;
						boundelm[i].x = hdf5Buffer[bi].Normal_0;
						boundelm[i].y = hdf5Buffer[bi].Normal_1;
						boundelm[i].z = hdf5Buffer[bi].Normal_2;
					}

					boundelm[i].w = hdf5Buffer[bi].Surface;
				}

				// update hash map
				if (ptype == PT_VERTEX)
					hdf5idx_to_idx_map[ hdf5Buffer[bi].AbsoluteIndex ] = i;

			} // for every particle in the HDF5 buffer

		} else // if (m_geometries[g]->has_hdf5_file)
		// load from HDF5 file, whether fluid, boundary, floating or else
		if (m_geometries[g]->has_xyz_file) {

			// read number of particles
			current_geometry_particles = m_geometries[g]->xyz_reader->getNParts();

			// all particles in XYZ file will have the same type and flags
			ushort ptype = PT_FLUID;
			flag_t pflags = 0;

			// update particle counters, set ptype, flags - all same for the whole XYZ geometry
			switch (m_geometries[g]->type) {
				case GT_FLUID:
					ptype = PT_FLUID;
					fluid_parts += current_geometry_particles;
					break;
				case GT_FIXED_BOUNDARY:
					ptype = PT_BOUNDARY;
					boundary_parts += current_geometry_particles;
					break;
				case GT_TESTPOINTS:
					ptype = PT_TESTPOINT;
					testpoint_parts += current_geometry_particles;
					break;
				case GT_MOVING_BODY:
					pflags = FG_MOVING_BOUNDARY;
					if (m_geometries[g]->measure_forces)
						pflags |= FG_COMPUTE_FORCE;
					ptype = PT_BOUNDARY;
					boundary_parts += current_geometry_particles;
					break;
				case GT_FLOATING_BODY:
					pflags = FG_MOVING_BOUNDARY | FG_COMPUTE_FORCE;
					ptype = PT_BOUNDARY;
					boundary_parts += current_geometry_particles;
					break;
				case GT_OPENBOUNDARY:
					const ushort VELOCITY_DRIVEN_FLAG =
						(m_geometries[g]->velocity_driven ? FG_VELOCITY_DRIVEN : 0);
					pflags = FG_INLET | FG_OUTLET | VELOCITY_DRIVEN_FLAG;
					// TODO FIXME: check compatibility with new non-SA inlets
					ptype = PT_BOUNDARY;
					boundary_parts += current_geometry_particles;
					break;
				}
			// TODO: nothing else is possible since this is checked while adding the
			// geometry, should we double-check again? And a default

			// utility pointer to the first ReadParticle
			const ReadParticles *xyzParticle = m_geometries[g]->xyz_reader->buf;

			// add every particle
			for (uint i = tot_parts; i < tot_parts + current_geometry_particles; ++i, ++xyzParticle) {
				// compute particle info, local pos, cellhash
				// NOTE: using explicit constructor make_particleinfo_by_ids() since some flags may
				// be set afterward (e.g. in initializeParticles() callback)
				info[i] = make_particleinfo_by_ids(ptype, 0, object_id, i);

				// set appropriate particle flags
				SET_FLAG(info[i], pflags);

				// NOTE: reading the mass from the object, even if it is an empty STL
				Point tmppoint = Point(xyzParticle->Coords_0, xyzParticle->Coords_1, xyzParticle->Coords_2,
					m_geometries[g]->ptr->GetPartMass());
				calc_localpos_and_hash(tmppoint, info[i], pos[i], hash[i]);
				globalPos[i] = tmppoint.toDouble4();

				// Compute density for hydrostatic filling. FIXME for multifluid
				float rho = atrest_density(0);
				if (m_hydrostaticFilling && (ptype == PT_FLUID || ptype == PT_VERTEX || simparams()->boundarytype == DYN_BOUNDARY))
					rho = hydrostatic_density(m_waterLevel - globalPos[i].z, 0);
				vel[i] = make_float4(0, 0, 0, rho);

				// Update boundary particles counters for rb indices
				// NOTE: the same check will be done for non-HDF5 bodies
				if (ptype == PT_BOUNDARY && m_geometries[g]->measure_forces) {
					current_geometry_num_boundary_parts++;
					if (current_geometry_first_boundary_id == UINT_MAX)
						current_geometry_first_boundary_id = id(info[i]); // which should be == i
				}

				if (eulerVel)
					eulerVel[i] = make_float4(0);

				// store particle mass for current type, if it was not store already
				if (ptype == PT_FLUID && !isfinite(fluid_part_mass))
					fluid_part_mass = pos[i].w;
				else
				if (ptype == PT_BOUNDARY && !isfinite(boundary_part_mass))
					boundary_part_mass = pos[i].w;
				// no else supported yet

				// also set rigid_body_part_mass, which is orthogonal the the previous values
				if ((m_geometries[g]->type == GT_FLOATING_BODY ||
					 m_geometries[g]->type == GT_MOVING_BODY) &&
					 !isfinite(rigid_body_part_mass))
					rigid_body_part_mass = pos[i].w;

			} // for every particle in the XYZ buffer

		} // if (m_geometries[g]->has_xyz_file)

		// copy particles from the point vector of objects which have not been loaded from file
		if ( (m_geometries[g]->type == GT_FLOATING_BODY || m_geometries[g]->type == GT_MOVING_BODY)
				&& !(m_geometries[g]->has_hdf5_file) && !(m_geometries[g]->has_xyz_file)) {
			// not loading from file: take object vector
			PointVect & rbparts = m_geometries[g]->ptr->GetParts();
			current_geometry_particles = rbparts.size();
			// copy particles
			for (uint i = tot_parts; i < tot_parts + current_geometry_particles; i++) {
				// TODO FIXME MERGE
				// NOTE: using explicit constructor make_particleinfo_by_ids() since some flags may
				// be set afterward (e.g. in initializeParticles() callback)
				info[i] = make_particleinfo_by_ids(PT_BOUNDARY, 0, object_id, i);
				calc_localpos_and_hash(rbparts[i - tot_parts], info[i], pos[i], hash[i]);
				globalPos[i] = rbparts[i - tot_parts].toDouble4();
				// Compute density for hydrostatic filling. FIXME for multifluid
				float rho = atrest_density(0);
				if (m_hydrostaticFilling && simparams()->boundarytype == DYN_BOUNDARY)
					rho = hydrostatic_density(m_waterLevel - globalPos[i].z, 0);
				vel[i] = make_float4(0, 0, 0, rho);
				if (eulerVel)
					// there should be no eulerVel with LJ bounds, but it is safe to init the array anyway
					eulerVel[i] = make_float4(0);
				// NOTE: setting/showing rigid_body_part_mass only makes sense with non-SA bounds
				if (m_geometries[g]->type == GT_FLOATING_BODY && !isfinite(rigid_body_part_mass))
					rigid_body_part_mass = pos[i].w;
				// set appropriate particle flags
				switch (m_geometries[g]->type) {
					case GT_MOVING_BODY:
						SET_FLAG(info[i], FG_MOVING_BOUNDARY);
						if (m_geometries[g]->measure_forces)
							SET_FLAG(info[i], FG_COMPUTE_FORCE);
						break;
					case GT_FLOATING_BODY:
						SET_FLAG(info[i], FG_MOVING_BOUNDARY | FG_COMPUTE_FORCE);
						break;
					// not possible
					//case GT_OPENBOUNDARY:
					//	break;
				}

				// Update boundary particles counters for rb indices
				// NOTE: this is the safest way to update the counters, although
				// with LJ boundaries we could directly set the values afterwards
				// instead of checking every particle
				if (COMPUTE_FORCE(info[i])) {
					current_geometry_num_boundary_parts++;
					if (current_geometry_first_boundary_id == UINT_MAX)
						current_geometry_first_boundary_id = id(info[i]); // which should be == i
				}

			} // for every particle of body
		} // if current geometry is a body and is not loaded from file

		// settings related to objects for which we compute the forces, regardless they were loaded from file or not
		if (m_geometries[g]->measure_forces) {
			// In s_hRbFirstIndex it is stored the id of the first particle of current body (changed
			// in sign, since it is used as an offset) plus the number of previously filled object
			// particles. The former addendum is set here, the latter will be added later (when we'll
			// know the number of particles of all the bodies).
			gdata->s_hRbFirstIndex[object_id] = - (int)current_geometry_first_boundary_id;

			// update counter of rigid body particles
			body_particle_counters[object_id] = current_geometry_num_boundary_parts;

			// recap on stdout
			cout << "Rigid body " << forces_bodies_incremental << ": " << current_geometry_particles <<
				" parts, mass " << rigid_body_part_mass << ", object mass " << m_geometries[g]->ptr->GetMass() << "\n";

			// reset value to spot possible anomalies in next bodies
			rigid_body_part_mass = NAN;
		}

		// update object num parts
		if (m_geometries[g]->type == GT_FLOATING_BODY ||
			m_geometries[g]->type == GT_MOVING_BODY) {
			// set numParts, which will be read while allocating device buffers for obj parts
			// NOTE: this is strictly necessary only for hdf5-loaded objects, because
			// when numparts==0, Object uses rbparts.size().
			m_geometries[g]->ptr->SetNumParts(current_geometry_num_boundary_parts);
		}

		// update global particle counter
		tot_parts += current_geometry_particles;
	} // for each geometry

	// Now we fix s_hRbFirstIndex and fill s_hRbLastIndex. We iterate on all the
	// forces bodies by means of their object id, which is basically the insertion
	// order after being sorted by body type, to keep and incremental particle counter.
	uint incremental_bodies_part_counter = 0;
	for (uint obj_id = 0; obj_id < m_numForcesBodies; obj_id++) {
		// s_hRbFirstIndex is currently -first_bound_id; shift it further according to the previous bodies
		gdata->s_hRbFirstIndex[obj_id] += incremental_bodies_part_counter;
		// now let's increment incremental_bodies_part_counter with current body
		incremental_bodies_part_counter += body_particle_counters[obj_id];
		// memo: s_hRbLastIndex, as used in the reduction, is inclusive (thus -1)
		gdata->s_hRbLastIndex[obj_id] = incremental_bodies_part_counter - 1;
#if 0 // DBG info
		printf(" DBG: s_hRbFirstIndex[%u] = %d, s_hRbLastIndex[%u] = %u\n",
			obj_id, gdata->s_hRbFirstIndex[obj_id], obj_id, gdata->s_hRbLastIndex[obj_id]);
#endif
	}
	delete [] body_particle_counters;

	// fix connectivity by replacing Crixus' AbsoluteIndex with local index
	// TODO: instead of iterating on all the particles, we could create a list of boundary particles while
	// loading them from file, and here iterate only on that vector
	if (simparams()->boundarytype == SA_BOUNDARY && hdf5_loaded_parts > 0) {
		cout << "Fixing connectivity..." << flush;
		for (uint i=0; i< tot_parts; i++)
			if (BOUNDARY(info[i])) {
				if (hdf5idx_to_idx_map.count(vertices[i].x) == 0 ||
					hdf5idx_to_idx_map.count(vertices[i].y) == 0 ||
					hdf5idx_to_idx_map.count(vertices[i].z) == 0 ) {
					printf("FATAL: connectivity: particle id %u index %u loaded from HDF5 points to non-existing vertices (%u,%u,%u)!\n",
						id(info[i]), i, vertices[i].x, vertices[i].y, vertices[i].z );
					exit(1);
				} else {
					vertices[i].x = id(info[ hdf5idx_to_idx_map.find(vertices[i].x)->second ]);
					vertices[i].y = id(info[ hdf5idx_to_idx_map.find(vertices[i].y)->second ]);
					vertices[i].z = id(info[ hdf5idx_to_idx_map.find(vertices[i].z)->second ]);
				}
			}
		cout << "DONE" << "\n";
		hdf5idx_to_idx_map.clear();
	}

	// FIXME: move this somewhere else
	printf("Open boundaries: %zu\n", m_numOpenBoundaries);

	cout << "Fluid: " << fluid_parts << " parts, mass " << fluid_part_mass << "\n";
	cout << "Boundary: " << boundary_parts << " parts, mass " << boundary_part_mass << "\n";
	if (simparams()->boundarytype == SA_BOUNDARY)
		cout << "Vertices: " << vertex_parts << " parts, mass " << vertex_part_mass << "\n";
	cout << "Testpoint: " << testpoint_parts << " parts\n";
	cout << "Tot: " << tot_parts << " particles\n";
	flush(cout);

	if (tot_parts != gdata->totParticles)
		throw logic_error("particle count mismatch: fill = " + to_string(gdata->totParticles) +
			", copy =  " + to_string(tot_parts));
}

// callback for filtering out points before they become particles (e.g. unfills/cuts)
void ProblemAPI<1>::filterPoints(PointVect &fluidParts, PointVect &boundaryParts)
{
		// Default: do nothing

	/*
	// Example usage
	// TODO
	*/
}
<|MERGE_RESOLUTION|>--- conflicted
+++ resolved
@@ -1938,20 +1938,12 @@
 
 			if (!nodes_in_truss) throw std::runtime_error("Error: Adding a FEA Joint with no intersecting nodes");
 
-<<<<<<< HEAD
 			if (m_geometries[g]->is_dynamometer == true) {
-				m_geometries[g]->ptr->makeDynamometer(m_fea_system,
+				m_geometries[g]->ptr->makeDynamometer(m_chrono_system,
 					gdata->s_hWriteFeaPointConstrPointers,
 					gdata->s_hWriteFeaDirConstrPointers);
 				simparams()->numConstraintsToWrite += 1;
 			}
-=======
-			// TODO: make optional
-			 m_geometries[g]->ptr->makeDynamometer(m_chrono_system,
-				gdata->s_hWriteFeaPointConstrPointers,
-				gdata->s_hWriteFeaDirConstrPointers);
-			simparams()->numConstraintsToWrite += 1;
->>>>>>> 40592078
 		}
 
 		/* Join elements by means of ChLink
