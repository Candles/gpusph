--- conflicted
+++ resolved
@@ -1643,7 +1643,6 @@
 	m_numDynBoundLayers = numLayers;
 }
 
-<<<<<<< HEAD
 
 #if USE_CHRONO == 1
 
@@ -1669,7 +1668,6 @@
 #endif
 
 
-=======
 uint ProblemAPI<1>::getDynamicBoundariesLayers()
 {
 	if (m_numDynBoundLayers == 0) {
@@ -1679,7 +1677,6 @@
 	return m_numDynBoundLayers;
 }
 
->>>>>>> 5e0ca6aa
 int ProblemAPI<1>::fill_parts(bool fill)
 {
 	// if for debug reason we need to test the position and verse of a plane, we can ask ODE to
