/*  Copyright 2011-2013 Alexis Herault, Giuseppe Bilotta, Robert A. Dalrymple, Eugenio Rustico, Ciro Del Negro

    Istituto Nazionale di Geofisica e Vulcanologia
        Sezione di Catania, Catania, Italy

    Università di Catania, Catania, Italy

    Johns Hopkins University, Baltimore, MD

    This file is part of GPUSPH.

    GPUSPH is free software: you can redistribute it and/or modify
    it under the terms of the GNU General Public License as published by
    the Free Software Foundation, either version 3 of the License, or
    (at your option) any later version.

    GPUSPH is distributed in the hope that it will be useful,
    but WITHOUT ANY WARRANTY; without even the implied warranty of
    MERCHANTABILITY or FITNESS FOR A PARTICULAR PURPOSE.  See the
    GNU General Public License for more details.

    You should have received a copy of the GNU General Public License
    along with GPUSPH.  If not, see <http://www.gnu.org/licenses/>.
*/


// endl, cerr, etc.
#include <iostream>
// signal, sigaction, etc.
#include <signal.h>

#include "GPUSPH.h"
#include "Options.h"
#include "GlobalData.h"
#include "NetworkManager.h"

// Include only the problem selected at compile time (PROBLEM, QUOTED_PROBLEM)
#include "problem_select.opt"

/* Include all other opt file for show_version */
#include "gpusph_version.opt"
#include "fastmath_select.opt"
#include "dbg_select.opt"
#include "compute_select.opt"
#include "hash_key_size_select.opt"

void show_version()
{
	static const char dbg_or_rel[] =
#if defined(_DEBUG_)
		"Debug";
#else
		"Release";
#endif

	printf("GPUSPH version %s\n", GPUSPH_VERSION);
	printf("%s version %s fastmath for compute capability %u.%u\n",
		dbg_or_rel,
		FASTMATH ? "with" : "without",
		COMPUTE/10, COMPUTE%10);
	printf("Compiled for problem \"%s\"\n", QUOTED_PROBLEM);
	printf("Hashkey is %ubits long\n", HASH_KEY_SIZE);
}


// TODO: cleanup, no exit
void print_usage() {
	show_version();
<<<<<<< HEAD
	std::cout << "Syntax: " << std::endl;
	std::cout << "\tGPUSPH [--device n[,n...]] [--dem dem_file] [--deltap VAL] [--tend VAL]\n";
	std::cout << "\t       [--resume fname] [--checkpoint-every VAL] [--checkpoints VAL]\n";
	std::cout << "\t       [--dir directory] [--nosave] [--striping] [--gpudirect [--asyncmpi]]\n";
	std::cout << "\t       [--num-hosts VAL [--byslot-scheduling]]\n";
	std::cout << "\tGPUSPH --help\n\n";
	std::cout << " --resume : resume from the given file (HotStart file saved by HotWriter)\n";
	std::cout << " --checkpoint-every : HotStart checkpoints will be created every VAL seconds\n";
	std::cout << "                      of simulated time (float VAL, 0 disables)\n";
	std::cout << " --checkpoints : number of HotStart checkpoints to keep (integer VAL)\n";
	std::cout << " --device n[,n...] : Use device number n; runs multi-gpu if multiple n are given\n";
	std::cout << " --dem : Use given DEM (if problem supports it)\n";
	std::cout << " --deltap : Use given deltap (VAL is cast to float)\n";
	std::cout << " --tend: Break at given time (VAL is cast to float)\n";
	std::cout << " --dir : Use given directory for dumps instead of date-based one\n";
	std::cout << " --nosave : Disable all file dumps but the last\n";
	std::cout << " --gpudirect: Enable GPUDirect for RDMA (requires a CUDA-aware MPI library)\n";
	std::cout << " --striping : Enable computation/transfer overlap  in multi-GPU (usually convenient for 3+ devices)\n";
	std::cout << " --asyncmpi : Enable asynchronous network transfers (requires GPUDirect and 1 process per device)\n";
	std::cout << " --num-hosts : Uses multiple processes per node by specifying the number of nodes (VAL is cast to uint)\n";
	std::cout << " --byslot-scheduling : MPI scheduler is filling hosts first, as opposite to round robin scheduling\n";
=======
	cout << "Syntax: " << endl;
	cout << "\tGPUSPH [--device n[,n...]] [--dem dem_file] [--deltap VAL] [--tend VAL]\n";
	cout << "\t       [--resume fname] [--checkpoint-every VAL] [--checkpoints VAL]\n";
	cout << "\t       [--dir directory] [--nosave] [--striping] [--gpudirect [--asyncmpi]]\n";
	cout << "\t       [--num-hosts VAL [--byslot-scheduling]]\n";
	cout << "\tGPUSPH --help\n\n";
	cout << " --resume : resume from the given file (HotStart file saved by HotWriter)\n";
	cout << " --checkpoint-every : HotStart checkpoints will be created every VAL seconds\n";
	cout << "                      of simulated time (float VAL, 0 disables)\n";
	cout << " --checkpoints : number of HotStart checkpoints to keep (integer VAL)\n";
	cout << " --device n[,n...] : Use device number n; runs multi-gpu if multiple n are given\n";
	cout << " --dem : Use given DEM (if problem supports it)\n";
	cout << " --deltap : Use given deltap (VAL is cast to float)\n";
	cout << " --tend : Break at given time (VAL is cast to float)\n";
	cout << " --maxiter : Break after this many iterations (integer VAL)\n";
	cout << " --dir : Use given directory for dumps instead of date-based one\n";
	cout << " --nosave : Disable all file dumps but the last\n";
	cout << " --gpudirect: Enable GPUDirect for RDMA (requires a CUDA-aware MPI library)\n";
	cout << " --striping : Enable computation/transfer overlap  in multi-GPU (usually convenient for 3+ devices)\n";
	cout << " --asyncmpi : Enable asynchronous network transfers (requires GPUDirect and 1 process per device)\n";
	cout << " --num-hosts : Uses multiple processes per node by specifying the number of nodes (VAL is cast to uint)\n";
	cout << " --byslot-scheduling : MPI scheduler is filling hosts first, as opposite to round robin scheduling\n";
>>>>>>> 6c7b579d
	//cout << " --nobalance : Disable dynamic load balancing\n";
	//cout << " --lb-threshold : Set custom LB activation threshold (VAL is cast to float)\n";
	std::cout << " --help: Show this help and exit\n";
}

// if some option needs to be passed to GlobalData, remember to set it in GPUSPH::initialize()
int parse_options(int argc, char **argv, GlobalData *gdata)
{
	const char *arg(NULL);

	if (!gdata) return -1;
	Options* _clOptions = gdata->clOptions;

	// skip arg 0 (program name)
	argv++; argc--;

	while (argc > 0) {
		arg = *argv;
		argv++;
		argc--;
		if (!strcmp(arg, "--resume")) {
			_clOptions->resume_fname = std::string(*argv);
			argv++;
			argc--;
		} else if (!strcmp(arg, "--checkpoint-every")) {
			sscanf(*argv, "%f", &(_clOptions->checkpoint_freq));
			argv++;
			argc--;
		} else if (!strcmp(arg, "--checkpoints")) {
			sscanf(*argv, "%d", &(_clOptions->checkpoints));
			argv++;
			argc--;
		} else if (!strcmp(arg, "--device")) {
			/* read the next arg as a list of integers */
			char * pch;
			pch = strtok (*argv,",");
			while (pch != NULL) {
				//printf ("%s\n",pch);
				if (gdata->devices==MAX_DEVICES_PER_NODE) {
					printf("WARNING: devices exceeding number %u will be ignored\n",
						gdata->device[MAX_DEVICES_PER_NODE-1]);
					break;
				} else {
					// inc _clOptions->devices only if scanf was successful
					if (sscanf(pch, "%u", &(gdata->device[gdata->devices]))>0) {
						gdata->devices++;
						gdata->totDevices++;
					} else {
						printf("WARNING: token %s is not a number - ignored\n", pch);
						//break;
					}
				}
				pch = strtok (NULL, " ,.-");
			}
			if (gdata->devices<1) {
				fprintf(stderr, "ERROR: --device option given, but no device specified\n");
				return -1;
			}
			argv++;
			argc--;
		} else if (!strcmp(arg, "--deltap")) {
			/* read the next arg as a double */
			sscanf(*argv, "%lf", &(_clOptions->deltap));
			argv++;
			argc--;
		} else if (!strcmp(arg, "--tend")) {
			/* read the next arg as a float */
			sscanf(*argv, "%f", &(_clOptions->tend));
			argv++;
			argc--;
		} else if (!strcmp(arg, "--maxiter")) {
			/* read the next arg as a int */
			sscanf(*argv, "%d", &(_clOptions->maxiter));
			argv++;
			argc--;
		} else if (!strcmp(arg, "--dem")) {
			_clOptions->dem = std::string(*argv);
			argv++;
			argc--;
		} else if (!strcmp(arg, "--dir")) {
			_clOptions->dir = std::string(*argv);
			argv++;
			argc--;
		} else if (!strcmp(arg, "--nosave")) {
			_clOptions->nosave = true;
		} else if (!strcmp(arg, "--gpudirect")) {
			_clOptions->gpudirect = true;
		} else if (!strcmp(arg, "--striping")) {
			_clOptions->striping = true;
		} else if (!strcmp(arg, "--asyncmpi")) {
			_clOptions->asyncNetworkTransfers = true;
		} else if (!strcmp(arg, "--num-hosts") || !strcmp(arg, "--num_hosts")) {
			/* read the next arg as a uint */
			sscanf(*argv, "%u", &(_clOptions->num_hosts));
			argv++;
			argc--;
		} else if (!strcmp(arg, "--version")) {
			show_version();
			return 0;
		} else if (!strcmp(arg, "--byslot-scheduling") || !strcmp(arg, "--byslot_scheduling")) {
			_clOptions->byslot_scheduling = true;
#if 0 // options will be enabled later
		} else if (!strcmp(arg, "--nobalance")) {
			_clOptions->nobalance = true;
		} else if (!strcmp(arg, "--lb-threshold")) {
			// read the next arg as a float
			sscanf(*argv, "%f", &(_clOptions->custom_lb_threshold));
			argv++;
			argc--;
#endif
		} else if (!strcmp(arg, "--help")) {
			print_usage();
			return 0;
		} else if (!strncmp(arg, "--", 2)) {
			// TODO bool options would need to be treated specially,
			// currently they require a following 1 or 0
			_clOptions->set(arg+2, *argv);
			argv++;
			argc--;
		} else {
			std::cerr << "Fatal: Unknown option: " << arg << std::endl;
			return -1;

			// Left for future dynamic loading:
			/*if (_clOptions->problem.empty()) {
				_clOptions->problem = std::string(arg);
			} else {
				cout << "Problem " << arg << " selected after problem " << _clOptions->problem << endl;
			}*/
		}
	}

	if (gdata->devices==0) {
		printf(" * No devices specified, falling back to default (dev 0)...\n");
		// default: use first device. May use cutGetMaxGflopsDeviceId() instead.
		gdata->device[gdata->devices++] = 0;
	}

	// only for single-gpu
	_clOptions->device = gdata->device[0];

	_clOptions->problem = std::string( QUOTED_PROBLEM );

	// Left for future dynamic loading:
	/*if (_clOptions->problem.empty()) {
		problem_list();
		exit(0);
	}*/

	return 1;
}

bool check_short_length() {
	return (sizeof(uint) == 2*sizeof(short));
}

// SIGINT handler: issues a quit_request
void sigint_handler(int signum) {
	// if issued the second time, brutally terminate everything
	if (gdata_static_pointer->quit_request) {
		uint reachedt = gdata_static_pointer->threadSynchronizer->queryReachedThreads();
		uint maxt = gdata_static_pointer->threadSynchronizer->getNumThreads();
		if (reachedt > 0 && reachedt < maxt && !gdata_static_pointer->threadSynchronizer->didForceUnlockOccurr()) {
			printf("Second quit request - threads waiting: %u/%u. Forcing unlock...\n", reachedt, maxt);
			gdata_static_pointer->threadSynchronizer->forceUnlock();
		} else {
			printf("Unable to force unlock. Issuing exit(1)\n");
			exit(1);
		}
	} else {
		printf("Kindly asking to quit - please wait for the current iteration to complete\n");
		gdata_static_pointer->quit_request = true;
	}
}

void sigusr1_handler(int signum) {
	gdata_static_pointer->save_request = true;
}

int main(int argc, char** argv) {
	if (!check_short_length()) {
		printf("Fatal: this architecture does not have uint = 2 short\n");
		exit(1);
	}

	GlobalData gdata;
	gdata_static_pointer = &gdata;

	// Command line options
	gdata.clOptions = new Options();

	// catch SIGINT and SIGUSR1
	struct sigaction int_action, usr1_action;

	memset(&int_action, 0, sizeof(struct sigaction));
	int_action.sa_handler = sigint_handler;
	sigaction(SIGINT, &int_action, NULL);

	memset(&usr1_action, 0, sizeof(struct sigaction));
	usr1_action.sa_handler = sigusr1_handler;
	sigaction(SIGUSR1, &usr1_action, NULL);

	// parse command-line options
	int ret = parse_options(argc, argv, &gdata);
	if (ret <= 0)
		exit(ret);

	show_version();

	// TODO: check options, i.e. consistency

	// NOTE: Although GPUSPH has been designed to be run with one multi-threaded process per node, it is important not to create
	// any file or lock singleton resources before initializing the network, as the process might be forked
	gdata.networkManager = new NetworkManager();
	gdata.networkManager->initNetwork();
	gdata.networkManager->printInfo();

	int nm_worldsize = gdata.networkManager->getWorldSize();
	if (nm_worldsize > MAX_NODES_PER_CLUSTER) {
		std::cerr << "Too many nodes in cluster: " << nm_worldsize << " > " << MAX_NODES_PER_CLUSTER << std::endl;
		exit(1);
	}

	gdata.mpi_nodes = devcount_t(nm_worldsize);
	gdata.mpi_rank = gdata.networkManager->getProcessRank();

	// We "shift" the cuda device indices by devIndexOffset. It is useful in case of multiple processes per node. Will write external docs about the formula
	uint devIndexOffset = 0;
	if (gdata.clOptions->num_hosts > 0) {
		if (gdata.clOptions->byslot_scheduling)
			// non round-robin scheduling: fill first node, then start assigning to the second
			devIndexOffset = (gdata.mpi_rank % ( gdata.mpi_nodes / gdata.clOptions->num_hosts ) ) * gdata.devices;
		else
			// round-robin scheduling: distribute to non-empty node only if others have at least n-1 processes already
			devIndexOffset = (gdata.mpi_rank / gdata.clOptions->num_hosts) * gdata.devices;

		for (uint d=0; d < gdata.devices; d++)
				gdata.device[d] += devIndexOffset;
	} else
		if (gdata.clOptions->byslot_scheduling)
			printf("WARNING: --byslot-scheduling was enabled, but number of hosts is zero!\n");

	gdata.totDevices = gdata.mpi_nodes * gdata.devices;
	printf(" tot devs = %u (%u * %u)\n",gdata.totDevices, gdata.mpi_nodes, gdata.devices );
	if (gdata.clOptions->num_hosts > 0)
		printf(" num-hosts was specified: %u; shifting device numbers with offset %u\n", gdata.clOptions->num_hosts, devIndexOffset);

#if HASH_KEY_SIZE < 64
	// only single-node single-GPU possible with 32 bits keys
	if (gdata.totDevices > 1) {
		fprintf(stderr, "FATAL: multi-device simulations require the hashKey to be at least 64 bits long\n");
		gdata.networkManager->finalizeNetwork();
		return 1;
	}
#endif

	if (gdata.clOptions->asyncNetworkTransfers) {

		if (!gdata.clOptions->gpudirect) {
			// since H2D and D2H transfers have to wait for network transfers
			fprintf(stderr, "FATAL: asynchronous network transfers require --gpudirect\n");
			gdata.networkManager->finalizeNetwork();
			return 1;
		}

		if (gdata.devices > 1) {
			// since we were too lazy to implement a more complex mechanism
			fprintf(stderr, "FATAL: asynchronous network transfers only supported with 1 process per device\n");
			gdata.networkManager->finalizeNetwork();
			return 1;
		}

	}

	// the Problem could (should?) be initialized inside GPUSPH::initialize()
	gdata.problem = new PROBLEM(&gdata);
	if (gdata.problem->m_simframework)
		gdata.simframework = gdata.problem->m_simframework;
	else
		throw std::invalid_argument("no simulation framework defined in the problem!");
	gdata.allocPolicy = gdata.simframework->getAllocPolicy();


	// get - and actually instantiate - the existing instance of GPUSPH
	GPUSPH *Simulator = GPUSPH::getInstance();

	// initialize CUDA, start workers, allocate CPU and GPU buffers
	bool initialized  = Simulator->initialize(&gdata);

	if (initialized) {
		printf("GPUSPH: initialized\n");

		// run the simulation until a quit request is triggered or an exception is thrown (TODO)
		Simulator->runSimulation();

		// finalize everything
		Simulator->finalize();
	} else
		printf("GPUSPH: problem during initialization, aborting...\n");

	// same consideration as above
	delete gdata.problem;

	// finalize MPI
	gdata.networkManager->finalizeNetwork();

	delete gdata.networkManager;

	return 0;
}
<|MERGE_RESOLUTION|>--- conflicted
+++ resolved
@@ -66,7 +66,6 @@
 // TODO: cleanup, no exit
 void print_usage() {
 	show_version();
-<<<<<<< HEAD
 	std::cout << "Syntax: " << std::endl;
 	std::cout << "\tGPUSPH [--device n[,n...]] [--dem dem_file] [--deltap VAL] [--tend VAL]\n";
 	std::cout << "\t       [--resume fname] [--checkpoint-every VAL] [--checkpoints VAL]\n";
@@ -80,7 +79,8 @@
 	std::cout << " --device n[,n...] : Use device number n; runs multi-gpu if multiple n are given\n";
 	std::cout << " --dem : Use given DEM (if problem supports it)\n";
 	std::cout << " --deltap : Use given deltap (VAL is cast to float)\n";
-	std::cout << " --tend: Break at given time (VAL is cast to float)\n";
+	std::cout << " --tend : Break at given time (VAL is cast to float)\n";
+	std::cout << " --maxiter : Break after this many iterations (integer VAL)\n";
 	std::cout << " --dir : Use given directory for dumps instead of date-based one\n";
 	std::cout << " --nosave : Disable all file dumps but the last\n";
 	std::cout << " --gpudirect: Enable GPUDirect for RDMA (requires a CUDA-aware MPI library)\n";
@@ -88,30 +88,6 @@
 	std::cout << " --asyncmpi : Enable asynchronous network transfers (requires GPUDirect and 1 process per device)\n";
 	std::cout << " --num-hosts : Uses multiple processes per node by specifying the number of nodes (VAL is cast to uint)\n";
 	std::cout << " --byslot-scheduling : MPI scheduler is filling hosts first, as opposite to round robin scheduling\n";
-=======
-	cout << "Syntax: " << endl;
-	cout << "\tGPUSPH [--device n[,n...]] [--dem dem_file] [--deltap VAL] [--tend VAL]\n";
-	cout << "\t       [--resume fname] [--checkpoint-every VAL] [--checkpoints VAL]\n";
-	cout << "\t       [--dir directory] [--nosave] [--striping] [--gpudirect [--asyncmpi]]\n";
-	cout << "\t       [--num-hosts VAL [--byslot-scheduling]]\n";
-	cout << "\tGPUSPH --help\n\n";
-	cout << " --resume : resume from the given file (HotStart file saved by HotWriter)\n";
-	cout << " --checkpoint-every : HotStart checkpoints will be created every VAL seconds\n";
-	cout << "                      of simulated time (float VAL, 0 disables)\n";
-	cout << " --checkpoints : number of HotStart checkpoints to keep (integer VAL)\n";
-	cout << " --device n[,n...] : Use device number n; runs multi-gpu if multiple n are given\n";
-	cout << " --dem : Use given DEM (if problem supports it)\n";
-	cout << " --deltap : Use given deltap (VAL is cast to float)\n";
-	cout << " --tend : Break at given time (VAL is cast to float)\n";
-	cout << " --maxiter : Break after this many iterations (integer VAL)\n";
-	cout << " --dir : Use given directory for dumps instead of date-based one\n";
-	cout << " --nosave : Disable all file dumps but the last\n";
-	cout << " --gpudirect: Enable GPUDirect for RDMA (requires a CUDA-aware MPI library)\n";
-	cout << " --striping : Enable computation/transfer overlap  in multi-GPU (usually convenient for 3+ devices)\n";
-	cout << " --asyncmpi : Enable asynchronous network transfers (requires GPUDirect and 1 process per device)\n";
-	cout << " --num-hosts : Uses multiple processes per node by specifying the number of nodes (VAL is cast to uint)\n";
-	cout << " --byslot-scheduling : MPI scheduler is filling hosts first, as opposite to round robin scheduling\n";
->>>>>>> 6c7b579d
 	//cout << " --nobalance : Disable dynamic load balancing\n";
 	//cout << " --lb-threshold : Set custom LB activation threshold (VAL is cast to float)\n";
 	std::cout << " --help: Show this help and exit\n";
